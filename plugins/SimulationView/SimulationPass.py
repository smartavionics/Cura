--- conflicted
+++ resolved
@@ -85,14 +85,9 @@
         if not self._compatibility_mode:
             self._layer_shader.setUniformValue("u_starts_color", Color(*Application.getInstance().getTheme().getColor("layerview_starts").getRgb()))
 
-<<<<<<< HEAD
         if not self._pi4_shaders and self._layer_view:
             # slightly increase u_max_feedrate to avoid DBZ in shader when max and min feedrates are equal
             self._layer_shader.setUniformValue("u_max_feedrate", self._layer_view.getMaxFeedrate() + 0.01)
-=======
-        if self._layer_view:
-            self._layer_shader.setUniformValue("u_max_feedrate", self._layer_view.getMaxFeedrate())
->>>>>>> 9a7b19f8
             self._layer_shader.setUniformValue("u_min_feedrate", self._layer_view.getMinFeedrate())
             self._layer_shader.setUniformValue("u_max_thickness", self._layer_view.getMaxThickness())
             self._layer_shader.setUniformValue("u_min_thickness", self._layer_view.getMinThickness())
