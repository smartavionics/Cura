# Copyright (c) 2017 Ultimaker B.V.
# Cura is released under the terms of the LGPLv3 or higher.

from UM.Math.Color import Color
from UM.Math.Vector import Vector
from UM.Scene.Iterator.DepthFirstIterator import DepthFirstIterator
from UM.Resources import Resources
from UM.Scene.SceneNode import SceneNode
from UM.Scene.ToolHandle import ToolHandle
from UM.Application import Application
from UM.PluginRegistry import PluginRegistry

from UM.View.RenderPass import RenderPass
from UM.View.RenderBatch import RenderBatch
from UM.View.GL.OpenGL import OpenGL

from cura.Settings.ExtruderManager import ExtruderManager

from PyQt5 import QtCore, QtWidgets

from copy import deepcopy

import os.path
import os

## RenderPass used to display g-code paths.
from .NozzleNode import NozzleNode


class SimulationPass(RenderPass):
    def __init__(self, width, height):
        super().__init__("simulationview", width, height)

        self._layer_shader = None
        self._layer_shader_2d = None
        self._layer_shadow_shader = None
        self._current_shader = None # This shader will be the shadow or the normal depending if the user wants to see the paths or the layers
        self._tool_handle_shader = None
        self._nozzle_shader = None
        self._disabled_shader = None
        self._old_current_layer = 0
        self._old_current_path = 0
        self._switching_layers = True # It tracks when the user is moving the layers' slider
        self._gl = OpenGL.getInstance().getBindingsObject()
        self._scene = Application.getInstance().getController().getScene()
        self._extruder_manager = ExtruderManager.getInstance()

        self._layer_view = None
        self._compatibility_mode = None

        self._max_3d_elements = 500000
        if "CURA_MAX_LAYER_VIEW_3D_ELEMENTS" in os.environ:
            try:
                self._max_3d_elements = int(os.environ["CURA_MAX_LAYER_VIEW_3D_ELEMENTS"])
            except:
                pass

    def setSimulationView(self, layerview):
        self._layer_view = layerview
        self._compatibility_mode = layerview.getCompatibilityMode()
        self._pi4_shaders = layerview._have_gles_geometry_shader

    def render(self):
        if not self._layer_shader:
            if self._compatibility_mode:
                shader_filename = "layers.shader"
                shadow_shader_filename = "layers_shadow.shader"
            elif self._pi4_shaders:
                # use simplified shaders that perform better on the PI 4
                shader_filename = "pi4_layers3d.shader"
                shadow_shader_filename = "pi4_layers2d_shadow.shader"
                self._layer_shader_2d = OpenGL.getInstance().createShaderProgram(os.path.join(PluginRegistry.getInstance().getPluginPath("SimulationView"), "pi4_layers2d.shader"))
            else:
                shader_filename = "layers3d.shader"
                shadow_shader_filename = "layers3d_shadow.shader"
            self._layer_shader = OpenGL.getInstance().createShaderProgram(os.path.join(PluginRegistry.getInstance().getPluginPath("SimulationView"), shader_filename))
            self._layer_shadow_shader = OpenGL.getInstance().createShaderProgram(os.path.join(PluginRegistry.getInstance().getPluginPath("SimulationView"), shadow_shader_filename))
            self._current_shader = self._layer_shader
        # Use extruder 0 if the extruder manager reports extruder index -1 (for single extrusion printers)
        self._layer_shader.setUniformValue("u_active_extruder", float(max(0, self._extruder_manager.activeExtruderIndex)))
        if not self._pi4_shaders and self._layer_view:
            # slightly increase u_max_feedrate to avoid DBZ in shader when max and min feedrates are equal
            self._layer_shader.setUniformValue("u_max_feedrate", self._layer_view.getMaxFeedrate() + 0.01)
            self._layer_shader.setUniformValue("u_min_feedrate", self._layer_view.getMinFeedrate())
            self._layer_shader.setUniformValue("u_max_thickness", self._layer_view.getMaxThickness())
            self._layer_shader.setUniformValue("u_min_thickness", self._layer_view.getMinThickness())
            self._layer_shader.setUniformValue("u_layer_view_type", self._layer_view.getSimulationViewType())
            self._layer_shader.setUniformValue("u_extruder_opacity", self._layer_view.getExtruderOpacities())
            self._layer_shader.setUniformValue("u_show_travel_moves", self._layer_view.getShowTravelMoves())
            self._layer_shader.setUniformValue("u_show_helpers", self._layer_view.getShowHelpers())
            self._layer_shader.setUniformValue("u_show_skin", self._layer_view.getShowSkin())
            self._layer_shader.setUniformValue("u_show_infill", self._layer_view.getShowInfill())
        elif not self._pi4_shaders:
            #defaults
            self._layer_shader.setUniformValue("u_max_feedrate", 1)
            self._layer_shader.setUniformValue("u_min_feedrate", 0)
            self._layer_shader.setUniformValue("u_max_thickness", 1)
            self._layer_shader.setUniformValue("u_min_thickness", 0)
            self._layer_shader.setUniformValue("u_layer_view_type", 1)
            self._layer_shader.setUniformValue("u_extruder_opacity", [[1, 1, 1, 1], [1, 1, 1, 1], [1, 1, 1, 1], [1, 1, 1, 1]])
            self._layer_shader.setUniformValue("u_show_travel_moves", 0)
            self._layer_shader.setUniformValue("u_show_helpers", 1)
            self._layer_shader.setUniformValue("u_show_skin", 1)
            self._layer_shader.setUniformValue("u_show_infill", 1)

        if not self._tool_handle_shader:
            self._tool_handle_shader = OpenGL.getInstance().createShaderProgram(Resources.getPath(Resources.Shaders, "toolhandle.shader"))

        if not self._nozzle_shader:
            self._nozzle_shader = OpenGL.getInstance().createShaderProgram(Resources.getPath(Resources.Shaders, "color.shader"))
            self._nozzle_shader.setUniformValue("u_color", Color(*Application.getInstance().getTheme().getColor("layerview_nozzle").getRgb()))

        if not self._disabled_shader:
            self._disabled_shader = OpenGL.getInstance().createShaderProgram(Resources.getPath(Resources.Shaders, "striped.shader"))
            self._disabled_shader.setUniformValue("u_diffuseColor1", Color(*Application.getInstance().getTheme().getColor("model_unslicable").getRgb()))
            self._disabled_shader.setUniformValue("u_diffuseColor2", Color(*Application.getInstance().getTheme().getColor("model_unslicable_alt").getRgb()))
            self._disabled_shader.setUniformValue("u_width", 50.0)
            self._disabled_shader.setUniformValue("u_opacity", 0.6)

        self.bind()

        tool_handle_batch = RenderBatch(self._tool_handle_shader, type = RenderBatch.RenderType.Overlay, backface_cull = True)
        disabled_batch = RenderBatch(self._disabled_shader)
        head_position = None  # Indicates the current position of the print head
        nozzle_node = None

        ride_the_nozzle = (self._old_current_path != self._layer_view._current_path_num and
                            ((QtWidgets.QApplication.queryKeyboardModifiers() & QtCore.Qt.AltModifier) == QtCore.Qt.AltModifier))
        camera_position = None
        elevation = 1.0 # mm
        trail_by = 5.0 #mm

        if not ride_the_nozzle and self._scene.getActiveCamera().getName() != "3d":
            self._scene.setActiveCamera("3d")

        for node in DepthFirstIterator(self._scene.getRoot()):

            if isinstance(node, ToolHandle):
                tool_handle_batch.addItem(node.getWorldTransformation(), mesh = node.getSolidMesh())

            elif isinstance(node, NozzleNode):
                nozzle_node = node
                nozzle_node.setVisible(False)  # Don't set to true, we render it separately!

            elif getattr(node, "_outside_buildarea", False) and isinstance(node, SceneNode) and node.getMeshData() and node.isVisible():
                disabled_batch.addItem(node.getWorldTransformation(copy=False), node.getMeshData())

            elif isinstance(node, SceneNode) and (node.getMeshData() or node.callDecoration("isBlockSlicing")) and node.isVisible():
                layer_data = node.callDecoration("getLayerData")
                if not layer_data:
                    continue

                # Render all layers below a certain number as line mesh instead of vertices.
                if self._layer_view._current_layer_num > -1 and ((not self._layer_view._only_show_top_layers) or (not self._layer_view.getCompatibilityMode())):
                    start = 0
                    end = 0
                    element_counts = layer_data.getElementCounts()
                    for layer in sorted(element_counts.keys()):
                        # In the current layer, we show just the indicated paths
                        if layer == self._layer_view._current_layer_num:
                            # We look for the position of the head, searching the point of the current path
                            index = self._layer_view._current_path_num
                            offset = 0
                            for polygon in layer_data.getLayer(layer).polygons:
                                # The size indicates all values in the two-dimension array, and the second dimension is
                                # always size 3 because we have 3D points.
                                if index >= polygon.data.size // 3 - offset:
                                    index -= polygon.data.size // 3 - offset
                                    offset = 1  # This is to avoid the first point when there is more than one polygon, since has the same value as the last point in the previous polygon
                                    continue
                                # The head position is calculated and translated
                                head_position = Vector(polygon.data[index+offset][0], polygon.data[index+offset][1], polygon.data[index+offset][2]) + node.getWorldPosition()
                                if ride_the_nozzle and index+offset > 0:
                                    prev_position = Vector(polygon.data[index+offset-1][0], polygon.data[index+offset-1][1], polygon.data[index+offset-1][2]) + node.getWorldPosition()
                                    camera_position = head_position - (head_position - prev_position).normalized() * trail_by
                                break
                            break
                        if self._layer_view._minimum_layer_num > layer:
                            start += element_counts[layer]
                        end += element_counts[layer]

                    # Calculate the range of paths in the last layer
                    current_layer_start = end
                    current_layer_end = end + self._layer_view._current_path_num * 2 # Because each point is used twice

                    # This uses glDrawRangeElements internally to only draw a certain range of lines.
                    # All the layers but the current selected layer are rendered first
                    if self._old_current_path != self._layer_view._current_path_num:
                        self._current_shader = self._layer_shadow_shader
                        self._switching_layers = False
                    if not self._layer_view.isSimulationRunning() and self._old_current_layer != self._layer_view._current_layer_num:
                        self._current_shader = self._layer_shader
                        self._switching_layers = True

                    if ride_the_nozzle and camera_position is not None:
                        if self._scene.getActiveCamera().getName() != "nozzle_cam":
                            if self._scene.findCamera("nozzle_cam") is None:
                                nozzle_cam = deepcopy(self._scene.getActiveCamera())
                                nozzle_cam.setName("nozzle_cam")
                                nozzle_cam.setPerspective(True)
                                self._scene.getRoot().addChild(nozzle_cam)
                            self._scene.setActiveCamera("nozzle_cam")

                        self._scene.getActiveCamera().setPosition(camera_position + Vector(0.0, elevation, 0.0))
                        self._scene.getActiveCamera().lookAt(head_position + Vector(0.0, elevation, 0.0));

                        if self._layer_view.getSimulationViewType() == 0:
                            # don't use shadow shader when rendering in material colour
                            self._current_shader = self._layer_shader

                    if self._layer_shader_2d and self._current_shader != self._layer_shadow_shader:
                        if (end - start) < self._max_3d_elements:
                            self._current_shader = self._layer_shader
                        else:
                            self._current_shader = self._layer_shader_2d
                            resolution = 1
                            camera = self._scene.getActiveCamera()
                            if camera.isPerspective():
                                if camera.getWorldPosition().length() > 200.0:
                                    resolution = 0
                            else:
                                if camera.getZoomFactor() > -0.45:
                                    resolution = 0
                            self._current_shader.setUniformValue("u_resolution", resolution)

                    if self._pi4_shaders:
                        self._current_shader.setUniformValue("u_active_extruder", float(max(0, self._extruder_manager.activeExtruderIndex)))
                        # slightly increase u_max_feedrate to avoid DBZ in shader when max and min feedrates are equal
                        self._current_shader.setUniformValue("u_max_feedrate", self._layer_view.getMaxFeedrate() + 0.01)
                        self._current_shader.setUniformValue("u_min_feedrate", self._layer_view.getMinFeedrate())
                        self._current_shader.setUniformValue("u_max_thickness", self._layer_view.getMaxThickness())
                        self._current_shader.setUniformValue("u_min_thickness", self._layer_view.getMinThickness())
                        self._current_shader.setUniformValue("u_layer_view_type", self._layer_view.getSimulationViewType())
                        self._current_shader.setUniformValue("u_extruder_opacity", self._layer_view.getExtruderOpacities())
                        if self._current_shader != self._layer_shadow_shader:
                            self._current_shader.setUniformValue("u_show_travel_moves", self._layer_view.getShowTravelMoves())
                        self._current_shader.setUniformValue("u_show_helpers", self._layer_view.getShowHelpers())
                        self._current_shader.setUniformValue("u_show_skin", self._layer_view.getShowSkin())
                        self._current_shader.setUniformValue("u_show_infill", self._layer_view.getShowInfill())
                        if self._current_shader != self._layer_shader:
                            # slightly increase u_max_feedrate to avoid DBZ in shader when max and min feedrates are equal
                            self._layer_shader.setUniformValue("u_max_feedrate", self._layer_view.getMaxFeedrate() + 0.01)
                            self._layer_shader.setUniformValue("u_min_feedrate", self._layer_view.getMinFeedrate())
                            self._layer_shader.setUniformValue("u_max_thickness", self._layer_view.getMaxThickness())
                            self._layer_shader.setUniformValue("u_min_thickness", self._layer_view.getMinThickness())
                            self._layer_shader.setUniformValue("u_layer_view_type", self._layer_view.getSimulationViewType())
                            self._layer_shader.setUniformValue("u_extruder_opacity", self._layer_view.getExtruderOpacities())
                            self._layer_shader.setUniformValue("u_show_travel_moves", self._layer_view.getShowTravelMoves())
                            self._layer_shader.setUniformValue("u_show_helpers", self._layer_view.getShowHelpers())
                            self._layer_shader.setUniformValue("u_show_skin", self._layer_view.getShowSkin())
                            self._layer_shader.setUniformValue("u_show_infill", self._layer_view.getShowInfill())

                    # for the PI 4, only bother to output the lower layers using the shadow shader when riding the nozzle
                    if not self._pi4_shaders or self._current_shader != self._layer_shadow_shader or ride_the_nozzle:
                        backface_cull = not self._pi4_shaders or self._current_shader == self._layer_shadow_shader
                        layers_batch = RenderBatch(self._current_shader, type = RenderBatch.RenderType.Solid, mode = RenderBatch.RenderMode.Lines, range = (start, end), backface_cull = backface_cull)
                        layers_batch.addItem(node.getWorldTransformation(), layer_data)
                        layers_batch.render(self._scene.getActiveCamera())

                    # Current selected layer is rendered
                    current_layer_batch = RenderBatch(self._layer_shader, type = RenderBatch.RenderType.Solid, mode = RenderBatch.RenderMode.Lines, range = (current_layer_start, current_layer_end))
                    current_layer_batch.addItem(node.getWorldTransformation(), layer_data)
                    current_layer_batch.render(self._scene.getActiveCamera())

                    self._old_current_layer = self._layer_view._current_layer_num
                    self._old_current_path = self._layer_view._current_path_num

                # Create a new batch that is not range-limited
                batch = RenderBatch(self._layer_shader, type = RenderBatch.RenderType.Solid)

                if self._layer_view.getCurrentLayerMesh():
                    batch.addItem(node.getWorldTransformation(), self._layer_view.getCurrentLayerMesh())

                if self._layer_view.getCurrentLayerJumps():
                    batch.addItem(node.getWorldTransformation(), self._layer_view.getCurrentLayerJumps())

                if len(batch.items) > 0:
                    batch.render(self._scene.getActiveCamera())

        # The nozzle is drawn when once we know the correct position of the head,
        # but the user is not using the layer slider, and the compatibility mode is not enabled
        if not self._switching_layers and not self._compatibility_mode and self._layer_view.getActivity() and nozzle_node is not None:
<<<<<<< HEAD
            if head_position is not None and not ride_the_nozzle:
                nozzle_node.setVisible(True)
=======
            if head_position is not None:
>>>>>>> 24f95a9c
                nozzle_node.setPosition(head_position)
                nozzle_batch = RenderBatch(self._nozzle_shader, type = RenderBatch.RenderType.Transparent)
                nozzle_batch.addItem(nozzle_node.getWorldTransformation(), mesh = nozzle_node.getMeshData())
                nozzle_batch.render(self._scene.getActiveCamera())

        if len(disabled_batch.items) > 0:
            disabled_batch.render(self._scene.getActiveCamera())

        # Render toolhandles on top of the layerview
        if len(tool_handle_batch.items) > 0:
            tool_handle_batch.render(self._scene.getActiveCamera())

        self.release()<|MERGE_RESOLUTION|>--- conflicted
+++ resolved
@@ -280,12 +280,8 @@
         # The nozzle is drawn when once we know the correct position of the head,
         # but the user is not using the layer slider, and the compatibility mode is not enabled
         if not self._switching_layers and not self._compatibility_mode and self._layer_view.getActivity() and nozzle_node is not None:
-<<<<<<< HEAD
             if head_position is not None and not ride_the_nozzle:
                 nozzle_node.setVisible(True)
-=======
-            if head_position is not None:
->>>>>>> 24f95a9c
                 nozzle_node.setPosition(head_position)
                 nozzle_batch = RenderBatch(self._nozzle_shader, type = RenderBatch.RenderType.Transparent)
                 nozzle_batch.addItem(nozzle_node.getWorldTransformation(), mesh = nozzle_node.getMeshData())
