--- conflicted
+++ resolved
@@ -199,7 +199,7 @@
                 {
                     layerTypeCombobox.currentIndex = UM.SimulationView.compatibilityMode ? 1 : UM.Preferences.getValue("layerview/layer_view_type");
                     layerTypeCombobox.updateLegends(layerTypeCombobox.currentIndex);
-<<<<<<< HEAD
+                    playButton.pauseSimulation();
                     viewSettings.extruder_opacities = UM.Preferences.getValue("layerview/extruder_opacities").split("|");
                     viewSettings.show_travel_moves = UM.Preferences.getValue("layerview/show_travel_moves");
                     viewSettings.show_helpers = UM.Preferences.getValue("layerview/show_helpers");
@@ -207,16 +207,6 @@
                     viewSettings.show_infill = UM.Preferences.getValue("layerview/show_infill");
                     viewSettings.only_show_top_layers = UM.Preferences.getValue("view/only_show_top_layers");
                     viewSettings.top_layer_count = UM.Preferences.getValue("view/top_layer_count");
-=======
-                    playButton.pauseSimulation();
-                    view_settings.extruder_opacities = UM.Preferences.getValue("layerview/extruder_opacities").split("|");
-                    view_settings.show_travel_moves = UM.Preferences.getValue("layerview/show_travel_moves");
-                    view_settings.show_helpers = UM.Preferences.getValue("layerview/show_helpers");
-                    view_settings.show_skin = UM.Preferences.getValue("layerview/show_skin");
-                    view_settings.show_infill = UM.Preferences.getValue("layerview/show_infill");
-                    view_settings.only_show_top_layers = UM.Preferences.getValue("view/only_show_top_layers");
-                    view_settings.top_layer_count = UM.Preferences.getValue("view/top_layer_count");
->>>>>>> 83b25a14
                 }
             }
 
