--- conflicted
+++ resolved
@@ -119,23 +119,11 @@
             self._connectToActiveMachine()
 
         self._syncing = False
-<<<<<<< HEAD
         self._account.setSyncState(self.SYNC_SERVICE_NAME, Account.SyncState.SUCCESS)
-        # Schedule a new update
-        self._update_timer.start()
 
     def _onGetRemoteClusterFailed(self):
         self._syncing = False
         self._account.setSyncState(self.SYNC_SERVICE_NAME, Account.SyncState.ERROR)
-        # Schedule a new update
-        self._update_timer.start()
-=======
-        self._account.setSyncState(self.SYNC_SERVICE_NAME, "success")
-
-    def _onGetRemoteClusterFailed(self):
-        self._syncing = False
-        self._account.setSyncState(self.SYNC_SERVICE_NAME, "error")
->>>>>>> 5b245434
 
     def _onDevicesDiscovered(self, clusters: List[CloudClusterResponse]) -> None:
         """**Synchronously** create machines for discovered devices
