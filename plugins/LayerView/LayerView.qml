--- conflicted
+++ resolved
@@ -372,225 +372,10 @@
                 onCurrentLayerChanged: slider.setUpperValue(UM.LayerView.currentLayer)
             }
 
-<<<<<<< HEAD
             // make sure the slider handlers show the correct value after switching views
             Component.onCompleted: {
                 slider.setLowerValue(UM.LayerView.minimumLayer)
                 slider.setUpperValue(UM.LayerView.currentLayer)
-=======
-            Rectangle {
-                width: parent.trackThickness
-                height: parent.height - parent.handleSize
-                radius: parent.trackRadius
-                anchors.centerIn: parent
-                color: parent.trackColor
-                border.width: parent.trackBorderWidth;
-                border.color: parent.trackBorderColor;
-                visible: slider.layersVisible
-            }
-
-            Item {
-                id: rangeHandle
-                y: upperHandle.y + upperHandle.height
-                width: parent.handleSize
-                height: parent.minimumRangeHandleSize
-                anchors.horizontalCenter: parent.horizontalCenter
-
-                visible: slider.layersVisible
-
-                property real value: UM.LayerView.currentLayer
-                function setValue(value)
-                {
-                    var range = upperHandle.value - lowerHandle.value;
-                    value = Math.min(value, slider.maximumValue);
-                    value = Math.max(value, slider.minimumValue + range);
-                    UM.LayerView.setCurrentLayer(value);
-                    UM.LayerView.setMinimumLayer(value - range);
-                }
-
-                Rectangle {
-                    anchors.centerIn: parent
-                    width: parent.parent.trackThickness - 2 * parent.parent.trackBorderWidth
-                    height: parent.height + parent.parent.handleSize
-                    color: parent.parent.rangeHandleColor
-                }
-
-                MouseArea {
-                    anchors.fill: parent
-
-                    drag.target: parent
-                    drag.axis: Drag.YAxis
-                    drag.minimumY: upperHandle.height
-                    drag.maximumY: parent.parent.height - (parent.height + lowerHandle.height)
-
-                    onPressed: parent.parent.activeHandle = rangeHandle
-                    onPositionChanged:
-                    {
-                        upperHandle.y = parent.y - upperHandle.height
-                        lowerHandle.y = parent.y + parent.height
-
-                        var upper_value = slider.getUpperValueFromHandle();
-                        var lower_value = upper_value - (upperHandle.value - lowerHandle.value);
-                        UM.LayerView.setCurrentLayer(upper_value);
-                        UM.LayerView.setMinimumLayer(lower_value);
-                    }
-                }
-            }
-
-            Rectangle {
-                id: upperHandle
-                y: parent.height - (parent.minimumRangeHandleSize + 2 * parent.handleSize)
-                width: parent.handleSize
-                height: parent.handleSize
-                anchors.horizontalCenter: parent.horizontalCenter
-                radius: parent.handleRadius
-                color: parent.upperHandleColor
-                //border.width: UM.Theme.getSize("default_lining").width
-                //border.color: UM.Theme.getColor("slider_handle_border")
-
-                visible: slider.layersVisible
-
-                property real value: UM.LayerView.currentLayer
-                function setValue(value)
-                {
-                    UM.LayerView.setCurrentLayer(value);
-                }
-
-                MouseArea {
-                    anchors.fill: parent
-
-                    drag.target: parent
-                    drag.axis: Drag.YAxis
-                    drag.minimumY: 0
-                    drag.maximumY: parent.parent.height - (2 * parent.parent.handleSize + parent.parent.minimumRangeHandleSize)
-
-                    onPressed: parent.parent.activeHandle = upperHandle
-                    onPositionChanged:
-                    {
-                        if(lowerHandle.y - (upperHandle.y + upperHandle.height) < parent.parent.minimumRangeHandleSize)
-                        {
-                            lowerHandle.y = upperHandle.y + upperHandle.height + parent.parent.minimumRangeHandleSize;
-                        }
-                        rangeHandle.height = lowerHandle.y - (upperHandle.y + upperHandle.height);
-
-                        UM.LayerView.setCurrentLayer(slider.getUpperValueFromHandle());
-                    }
-                }
-            }
-
-            Rectangle {
-                id: lowerHandle
-                y: parent.height - parent.handleSize
-                width: parent.handleSize
-                height: parent.handleSize
-                anchors.horizontalCenter: parent.horizontalCenter
-                radius: parent.handleRadius
-                color: parent.lowerHandleColor
-//                border.width: UM.Theme.getSize("default_lining").width
-//                border.color: UM.Theme.getColor("slider_handle_border")
-
-                visible: slider.layersVisible
-
-                property real value: UM.LayerView.minimumLayer
-                function setValue(value)
-                {
-                    UM.LayerView.setMinimumLayer(value);
-                }
-
-                MouseArea {
-                    anchors.fill: parent
-
-                    drag.target: parent
-                    drag.axis: Drag.YAxis
-                    drag.minimumY: upperHandle.height + parent.parent.minimumRangeHandleSize
-                    drag.maximumY: parent.parent.height - parent.height
-
-                    onPressed: parent.parent.activeHandle = lowerHandle
-                    onPositionChanged:
-                    {
-                        if(lowerHandle.y - (upperHandle.y + upperHandle.height) < parent.parent.minimumRangeHandleSize)
-                        {
-                            upperHandle.y = lowerHandle.y - (upperHandle.height + parent.parent.minimumRangeHandleSize);
-                        }
-                        rangeHandle.height = lowerHandle.y - (upperHandle.y + upperHandle.height)
-
-                        UM.LayerView.setMinimumLayer(slider.getLowerValueFromHandle());
-                    }
-                }
-            }
-
-            UM.PointingRectangle
-            {
-                x: parent.width - UM.Theme.getSize("slider_layerview_background").width / 2 - width;
-                y: Math.floor(slider.activeHandle.y + slider.activeHandle.height / 2 - height / 2);
-
-                target: Qt.point(parent.width, slider.activeHandle.y + slider.activeHandle.height / 2)
-                arrowSize: UM.Theme.getSize("default_arrow").width
-
-                height: UM.Theme.getSize("slider_handle").height + UM.Theme.getSize("default_margin").height
-                width: valueLabel.width + UM.Theme.getSize("default_margin").width
-                Behavior on height { NumberAnimation { duration: 50; } }
-
-                color: UM.Theme.getColor("tool_panel_background")
-                borderColor: UM.Theme.getColor("lining")
-                borderWidth: UM.Theme.getSize("default_lining").width
-
-                visible: slider.layersVisible
-
-                MouseArea //Catch all mouse events (so scene doesnt handle them)
-                {
-                    anchors.fill: parent
-                }
-
-                TextField
-                {
-                    id: valueLabel
-                    property string maxValue: slider.maximumValue + 1
-                    text: slider.activeHandle.value + 1
-                    horizontalAlignment: TextInput.AlignRight;
-                    onEditingFinished:
-                    {
-                        // Ensure that the cursor is at the first position. On some systems the text isn't fully visible
-                        // Seems to have to do something with different dpi densities that QML doesn't quite handle.
-                        // Another option would be to increase the size even further, but that gives pretty ugly results.
-                        cursorPosition = 0;
-                        if(valueLabel.text != '')
-                        {
-                            slider.activeHandle.setValue(valueLabel.text - 1);
-                        }
-                    }
-                    validator: IntValidator { bottom: 1; top: slider.maximumValue + 1; }
-
-                    anchors.left: parent.left;
-                    anchors.leftMargin: UM.Theme.getSize("default_margin").width / 2;
-                    anchors.verticalCenter: parent.verticalCenter;
-
-                    width: fontMetrics.averageCharacterWidth * (maxValue.length) + UM.Theme.getSize("default_margin").width;
-                    style: TextFieldStyle
-                    {
-                        textColor: UM.Theme.getColor("setting_control_text");
-                        font: UM.Theme.getFont("default");
-                        background: Item { }
-                    }
-
-                    Keys.onUpPressed: slider.activeHandle.setValue(slider.activeHandle.value + ((event.modifiers & Qt.ShiftModifier) ? 10 : 1))
-                    Keys.onDownPressed: slider.activeHandle.setValue(slider.activeHandle.value - ((event.modifiers & Qt.ShiftModifier) ? 10 : 1))
-                }
-
-                BusyIndicator
-                {
-                    id: busyIndicator;
-                    anchors.left: parent.right;
-                    anchors.leftMargin: UM.Theme.getSize("default_margin").width / 2;
-                    anchors.verticalCenter: parent.verticalCenter;
-
-                    width: UM.Theme.getSize("slider_handle").height;
-                    height: width;
-
-                    running: UM.LayerView.busy;
-                    visible: UM.LayerView.busy;
-                }
->>>>>>> 91e8e581
             }
         }
     }
