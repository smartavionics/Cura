# Copyright (c) 2015 Ultimaker B.V.
# Cura is released under the terms of the AGPLv3 or higher.

from UM.PluginRegistry import PluginRegistry
from UM.View.View import View
from UM.Scene.Iterator.DepthFirstIterator import DepthFirstIterator
from UM.Resources import Resources
from UM.Event import Event, KeyEvent
from UM.Signal import Signal
from UM.Scene.Selection import Selection
from UM.Math.Color import Color
from UM.Mesh.MeshBuilder import MeshBuilder
from UM.Job import Job
from UM.Preferences import Preferences
from UM.Logger import Logger
from UM.View.GL.OpenGL import OpenGL
from UM.Message import Message
from UM.Application import Application

from cura.ConvexHullNode import ConvexHullNode

from PyQt5.QtCore import Qt
from PyQt5.QtWidgets import QApplication

from . import LayerViewProxy

from UM.i18n import i18nCatalog
catalog = i18nCatalog("cura")

from . import LayerPass

import numpy
import os.path

## View used to display g-code paths.
class LayerView(View):
    def __init__(self):
        super().__init__()

        self._max_layers = 0
        self._current_layer_num = 0
        self._minimum_layer_num = 0
        self._current_layer_mesh = None
        self._current_layer_jumps = None
        self._top_layers_job = None
        self._activity = False
        self._old_max_layers = 0

        self._busy = False

        self._ghost_shader = None
        self._layer_pass = None
        self._composite_pass = None
        self._old_layer_bindings = None
        self._layerview_composite_shader = None
        self._old_composite_shader = None

        self._global_container_stack = None
        self._proxy = LayerViewProxy.LayerViewProxy()
        self._controller.getScene().getRoot().childrenChanged.connect(self._onSceneChanged)

        self._layer_view_type = 0  # 0 is material color, 1 is color by linetype, 2 is speed
<<<<<<< HEAD
        self._only_color_active_extruder = False
=======
>>>>>>> 5f6ed488
        self._extruder_opacity = [1.0, 1.0, 1.0, 1.0]
        self._show_travel_moves = 0
        self._show_support = 1
        self._show_adhesion = 1
        self._show_skin = 1
        self._show_infill = 1
        self._legend_items = None

        Preferences.getInstance().addPreference("view/top_layer_count", 5)
        Preferences.getInstance().addPreference("view/only_show_top_layers", False)
        Preferences.getInstance().addPreference("view/compatibility_mode", True)  # Default True for now, needs testing of different computers

        Preferences.getInstance().preferenceChanged.connect(self._onPreferencesChanged)

        self._solid_layers = int(Preferences.getInstance().getValue("view/top_layer_count"))
        self._only_show_top_layers = bool(Preferences.getInstance().getValue("view/only_show_top_layers"))
        self._compatibility_mode = True  # for safety

        self._wireprint_warning_message = Message(catalog.i18nc("@info:status", "Cura does not accurately display layers when Wire Printing is enabled"))

    def getActivity(self):
        return self._activity

    def getLayerPass(self):
        if not self._layer_pass:
            # Currently the RenderPass constructor requires a size > 0
            # This should be fixed in RenderPass's constructor.
            self._layer_pass = LayerPass.LayerPass(1, 1)
            self._compatibility_mode = not self.getRenderer().getSupportsGeometryShader()
            self._layer_pass.setLayerView(self)
            self.getRenderer().addRenderPass(self._layer_pass)
        return self._layer_pass

    def getCurrentLayer(self):
        return self._current_layer_num

    def getMinimumLayer(self):
        return self._minimum_layer_num

    def _onSceneChanged(self, node):
        self.calculateMaxLayers()

    def getMaxLayers(self):
        return self._max_layers

    busyChanged = Signal()

    def isBusy(self):
        return self._busy

    def setBusy(self, busy):
        if busy != self._busy:
            self._busy = busy
            self.busyChanged.emit()

    def resetLayerData(self):
        self._current_layer_mesh = None
        self._current_layer_jumps = None

    def beginRendering(self):
        scene = self.getController().getScene()
        renderer = self.getRenderer()

        if not self._ghost_shader:
            self._ghost_shader = OpenGL.getInstance().createShaderProgram(Resources.getPath(Resources.Shaders, "color.shader"))
            self._ghost_shader.setUniformValue("u_color", Color(*Application.getInstance().getTheme().getColor("layerview_ghost").getRgb()))

        for node in DepthFirstIterator(scene.getRoot()):
            # We do not want to render ConvexHullNode as it conflicts with the bottom layers.
            # However, it is somewhat relevant when the node is selected, so do render it then.
            if type(node) is ConvexHullNode and not Selection.isSelected(node.getWatchedNode()):
                continue

            if not node.render(renderer):
                if (node.getMeshData()) and node.isVisible():
                    renderer.queueNode(node, transparent = True, shader = self._ghost_shader)

    def setLayer(self, value):
        if self._current_layer_num != value:
            self._current_layer_num = value
            if self._current_layer_num < 0:
                self._current_layer_num = 0
            if self._current_layer_num > self._max_layers:
                self._current_layer_num = self._max_layers

            self._startUpdateTopLayers()

            self.currentLayerNumChanged.emit()

    def setMinimumLayer(self, value):
        if self._minimum_layer_num != value:
            self._minimum_layer_num = value
            if self._minimum_layer_num < 0:
                self._minimum_layer_num = 0

            self._startUpdateTopLayers()

            self.currentLayerNumChanged.emit()

    def setLayerViewType(self, layer_view_type):
        self._layer_view_type = layer_view_type
        self.currentLayerNumChanged.emit()

    def getLayerViewType(self):
        return self._layer_view_type

    def setExtruderOpacity(self, extruder_nr, opacity):
        self._extruder_opacity[extruder_nr] = opacity
        self.currentLayerNumChanged.emit()

    def getExtruderOpacities(self):
        return self._extruder_opacity

    def setShowTravelMoves(self, show):
        self._show_travel_moves = show
        self.currentLayerNumChanged.emit()

    def getShowTravelMoves(self):
        return self._show_travel_moves

    def setShowSupport(self, show):
        self._show_support = show
        self.currentLayerNumChanged.emit()

    def getShowSupport(self):
        return self._show_support

    def setShowAdhesion(self, show):
        self._show_adhesion = show
        self.currentLayerNumChanged.emit()

    def getShowAdhesion(self):
        return self._show_adhesion

    def setShowSkin(self, show):
        self._show_skin = show
        self.currentLayerNumChanged.emit()

    def getShowSkin(self):
        return self._show_skin

    def setShowInfill(self, show):
        self._show_infill = show
        self.currentLayerNumChanged.emit()

    def getShowInfill(self):
        return self._show_infill

    def getCompatibilityMode(self):
        return self._compatibility_mode

    def calculateMaxLayers(self):
        scene = self.getController().getScene()
        self._activity = True

        self._old_max_layers = self._max_layers
        ## Recalculate num max layers
        new_max_layers = 0
        for node in DepthFirstIterator(scene.getRoot()):
            layer_data = node.callDecoration("getLayerData")
            if not layer_data:
                continue

            if new_max_layers < len(layer_data.getLayers()):
                new_max_layers = len(layer_data.getLayers()) - 1

        if new_max_layers > 0 and new_max_layers != self._old_max_layers:
            self._max_layers = new_max_layers

            # The qt slider has a bit of weird behavior that if the maxvalue needs to be changed first
            # if it's the largest value. If we don't do this, we can have a slider block outside of the
            # slider.
            if new_max_layers > self._current_layer_num:
                self.maxLayersChanged.emit()
                self.setLayer(int(self._max_layers))
            else:
                self.setLayer(int(self._max_layers))
                self.maxLayersChanged.emit()
        self._startUpdateTopLayers()

    maxLayersChanged = Signal()
    currentLayerNumChanged = Signal()

    ##  Hackish way to ensure the proxy is already created, which ensures that the layerview.qml is already created
    #   as this caused some issues.
    def getProxy(self, engine, script_engine):
        return self._proxy

    def endRendering(self):
        pass

    def event(self, event):
        modifiers = QApplication.keyboardModifiers()
        ctrl_is_active = modifiers == Qt.ControlModifier
        if event.type == Event.KeyPressEvent and ctrl_is_active:
            if event.key == KeyEvent.UpKey:
                self.setLayer(self._current_layer_num + 1)
                return True
            if event.key == KeyEvent.DownKey:
                self.setLayer(self._current_layer_num - 1)
                return True

        if event.type == Event.ViewActivateEvent:
            # Make sure the LayerPass is created
            self.getLayerPass()

            Application.getInstance().globalContainerStackChanged.connect(self._onGlobalStackChanged)
            self._onGlobalStackChanged()

            if not self._layerview_composite_shader:
                self._layerview_composite_shader = OpenGL.getInstance().createShaderProgram(os.path.join(PluginRegistry.getInstance().getPluginPath("LayerView"), "layerview_composite.shader"))
                theme = Application.getInstance().getTheme()
                self._layerview_composite_shader.setUniformValue("u_background_color", Color(*theme.getColor("viewport_background").getRgb()))
                self._layerview_composite_shader.setUniformValue("u_outline_color", Color(*theme.getColor("model_selection_outline").getRgb()))

            if not self._composite_pass:
                self._composite_pass = self.getRenderer().getRenderPass("composite")

            self._old_layer_bindings = self._composite_pass.getLayerBindings()[:] # make a copy so we can restore to it later
            self._composite_pass.getLayerBindings().append("layerview")
            self._old_composite_shader = self._composite_pass.getCompositeShader()
            self._composite_pass.setCompositeShader(self._layerview_composite_shader)

            Application.getInstance().setViewLegendItems(self._getLegendItems())

        elif event.type == Event.ViewDeactivateEvent:
            self._wireprint_warning_message.hide()
            Application.getInstance().globalContainerStackChanged.disconnect(self._onGlobalStackChanged)
            if self._global_container_stack:
                self._global_container_stack.propertyChanged.disconnect(self._onPropertyChanged)

            self._composite_pass.setLayerBindings(self._old_layer_bindings)
            self._composite_pass.setCompositeShader(self._old_composite_shader)

            Application.getInstance().setViewLegendItems([])

    def _onGlobalStackChanged(self):
        if self._global_container_stack:
            self._global_container_stack.propertyChanged.disconnect(self._onPropertyChanged)
        self._global_container_stack = Application.getInstance().getGlobalContainerStack()
        if self._global_container_stack:
            self._global_container_stack.propertyChanged.connect(self._onPropertyChanged)
            self._onPropertyChanged("wireframe_enabled", "value")
        else:
            self._wireprint_warning_message.hide()

    def _onPropertyChanged(self, key, property_name):
        if key == "wireframe_enabled" and property_name == "value":
            if self._global_container_stack.getProperty("wireframe_enabled", "value"):
                self._wireprint_warning_message.show()
            else:
                self._wireprint_warning_message.hide()

    def _startUpdateTopLayers(self):
        if not self._compatibility_mode:
            return

        if self._top_layers_job:
            self._top_layers_job.finished.disconnect(self._updateCurrentLayerMesh)
            self._top_layers_job.cancel()

        self.setBusy(True)

        self._top_layers_job = _CreateTopLayersJob(self._controller.getScene(), self._current_layer_num, self._solid_layers)
        self._top_layers_job.finished.connect(self._updateCurrentLayerMesh)
        self._top_layers_job.start()

    def _updateCurrentLayerMesh(self, job):
        self.setBusy(False)

        if not job.getResult():
            return
        self.resetLayerData()  # Reset the layer data only when job is done. Doing it now prevents "blinking" data.
        self._current_layer_mesh = job.getResult().get("layers")
        self._current_layer_jumps = job.getResult().get("jumps")
        self._controller.getScene().sceneChanged.emit(self._controller.getScene().getRoot())

        self._top_layers_job = None

    def _onPreferencesChanged(self, preference):
        if preference not in {"view/top_layer_count", "view/only_show_top_layers", "view/compatibility_mode"}:
            return

        self._solid_layers = int(Preferences.getInstance().getValue("view/top_layer_count"))
        self._only_show_top_layers = bool(Preferences.getInstance().getValue("view/only_show_top_layers"))

        self._startUpdateTopLayers()

    def _getLegendItems(self):
        if self._legend_items is None:
            theme = Application.getInstance().getTheme()
            self._legend_items = [
                {"color": theme.getColor("layerview_inset_0").name(), "title": catalog.i18nc("@label:layerview polygon type", "Outer Wall")}, # Inset0Type
                {"color": theme.getColor("layerview_inset_x").name(), "title": catalog.i18nc("@label:layerview polygon type", "Inner Wall")}, # InsetXType
                {"color": theme.getColor("layerview_skin").name(), "title": catalog.i18nc("@label:layerview polygon type", "Top / Bottom")}, # SkinType
                {"color": theme.getColor("layerview_infill").name(), "title": catalog.i18nc("@label:layerview polygon type", "Infill")}, # InfillType
                {"color": theme.getColor("layerview_support").name(), "title": catalog.i18nc("@label:layerview polygon type", "Support Skin")}, # SupportType
                {"color": theme.getColor("layerview_support_infill").name(), "title": catalog.i18nc("@label:layerview polygon type", "Support Infill")}, # SupportInfillType
                {"color": theme.getColor("layerview_support_interface").name(), "title": catalog.i18nc("@label:layerview polygon type", "Support Interface")},  # SupportInterfaceType
                {"color": theme.getColor("layerview_skirt").name(), "title": catalog.i18nc("@label:layerview polygon type", "Build Plate Adhesion")}, # SkirtType
                {"color": theme.getColor("layerview_move_combing").name(), "title": catalog.i18nc("@label:layerview polygon type", "Travel Move")}, # MoveCombingType
                {"color": theme.getColor("layerview_move_retraction").name(), "title": catalog.i18nc("@label:layerview polygon type", "Retraction Move")}, # MoveRetractionType
                #{"color": theme.getColor("layerview_none").name(), "title": catalog.i18nc("@label:layerview polygon type", "Unknown")} # NoneType
            ]
        return self._legend_items


class _CreateTopLayersJob(Job):
    def __init__(self, scene, layer_number, solid_layers):
        super().__init__()

        self._scene = scene
        self._layer_number = layer_number
        self._solid_layers = solid_layers
        self._cancel = False

    def run(self):
        layer_data = None
        for node in DepthFirstIterator(self._scene.getRoot()):
            layer_data = node.callDecoration("getLayerData")
            if layer_data:
                break

        if self._cancel or not layer_data:
            return

        layer_mesh = MeshBuilder()
        for i in range(self._solid_layers):
            layer_number = self._layer_number - i
            if layer_number < 0:
                continue

            try:
                layer = layer_data.getLayer(layer_number).createMesh()
            except Exception:
                Logger.logException("w", "An exception occurred while creating layer mesh.")
                return

            if not layer or layer.getVertices() is None:
                continue

            layer_mesh.addIndices(layer_mesh.getVertexCount() + layer.getIndices())
            layer_mesh.addVertices(layer.getVertices())

            # Scale layer color by a brightness factor based on the current layer number
            # This will result in a range of 0.5 - 1.0 to multiply colors by.
            brightness = numpy.ones((1, 4), dtype=numpy.float32) * (2.0 - (i / self._solid_layers)) / 2.0
            brightness[0, 3] = 1.0
            layer_mesh.addColors(layer.getColors() * brightness)

            if self._cancel:
                return

            Job.yieldThread()

        if self._cancel:
            return

        Job.yieldThread()
        jump_mesh = layer_data.getLayer(self._layer_number).createJumps()
        if not jump_mesh or jump_mesh.getVertices() is None:
            jump_mesh = None

        self.setResult({"layers": layer_mesh.build(), "jumps": jump_mesh})

    def cancel(self):
        self._cancel = True
        super().cancel()
<|MERGE_RESOLUTION|>--- conflicted
+++ resolved
@@ -60,10 +60,6 @@
         self._controller.getScene().getRoot().childrenChanged.connect(self._onSceneChanged)
 
         self._layer_view_type = 0  # 0 is material color, 1 is color by linetype, 2 is speed
-<<<<<<< HEAD
-        self._only_color_active_extruder = False
-=======
->>>>>>> 5f6ed488
         self._extruder_opacity = [1.0, 1.0, 1.0, 1.0]
         self._show_travel_moves = 0
         self._show_support = 1
