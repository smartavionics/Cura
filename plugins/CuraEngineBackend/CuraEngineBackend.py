# Copyright (c) 2015 Ultimaker B.V.
# Cura is released under the terms of the AGPLv3 or higher.

from UM.Backend.Backend import Backend, BackendState
from UM.Application import Application
from UM.Scene.SceneNode import SceneNode
from UM.Preferences import Preferences
from UM.Signal import Signal
from UM.Logger import Logger
from UM.Message import Message
from UM.PluginRegistry import PluginRegistry
from UM.Resources import Resources
from UM.Settings.Validator import ValidatorState #To find if a setting is in an error state. We can't slice then.
from UM.Platform import Platform

import cura.Settings

from cura.OneAtATimeIterator import OneAtATimeIterator
from . import ProcessSlicedLayersJob
from . import ProcessGCodeJob
from . import StartSliceJob

import os
import sys

from PyQt5.QtCore import QTimer

import Arcus

from UM.i18n import i18nCatalog
catalog = i18nCatalog("cura")


class CuraEngineBackend(Backend):
    ##  Starts the back-end plug-in.
    #
    #   This registers all the signal listeners and prepares for communication
    #   with the back-end in general.
    def __init__(self):
        super().__init__()

        # Find out where the engine is located, and how it is called. This depends on how Cura is packaged and which OS we are running on.
        default_engine_location = os.path.join(Application.getInstallPrefix(), "bin", "CuraEngine")
        if hasattr(sys, "frozen"):
            default_engine_location = os.path.join(os.path.dirname(os.path.abspath(sys.executable)), "CuraEngine")
        if Platform.isWindows():
            default_engine_location += ".exe"
        default_engine_location = os.path.abspath(default_engine_location)
        Preferences.getInstance().addPreference("backend/location", default_engine_location)

        self._scene = Application.getInstance().getController().getScene()
        self._scene.sceneChanged.connect(self._onSceneChanged)

        # Workaround to disable layer view processing if layer view is not active.
        self._layer_view_active = False
        Application.getInstance().getController().activeViewChanged.connect(self._onActiveViewChanged)
        self._onActiveViewChanged()
        self._stored_layer_data = []
        self._stored_optimized_layer_data = []

        #Triggers for when to (re)start slicing:
        self._global_container_stack = None
        Application.getInstance().globalContainerStackChanged.connect(self._onGlobalStackChanged)
        self._onGlobalStackChanged()

        self._active_extruder_stack = None
        cura.Settings.ExtruderManager.getInstance().activeExtruderChanged.connect(self._onActiveExtruderChanged)
        self._onActiveExtruderChanged()

        #When you update a setting and other settings get changed through inheritance, many propertyChanged signals are fired.
        #This timer will group them up, and only slice for the last setting changed signal.
        #TODO: Properly group propertyChanged signals by whether they are triggered by the same user interaction.
        self._change_timer = QTimer()
        self._change_timer.setInterval(500)
        self._change_timer.setSingleShot(True)
        self._change_timer.timeout.connect(self.slice)

        #Listeners for receiving messages from the back-end.
        self._message_handlers["cura.proto.Layer"] = self._onLayerMessage
        self._message_handlers["cura.proto.LayerOptimized"] = self._onOptimizedLayerMessage
        self._message_handlers["cura.proto.Progress"] = self._onProgressMessage
        self._message_handlers["cura.proto.GCodeLayer"] = self._onGCodeLayerMessage
        self._message_handlers["cura.proto.GCodePrefix"] = self._onGCodePrefixMessage
        self._message_handlers["cura.proto.PrintTimeMaterialEstimates"] = self._onPrintTimeMaterialEstimates
        self._message_handlers["cura.proto.SlicingFinished"] = self._onSlicingFinishedMessage

        self._start_slice_job = None
        self._slicing = False #Are we currently slicing?
        self._restart = False #Back-end is currently restarting?
        self._enabled = True #Should we be slicing? Slicing might be paused when, for instance, the user is dragging the mesh around.
        self._always_restart = True #Always restart the engine when starting a new slice. Don't keep the process running. TODO: Fix engine statelessness.
        self._process_layers_job = None #The currently active job to process layers, or None if it is not processing layers.

        self._error_message = None #Pop-up message that shows errors.

        self.backendQuit.connect(self._onBackendQuit)
        self.backendConnected.connect(self._onBackendConnected)

        #When a tool operation is in progress, don't slice. So we need to listen for tool operations.
        Application.getInstance().getController().toolOperationStarted.connect(self._onToolOperationStarted)
        Application.getInstance().getController().toolOperationStopped.connect(self._onToolOperationStopped)

    ##  Called when closing the application.
    #
    #   This function should terminate the engine process.
    def close(self):
        # Terminate CuraEngine if it is still running at this point
        self._terminate()
        super().close()

    ##  Get the command that is used to call the engine.
    #   This is useful for debugging and used to actually start the engine.
    #   \return list of commands and args / parameters.
    def getEngineCommand(self):
        json_path = Resources.getPath(Resources.DefinitionContainers, "fdmprinter.def.json")
        return [Preferences.getInstance().getValue("backend/location"), "connect", "127.0.0.1:{0}".format(self._port), "-j", json_path, "-vv"]

    ##  Emitted when we get a message containing print duration and material amount. This also implies the slicing has finished.
    #   \param time The amount of time the print will take.
    #   \param material_amount The amount of material the print will use.
    printDurationMessage = Signal()

    ##  Emitted when the slicing process starts.
    slicingStarted = Signal()

    ##  Emitted when the slicing process is aborted forcefully.
    slicingCancelled = Signal()

    ##  Perform a slice of the scene.
    def slice(self):
<<<<<<< HEAD
        self._stored_layer_data = []
        self._stored_optimized_layer_data = []

=======
>>>>>>> a7cfe1b5
        if not self._enabled or not self._global_container_stack: #We shouldn't be slicing.
            # try again in a short time
            self._change_timer.start()
            return

        self.printDurationMessage.emit(0, [0])

        self._stored_layer_data = []

        if self._slicing: #We were already slicing. Stop the old job.
            self._terminate()

        if self._process_layers_job: #We were processing layers. Stop that, the layers are going to change soon.
            self._process_layers_job.abort()
            self._process_layers_job = None

        if self._error_message:
            self._error_message.hide()

        self.processingProgress.emit(0.0)
        self.backendStateChange.emit(BackendState.NotStarted)

        self._scene.gcode_list = []
        self._slicing = True
        self.slicingStarted.emit()

        slice_message = self._socket.createMessage("cura.proto.Slice")
        self._start_slice_job = StartSliceJob.StartSliceJob(slice_message)
        self._start_slice_job.start()
        self._start_slice_job.finished.connect(self._onStartSliceCompleted)

    ##  Terminate the engine process.
    def _terminate(self):
        self._slicing = False
        self._restart = True
        self._stored_layer_data = []
        self._stored_optimized_layer_data = []
        if self._start_slice_job is not None:
            self._start_slice_job.cancel()

        self.slicingCancelled.emit()
        self.processingProgress.emit(0)
        Logger.log("d", "Attempting to kill the engine process")
        if self._process is not None:
            Logger.log("d", "Killing engine process")
            try:
                self._process.terminate()
                Logger.log("d", "Engine process is killed. Received return code %s", self._process.wait())
                self._process = None
            except Exception as e: # terminating a process that is already terminating causes an exception, silently ignore this.
                Logger.log("d", "Exception occurred while trying to kill the engine %s", str(e))

    ##  Event handler to call when the job to initiate the slicing process is
    #   completed.
    #
    #   When the start slice job is successfully completed, it will be happily
    #   slicing. This function handles any errors that may occur during the
    #   bootstrapping of a slice job.
    #
    #   \param job The start slice job that was just finished.
    def _onStartSliceCompleted(self, job):
        # Note that cancelled slice jobs can still call this method.
        if self._start_slice_job is job:
            self._start_slice_job = None

        if job.isCancelled() or job.getError() or job.getResult() == StartSliceJob.StartJobResult.Error:
            return

        if job.getResult() == StartSliceJob.StartJobResult.SettingError:
            if Application.getInstance().getPlatformActivity:
                self._error_message = Message(catalog.i18nc("@info:status", "Unable to slice. Please check your setting values for errors."), lifetime = 10)
                self._error_message.show()
                self.backendStateChange.emit(BackendState.Error)
            else:
                self.backendStateChange.emit(BackendState.NotStarted)
            return

        if job.getResult() == StartSliceJob.StartJobResult.NothingToSlice:
            if Application.getInstance().getPlatformActivity:
                self._error_message = Message(catalog.i18nc("@info:status", "Unable to slice. No suitable objects found."), lifetime = 10)
                self._error_message.show()
                self.backendStateChange.emit(BackendState.Error)
            else:
                self.backendStateChange.emit(BackendState.NotStarted)
            return

        # Preparation completed, send it to the backend.
        self._socket.sendMessage(job.getSliceMessage())

    ##  Listener for when the scene has changed.
    #
    #   This should start a slice if the scene is now ready to slice.
    #
    #   \param source The scene node that was changed.
    def _onSceneChanged(self, source):
        if type(source) is not SceneNode:
            return

        if source is self._scene.getRoot():
            return

        if source.getMeshData() is None:
            return

        if source.getMeshData().getVertices() is None:
            return

        self._onChanged()

    ##  Called when an error occurs in the socket connection towards the engine.
    #
    #   \param error The exception that occurred.
    def _onSocketError(self, error):
        if Application.getInstance().isShuttingDown():
            return

        super()._onSocketError(error)
        self._terminate()

        if error.getErrorCode() not in [Arcus.ErrorCode.BindFailedError, Arcus.ErrorCode.ConnectionResetError, Arcus.ErrorCode.Debug]:
            Logger.log("e", "A socket error caused the connection to be reset")

    ##  A setting has changed, so check if we must reslice.
    #
    #   \param instance The setting instance that has changed.
    #   \param property The property of the setting instance that has changed.
    def _onSettingChanged(self, instance, property):
        if property == "value": #Only reslice if the value has changed.
            self._onChanged()

    ##  Called when a sliced layer data message is received from the engine.
    #
    #   \param message The protobuf message containing sliced layer data.
    def _onLayerMessage(self, message):
        self._stored_layer_data.append(message)

    ##  Called when an optimized sliced layer data message is received from the engine.
    #
    #   \param message The protobuf message containing sliced layer data.
    def _onOptimizedLayerMessage(self, message):
        self._stored_optimized_layer_data.append(message)

    ##  Called when a progress message is received from the engine.
    #
    #   \param message The protobuf message containing the slicing progress.
    def _onProgressMessage(self, message):
        self.processingProgress.emit(message.amount)
        self.backendStateChange.emit(BackendState.Processing)

    ##  Called when the engine sends a message that slicing is finished.
    #
    #   \param message The protobuf message signalling that slicing is finished.
    def _onSlicingFinishedMessage(self, message):
        self.backendStateChange.emit(BackendState.Done)
        self.processingProgress.emit(1.0)

        self._slicing = False

        if self._layer_view_active and (self._process_layers_job is None or not self._process_layers_job.isRunning()):
            self._process_layers_job = ProcessSlicedLayersJob.ProcessSlicedLayersJob(self._stored_optimized_layer_data)
            self._process_layers_job.start()
            self._stored_optimized_layer_data = []

    ##  Called when a g-code message is received from the engine.
    #
    #   \param message The protobuf message containing g-code, encoded as UTF-8.
    def _onGCodeLayerMessage(self, message):
        self._scene.gcode_list.append(message.data.decode("utf-8", "replace"))

    ##  Called when a g-code prefix message is received from the engine.
    #
    #   \param message The protobuf message containing the g-code prefix,
    #   encoded as UTF-8.
    def _onGCodePrefixMessage(self, message):
        self._scene.gcode_list.insert(0, message.data.decode("utf-8", "replace"))

    ##  Called when a print time message is received from the engine.
    #
    #   \param message The protobuf message containing the print time and
    #   material amount per extruder
    def _onPrintTimeMaterialEstimates(self, message):
        material_amounts = []
        for index in range(message.repeatedMessageCount("materialEstimates")):
            material_amounts.append(message.getRepeatedMessage("materialEstimates", index).material_amount)
        self.printDurationMessage.emit(message.time, material_amounts)

    ##  Creates a new socket connection.
    def _createSocket(self):
        super()._createSocket(os.path.abspath(os.path.join(PluginRegistry.getInstance().getPluginPath(self.getPluginId()), "Cura.proto")))

    ##  Manually triggers a reslice
    def forceSlice(self):
        self._change_timer.start()

    ##  Called when anything has changed to the stuff that needs to be sliced.
    #
    #   This indicates that we should probably re-slice soon.
    def _onChanged(self, *args, **kwargs):
        self._change_timer.start()

    ##  Called when the back-end connects to the front-end.
    def _onBackendConnected(self):
        if self._restart:
            self._onChanged()
            self._restart = False

    ##  Called when the user starts using some tool.
    #
    #   When the user starts using a tool, we should pause slicing to prevent
    #   continuously slicing while the user is dragging some tool handle.
    #
    #   \param tool The tool that the user is using.
    def _onToolOperationStarted(self, tool):
        self._terminate() # Do not continue slicing once a tool has started
        self._enabled = False # Do not reslice when a tool is doing it's 'thing'

    ##  Called when the user stops using some tool.
    #
    #   This indicates that we can safely start slicing again.
    #
    #   \param tool The tool that the user was using.
    def _onToolOperationStopped(self, tool):
        self._enabled = True # Tool stop, start listening for changes again.

    ##  Called when the user changes the active view mode.
    def _onActiveViewChanged(self):
        if Application.getInstance().getController().getActiveView():
            view = Application.getInstance().getController().getActiveView()
            if view.getPluginId() == "LayerView": #If switching to layer view, we should process the layers if that hasn't been done yet.
                self._layer_view_active = True
                # There is data and we're not slicing at the moment
                # if we are slicing, there is no need to re-calculate the data as it will be invalid in a moment.
                if self._stored_optimized_layer_data and not self._slicing:
                    self._process_layers_job = ProcessSlicedLayersJob.ProcessSlicedLayersJob(self._stored_optimized_layer_data)
                    self._process_layers_job.start()
                    self._stored_optimized_layer_data = []
            else:
                self._layer_view_active = False

    ##  Called when the back-end self-terminates.
    #
    #   We should reset our state and start listening for new connections.
    def _onBackendQuit(self):
        if not self._restart and self._process:
            Logger.log("d", "Backend quit with return code %s. Resetting process and socket.", self._process.wait())
            self._process = None
            self._createSocket()

    ##  Called when the global container stack changes
    def _onGlobalStackChanged(self):
        if self._global_container_stack:
            self._global_container_stack.propertyChanged.disconnect(self._onSettingChanged)
            self._global_container_stack.containersChanged.disconnect(self._onChanged)

        self._global_container_stack = Application.getInstance().getGlobalContainerStack()

        if self._global_container_stack:
            self._global_container_stack.propertyChanged.connect(self._onSettingChanged) #Note: Only starts slicing when the value changed.
            self._global_container_stack.containersChanged.connect(self._onChanged)
            self._onActiveExtruderChanged()
            self._onChanged()

    def _onActiveExtruderChanged(self):
        if self._active_extruder_stack:
            self._active_extruder_stack.propertyChanged.disconnect(self._onSettingChanged)
            self._active_extruder_stack.containersChanged.disconnect(self._onChanged)

        self._active_extruder_stack = cura.Settings.ExtruderManager.getInstance().getActiveExtruderStack()
        if self._active_extruder_stack:
            self._active_extruder_stack.propertyChanged.connect(self._onSettingChanged)  # Note: Only starts slicing when the value changed.
            self._active_extruder_stack.containersChanged.connect(self._onChanged)
<|MERGE_RESOLUTION|>--- conflicted
+++ resolved
@@ -128,12 +128,6 @@
 
     ##  Perform a slice of the scene.
     def slice(self):
-<<<<<<< HEAD
-        self._stored_layer_data = []
-        self._stored_optimized_layer_data = []
-
-=======
->>>>>>> a7cfe1b5
         if not self._enabled or not self._global_container_stack: #We shouldn't be slicing.
             # try again in a short time
             self._change_timer.start()
@@ -142,6 +136,7 @@
         self.printDurationMessage.emit(0, [0])
 
         self._stored_layer_data = []
+        self._stored_optimized_layer_data = []
 
         if self._slicing: #We were already slicing. Stop the old job.
             self._terminate()
