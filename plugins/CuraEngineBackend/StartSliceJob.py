--- conflicted
+++ resolved
@@ -138,12 +138,8 @@
         return False
 
     def run(self) -> None:
-<<<<<<< HEAD
-
-        then = time.time()
-=======
+        then = time.time()
         """Runs the job that initiates the slicing."""
->>>>>>> 6d1d6ca1
 
         if self._build_plate_number is None:
             self.setResult(StartJobResult.Error)
@@ -272,12 +268,8 @@
         global_stack = CuraApplication.getInstance().getGlobalContainerStack()
         if not global_stack:
             return
-<<<<<<< HEAD
-        then = time.time()
-        extruders_enabled = {position: stack.isEnabled for position, stack in global_stack.extruders.items()}
-=======
+        then = time.time()
         extruders_enabled = [stack.isEnabled for stack in global_stack.extruderList]
->>>>>>> 6d1d6ca1
         filtered_object_groups = []
         has_model_with_disabled_extruders = False
         associated_disabled_extruders = set()
