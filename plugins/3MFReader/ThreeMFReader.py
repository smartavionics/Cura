# Copyright (c) 2015 Ultimaker B.V.
# Cura is released under the terms of the AGPLv3 or higher.

import os.path
import zipfile

from UM.Job import Job
from UM.Logger import Logger
from UM.Math.Matrix import Matrix
from UM.Math.Vector import Vector
from UM.Mesh.MeshBuilder import MeshBuilder
from UM.Mesh.MeshReader import MeshReader
from UM.Scene.GroupDecorator import GroupDecorator
from cura.Settings.SettingOverrideDecorator import SettingOverrideDecorator
from UM.Application import Application
from cura.Settings.ExtruderManager import ExtruderManager
from cura.QualityManager import QualityManager
from UM.Scene.SceneNode import SceneNode

<<<<<<< HEAD
MYPY = False
=======
import Savitar
import numpy

>>>>>>> 3d01d7bc
try:
    if not MYPY:
        import xml.etree.cElementTree as ET
except ImportError:
    Logger.log("w", "Unable to load cElementTree, switching to slower version")
    import xml.etree.ElementTree as ET

##    Base implementation for reading 3MF files. Has no support for textures. Only loads meshes!
class ThreeMFReader(MeshReader):
    def __init__(self):
        super().__init__()
        self._supported_extensions = [".3mf"]
        self._root = None
        self._namespaces = {
            "3mf": "http://schemas.microsoft.com/3dmanufacturing/core/2015/02",
            "cura": "http://software.ultimaker.com/xml/cura/3mf/2015/10"
        }
        self._base_name = ""
        self._unit = None

    def _createMatrixFromTransformationString(self, transformation):
        if transformation == "":
            return Matrix()

        splitted_transformation = transformation.split()
        ## Transformation is saved as:
        ## M00 M01 M02 0.0
        ## M10 M11 M12 0.0
        ## M20 M21 M22 0.0
        ## M30 M31 M32 1.0
        ## We switch the row & cols as that is how everyone else uses matrices!
        temp_mat = Matrix()
        # Rotation & Scale
        temp_mat._data[0, 0] = splitted_transformation[0]
        temp_mat._data[1, 0] = splitted_transformation[1]
        temp_mat._data[2, 0] = splitted_transformation[2]
        temp_mat._data[0, 1] = splitted_transformation[3]
        temp_mat._data[1, 1] = splitted_transformation[4]
        temp_mat._data[2, 1] = splitted_transformation[5]
        temp_mat._data[0, 2] = splitted_transformation[6]
        temp_mat._data[1, 2] = splitted_transformation[7]
        temp_mat._data[2, 2] = splitted_transformation[8]

        # Translation
        temp_mat._data[0, 3] = splitted_transformation[9]
        temp_mat._data[1, 3] = splitted_transformation[10]
        temp_mat._data[2, 3] = splitted_transformation[11]

        return temp_mat


    ##  Convenience function that converts a SceneNode object (as obtained from libSavitar) to a Uranium scenenode.
    #   \returns Uranium Scenen node.
    def _convertSavitarNodeToUMNode(self, savitar_node):
        um_node = SceneNode()
        transformation = self._createMatrixFromTransformationString(savitar_node.getTransformation())
        um_node.setTransformation(transformation)
        mesh_builder = MeshBuilder()

        data = numpy.fromstring(savitar_node.getMeshData().getFlatVerticesAsBytes(), dtype=numpy.float32)

        vertices = numpy.resize(data, (int(data.size / 3), 3))
        mesh_builder.setVertices(vertices)
        mesh_builder.calculateNormals(fast=True)
        mesh_data = mesh_builder.build()

        if len(mesh_data.getVertices()):
            um_node.setMeshData(mesh_data)

        for child in savitar_node.getChildren():
            um_node.addChild(self._convertSavitarNodeToUMNode(child))

        settings = savitar_node.getSettings()

        # Add the setting override decorator, so we can add settings to this node.
        if settings:
            um_node.addDecorator(SettingOverrideDecorator())

            global_container_stack = Application.getInstance().getGlobalContainerStack()
            # Ensure the correct next container for the SettingOverride decorator is set.
            if global_container_stack:
                multi_extrusion = global_container_stack.getProperty("machine_extruder_count", "value") > 1

                # Ensure that all extruder data is reset
                if not multi_extrusion:
                    default_stack_id = global_container_stack.getId()
                else:
                    default_stack = ExtruderManager.getInstance().getExtruderStack(0)
                    if default_stack:
                        default_stack_id = default_stack.getId()
                    else:
                        default_stack_id = global_container_stack.getId()
                um_node.callDecoration("setActiveExtruder", default_stack_id)

                # Get the definition & set it
                definition = QualityManager.getInstance().getParentMachineDefinition(global_container_stack.getBottom())
                um_node.callDecoration("getStack").getTop().setDefinition(definition)

            setting_container = um_node.callDecoration("getStack").getTop()

            for key in settings:
                setting_value = settings[key]

                # Extruder_nr is a special case.
                if key == "extruder_nr":
                    extruder_stack = ExtruderManager.getInstance().getExtruderStack(int(setting_value))
                    if extruder_stack:
                        um_node.callDecoration("setActiveExtruder", extruder_stack.getId())
                    else:
                        Logger.log("w", "Unable to find extruder in position %s", setting_value)
                    continue
                setting_container.setProperty(key,"value", setting_value)

        if len(um_node.getChildren()) > 0:
            group_decorator = GroupDecorator()
            um_node.addDecorator(group_decorator)
        um_node.setSelectable(True)
        return um_node

    def read(self, file_name):
        result = []
        # The base object of 3mf is a zipped archive.
        try:
            archive = zipfile.ZipFile(file_name, "r")
            self._base_name = os.path.basename(file_name)
            parser = Savitar.ThreeMFParser()
            scene_3mf = parser.parse(archive.open("3D/3dmodel.model").read())
            self._unit = scene_3mf.getUnit()
            for node in scene_3mf.getSceneNodes():
                um_node = self._convertSavitarNodeToUMNode(node)
                # compensate for original center position, if object(s) is/are not around its zero position

                transform_matrix = Matrix()
                mesh_data = um_node.getMeshData()
                if mesh_data is not None:
                    extents = mesh_data.getExtents()
                    center_vector = Vector(extents.center.x, extents.center.y, extents.center.z)
                    transform_matrix.setByTranslation(center_vector)
                transform_matrix.multiply(um_node.getLocalTransformation())
                um_node.setTransformation(transform_matrix)

                global_container_stack = Application.getInstance().getGlobalContainerStack()

                # Create a transformation Matrix to convert from 3mf worldspace into ours.
                # First step: flip the y and z axis.
                transformation_matrix = Matrix()
                transformation_matrix._data[1, 1] = 0
                transformation_matrix._data[1, 2] = 1
                transformation_matrix._data[2, 1] = -1
                transformation_matrix._data[2, 2] = 0

                # Second step: 3MF defines the left corner of the machine as center, whereas cura uses the center of the
                # build volume.
                if global_container_stack:
                    translation_vector = Vector(x=-global_container_stack.getProperty("machine_width", "value") / 2,
                                                y=-global_container_stack.getProperty("machine_depth", "value") / 2,
                                                z=0)
                    translation_matrix = Matrix()
                    translation_matrix.setByTranslation(translation_vector)
                    transformation_matrix.multiply(translation_matrix)

                # Third step: 3MF also defines a unit, wheras Cura always assumes mm.
                scale_matrix = Matrix()
                scale_matrix.setByScaleVector(self._getScaleFromUnit(self._unit))
                transformation_matrix.multiply(scale_matrix)

                # Pre multiply the transformation with the loaded transformation, so the data is handled correctly.
                um_node.setTransformation(um_node.getLocalTransformation().preMultiply(transformation_matrix))

                result.append(um_node)

        except Exception:
            Logger.logException("e", "An exception occurred in 3mf reader.")
            return []

        return result

    ##  Create a scale vector based on a unit string.
    #   The core spec defines the following:
    #   * micron
    #   * millimeter (default)
    #   * centimeter
    #   * inch
    #   * foot
    #   * meter
    def _getScaleFromUnit(self, unit):
        if unit is None:
            unit = "millimeter"
        if unit == "micron":
            scale = 0.001
        elif unit == "millimeter":
            scale = 1
        elif unit == "centimeter":
            scale = 10
        elif unit == "inch":
            scale = 25.4
        elif unit == "foot":
            scale = 304.8
        elif unit == "meter":
            scale = 1000
        else:
            Logger.log("w", "Unrecognised unit %s used. Assuming mm instead", unit)
            scale = 1

        return Vector(scale, scale, scale)<|MERGE_RESOLUTION|>--- conflicted
+++ resolved
@@ -17,13 +17,11 @@
 from cura.QualityManager import QualityManager
 from UM.Scene.SceneNode import SceneNode
 
-<<<<<<< HEAD
 MYPY = False
-=======
+
 import Savitar
 import numpy
 
->>>>>>> 3d01d7bc
 try:
     if not MYPY:
         import xml.etree.cElementTree as ET
