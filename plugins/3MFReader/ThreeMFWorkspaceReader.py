# Copyright (c) 2020 Ultimaker B.V.
# Cura is released under the terms of the LGPLv3 or higher.

from configparser import ConfigParser
import zipfile
import os
import json
from typing import cast, Dict, List, Optional, Tuple, Any

import xml.etree.ElementTree as ET

from UM.Workspace.WorkspaceReader import WorkspaceReader
from UM.Application import Application

from UM.Logger import Logger
from UM.Message import Message
from UM.i18n import i18nCatalog
from UM.Settings.ContainerFormatError import ContainerFormatError
from UM.Settings.ContainerStack import ContainerStack
from UM.Settings.DefinitionContainer import DefinitionContainer
from UM.Settings.InstanceContainer import InstanceContainer
from UM.Settings.ContainerRegistry import ContainerRegistry
from UM.MimeTypeDatabase import MimeTypeDatabase, MimeType
from UM.Job import Job
from UM.Preferences import Preferences

from cura.Machines.ContainerTree import ContainerTree
from cura.Settings.CuraStackBuilder import CuraStackBuilder
from cura.Settings.ExtruderManager import ExtruderManager
from cura.Settings.ExtruderStack import ExtruderStack
from cura.Settings.GlobalStack import GlobalStack
from cura.Settings.IntentManager import IntentManager
from cura.Settings.CuraContainerStack import _ContainerIndexes
from cura.CuraApplication import CuraApplication
from cura.Utils.Threading import call_on_qt_thread

from PyQt5.QtCore import QCoreApplication

from .WorkspaceDialog import WorkspaceDialog

i18n_catalog = i18nCatalog("cura")


class ContainerInfo:
    def __init__(self, file_name: Optional[str], serialized: Optional[str], parser: Optional[ConfigParser]) -> None:
        self.file_name = file_name
        self.serialized = serialized
        self.parser = parser
        self.container = None
        self.definition_id = None


class QualityChangesInfo:
    def __init__(self) -> None:
        self.name = None
        self.global_info = None
        self.extruder_info_dict = {} # type: Dict[str, ContainerInfo]


class MachineInfo:
    def __init__(self) -> None:
        self.container_id = None
        self.name = None
        self.definition_id = None

        self.metadata_dict = {}  # type: Dict[str, str]

        self.quality_type = None
        self.intent_category = None
        self.custom_quality_name = None
        self.quality_changes_info = None
        self.variant_info = None

        self.definition_changes_info = None
        self.user_changes_info = None

        self.extruder_info_dict = {} # type: Dict[str, ExtruderInfo]


class ExtruderInfo:
    def __init__(self) -> None:
        self.position = None
        self.enabled = True
        self.variant_info = None
        self.root_material_id = None

        self.definition_changes_info = None
        self.user_changes_info = None
        self.intent_info = None


class ThreeMFWorkspaceReader(WorkspaceReader):
    """Base implementation for reading 3MF workspace files."""

    def __init__(self) -> None:
        super().__init__()

        self._supported_extensions = [".3mf"]
        self._dialog = WorkspaceDialog()
        self._3mf_mesh_reader = None
        self._container_registry = ContainerRegistry.getInstance()

        # suffixes registered with the MimeTypes don't start with a dot '.'
        self._definition_container_suffix = "." + cast(MimeType, ContainerRegistry.getMimeTypeForContainer(DefinitionContainer)).preferredSuffix
        self._material_container_suffix = None # We have to wait until all other plugins are loaded before we can set it
        self._instance_container_suffix = "." + cast(MimeType, ContainerRegistry.getMimeTypeForContainer(InstanceContainer)).preferredSuffix
        self._container_stack_suffix = "." + cast(MimeType, ContainerRegistry.getMimeTypeForContainer(ContainerStack)).preferredSuffix
        self._extruder_stack_suffix = "." + cast(MimeType, ContainerRegistry.getMimeTypeForContainer(ExtruderStack)).preferredSuffix
        self._global_stack_suffix = "." + cast(MimeType, ContainerRegistry.getMimeTypeForContainer(GlobalStack)).preferredSuffix

        # Certain instance container types are ignored because we make the assumption that only we make those types
        # of containers. They are:
        #  - quality
        #  - variant
        self._ignored_instance_container_types = {"quality", "variant"}

        self._resolve_strategies = {} # type: Dict[str, str]

        self._id_mapping = {} # type: Dict[str, str]

        # In Cura 2.5 and 2.6, the empty profiles used to have those long names
        self._old_empty_profile_id_dict = {"empty_%s" % k: "empty" for k in ["material", "variant"]}

        self._is_same_machine_type = False
        self._old_new_materials = {} # type: Dict[str, str]
        self._machine_info = None

    def _clearState(self):
        self._is_same_machine_type = False
        self._id_mapping = {}
        self._old_new_materials = {}
        self._machine_info = None

    def getNewId(self, old_id: str):
        """Get a unique name based on the old_id. This is different from directly calling the registry in that it caches results.

        This has nothing to do with speed, but with getting consistent new naming for instances & objects.
        """
        if old_id not in self._id_mapping:
            self._id_mapping[old_id] = self._container_registry.uniqueName(old_id)
        return self._id_mapping[old_id]

    def _determineGlobalAndExtruderStackFiles(self, project_file_name: str, file_list: List[str]) -> Tuple[str, List[str]]:
        """Separates the given file list into a list of GlobalStack files and a list of ExtruderStack files.

        In old versions, extruder stack files have the same suffix as container stack files ".stack.cfg".
        """

        archive = zipfile.ZipFile(project_file_name, "r")

        global_stack_file_list = [name for name in file_list if name.endswith(self._global_stack_suffix)]
        extruder_stack_file_list = [name for name in file_list if name.endswith(self._extruder_stack_suffix)]

        # separate container stack files and extruder stack files
        files_to_determine = [name for name in file_list if name.endswith(self._container_stack_suffix)]
        for file_name in files_to_determine:
            # FIXME: HACK!
            # We need to know the type of the stack file, but we can only know it if we deserialize it.
            # The default ContainerStack.deserialize() will connect signals, which is not desired in this case.
            # Since we know that the stack files are INI files, so we directly use the ConfigParser to parse them.
            serialized = archive.open(file_name).read().decode("utf-8")
            stack_config = ConfigParser(interpolation = None)
            stack_config.read_string(serialized)

            # sanity check
            if not stack_config.has_option("metadata", "type"):
                Logger.log("e", "%s in %s doesn't seem to be valid stack file", file_name, project_file_name)
                continue

            stack_type = stack_config.get("metadata", "type")
            if stack_type == "extruder_train":
                extruder_stack_file_list.append(file_name)
            elif stack_type == "machine":
                global_stack_file_list.append(file_name)
            else:
                Logger.log("w", "Unknown container stack type '%s' from %s in %s",
                           stack_type, file_name, project_file_name)

        if len(global_stack_file_list) > 1:
            Logger.log("e", "More than one global stack file found: [{file_list}]".format(file_list = global_stack_file_list))
            #But we can recover by just getting the first global stack file.
        if len(global_stack_file_list) == 0:
            Logger.log("e", "No global stack file found!")
            raise FileNotFoundError("No global stack file found!")

        return global_stack_file_list[0], extruder_stack_file_list

    def preRead(self, file_name, show_dialog=True, *args, **kwargs):
        """Read some info so we can make decisions

        :param file_name:
        :param show_dialog: In case we use preRead() to check if a file is a valid project file,
                            we don't want to show a dialog.
        """
        self._clearState()

        self._3mf_mesh_reader = Application.getInstance().getMeshFileHandler().getReaderForFile(file_name)
        if self._3mf_mesh_reader and self._3mf_mesh_reader.preRead(file_name) == WorkspaceReader.PreReadResult.accepted:
            pass
        else:
            Logger.log("w", "Could not find reader that was able to read the scene data for 3MF workspace")
            return WorkspaceReader.PreReadResult.failed

        self._machine_info = MachineInfo()
        machine_type = ""
        variant_type_name = i18n_catalog.i18nc("@label", "Nozzle")

        # Check if there are any conflicts, so we can ask the user.
        archive = zipfile.ZipFile(file_name, "r")
        cura_file_names = [name for name in archive.namelist() if name.startswith("Cura/")]

        resolve_strategy_keys = ["machine", "material", "quality_changes"]
        self._resolve_strategies = {k: None for k in resolve_strategy_keys}
        containers_found_dict = {k: False for k in resolve_strategy_keys}

        #
        # Read definition containers
        #
        machine_definition_id = None
        machine_definition_container_count = 0
        extruder_definition_container_count = 0
        definition_container_files = [name for name in cura_file_names if name.endswith(self._definition_container_suffix)]
        for definition_container_file in definition_container_files:
            container_id = self._stripFileToId(definition_container_file)
            definitions = self._container_registry.findDefinitionContainersMetadata(id = container_id)
            serialized = archive.open(definition_container_file).read().decode("utf-8")

            if not definitions:
                definition_container = DefinitionContainer.deserializeMetadata(serialized, container_id)[0]
            else:
                definition_container = definitions[0]

            definition_container_type = definition_container.get("type")
            if definition_container_type == "machine":
                machine_definition_id = container_id
                machine_type = definition_container["name"]
                variant_type_name = definition_container.get("variants_name", variant_type_name)

                machine_definition_container_count += 1
            elif definition_container_type == "extruder":
                extruder_definition_container_count += 1
            else:
                Logger.log("w", "Unknown definition container type %s for %s",
                           definition_container_type, definition_container_file)
            QCoreApplication.processEvents()  # Ensure that the GUI does not freeze.
            Job.yieldThread()

        if machine_definition_container_count != 1:
            return WorkspaceReader.PreReadResult.failed  # Not a workspace file but ordinary 3MF.

        material_labels = []
        material_conflict = False
        xml_material_profile = self._getXmlProfileClass()
        reverse_material_id_dict = {}
        if self._material_container_suffix is None:
            self._material_container_suffix = ContainerRegistry.getMimeTypeForContainer(xml_material_profile).preferredSuffix
        if xml_material_profile:
            material_container_files = [name for name in cura_file_names if name.endswith(self._material_container_suffix)]
            for material_container_file in material_container_files:
                container_id = self._stripFileToId(material_container_file)

                serialized = archive.open(material_container_file).read().decode("utf-8")
                metadata_list = xml_material_profile.deserializeMetadata(serialized, container_id)
                reverse_map = {metadata["id"]: container_id for metadata in metadata_list}
                reverse_material_id_dict.update(reverse_map)

                material_labels.append(self._getMaterialLabelFromSerialized(serialized))
                if self._container_registry.findContainersMetadata(id = container_id): #This material already exists.
                    containers_found_dict["material"] = True
                    if not self._container_registry.isReadOnly(container_id):  # Only non readonly materials can be in conflict
                        material_conflict = True
                QCoreApplication.processEvents()  # Ensure that the GUI does not freeze.
                Job.yieldThread()

        # Check if any quality_changes instance container is in conflict.
        instance_container_files = [name for name in cura_file_names if name.endswith(self._instance_container_suffix)]
        quality_name = ""
        custom_quality_name = ""
        intent_name = ""
        intent_category = ""
        num_settings_overridden_by_quality_changes = 0 # How many settings are changed by the quality changes
        num_user_settings = 0
        quality_changes_conflict = False

        self._machine_info.quality_changes_info = QualityChangesInfo()

        quality_changes_info_list = []
        instance_container_info_dict = {}  # id -> parser
        for instance_container_file_name in instance_container_files:
            container_id = self._stripFileToId(instance_container_file_name)

            serialized = archive.open(instance_container_file_name).read().decode("utf-8")

            # Qualities and variants don't have upgrades, so don't upgrade them
            parser = ConfigParser(interpolation = None, comment_prefixes = ())
            parser.read_string(serialized)
            container_type = parser["metadata"]["type"]
            if container_type not in ("quality", "variant"):
                serialized = InstanceContainer._updateSerialized(serialized, instance_container_file_name)

            parser = ConfigParser(interpolation = None, comment_prefixes = ())
            parser.read_string(serialized)
            container_info = ContainerInfo(instance_container_file_name, serialized, parser)
            instance_container_info_dict[container_id] = container_info

            container_type = parser["metadata"]["type"]
            if container_type == "quality_changes":
                quality_changes_info_list.append(container_info)

                if not parser.has_option("metadata", "position"):
                    self._machine_info.quality_changes_info.name = parser["general"]["name"]
                    self._machine_info.quality_changes_info.global_info = container_info
                else:
                    position = parser["metadata"]["position"]
                    self._machine_info.quality_changes_info.extruder_info_dict[position] = container_info

                custom_quality_name = parser["general"]["name"]
                values = parser["values"] if parser.has_section("values") else dict()
                num_settings_overridden_by_quality_changes += len(values)
                # Check if quality changes already exists.
                quality_changes = self._container_registry.findInstanceContainers(name = custom_quality_name,
                                                                                  type = "quality_changes")
                if quality_changes:
                    containers_found_dict["quality_changes"] = True
                    # Check if there really is a conflict by comparing the values
                    instance_container = InstanceContainer(container_id)
                    try:
                        instance_container.deserialize(serialized, file_name = instance_container_file_name)
                    except ContainerFormatError:
                        Logger.logException("e", "Failed to deserialize InstanceContainer %s from project file %s",
                                            instance_container_file_name, file_name)
                        return ThreeMFWorkspaceReader.PreReadResult.failed
                    if quality_changes[0] != instance_container:
                        quality_changes_conflict = True
            elif container_type == "quality":
                if not quality_name:
                    quality_name = parser["general"]["name"]
            elif container_type == "intent":
                if not intent_name:
                    intent_name = parser["general"]["name"]
                    intent_category = parser["metadata"]["intent_category"]
            elif container_type == "user":
                num_user_settings += len(parser["values"])
            elif container_type in self._ignored_instance_container_types:
                # Ignore certain instance container types
                Logger.log("w", "Ignoring instance container [%s] with type [%s]", container_id, container_type)
                continue
            QCoreApplication.processEvents()  # Ensure that the GUI does not freeze.
            Job.yieldThread()

        if self._machine_info.quality_changes_info.global_info is None:
            self._machine_info.quality_changes_info = None

        # Load ContainerStack files and ExtruderStack files
        try:
            global_stack_file, extruder_stack_files = self._determineGlobalAndExtruderStackFiles(
                file_name, cura_file_names)
        except FileNotFoundError:
            return WorkspaceReader.PreReadResult.failed
        machine_conflict = False
        # Because there can be cases as follows:
        #  - the global stack exists but some/all of the extruder stacks DON'T exist
        #  - the global stack DOESN'T exist but some/all of the extruder stacks exist
        # To simplify this, only check if the global stack exists or not
        global_stack_id = self._stripFileToId(global_stack_file)
        serialized = archive.open(global_stack_file).read().decode("utf-8")
        serialized = GlobalStack._updateSerialized(serialized, global_stack_file)
        machine_name = self._getMachineNameFromSerializedStack(serialized)
        self._machine_info.metadata_dict = self._getMetaDataDictFromSerializedStack(serialized)

        # Check if the definition has been changed (this usually happens due to an upgrade)
        id_list = self._getContainerIdListFromSerialized(serialized)
        if id_list[7] != machine_definition_id:
            machine_definition_id = id_list[7]

        stacks = self._container_registry.findContainerStacks(name = machine_name, type = "machine")
        self._is_same_machine_type = True
        existing_global_stack = None

        if stacks:
            global_stack = stacks[0]
            existing_global_stack = global_stack
            containers_found_dict["machine"] = True
            # Check if there are any changes at all in any of the container stacks.
            for index, container_id in enumerate(id_list):
                # take into account the old empty container IDs
                container_id = self._old_empty_profile_id_dict.get(container_id, container_id)
                if global_stack.getContainer(index).getId() != container_id:
                    machine_conflict = True
                    break
            self._is_same_machine_type = global_stack.definition.getId() == machine_definition_id

        # Get quality type
        parser = ConfigParser(interpolation = None)
        parser.read_string(serialized)
        quality_container_id = parser["containers"][str(_ContainerIndexes.Quality)]
        quality_type = "empty_quality"
        if quality_container_id not in ("empty", "empty_quality"):
            quality_type = instance_container_info_dict[quality_container_id].parser["metadata"]["quality_type"]

        # Get machine info
        serialized = archive.open(global_stack_file).read().decode("utf-8")
        serialized = GlobalStack._updateSerialized(serialized, global_stack_file)
        parser = ConfigParser(interpolation = None)
        parser.read_string(serialized)
        definition_changes_id = parser["containers"][str(_ContainerIndexes.DefinitionChanges)]
        if definition_changes_id not in ("empty", "empty_definition_changes"):
            self._machine_info.definition_changes_info = instance_container_info_dict[definition_changes_id]
        user_changes_id = parser["containers"][str(_ContainerIndexes.UserChanges)]
        if user_changes_id not in ("empty", "empty_user_changes"):
            self._machine_info.user_changes_info = instance_container_info_dict[user_changes_id]

        # Also check variant and material in case it doesn't have extruder stacks
        if not extruder_stack_files:
            position = "0"

            extruder_info = ExtruderInfo()
            extruder_info.position = position
            variant_id = parser["containers"][str(_ContainerIndexes.Variant)]
            material_id = parser["containers"][str(_ContainerIndexes.Material)]
            if variant_id not in ("empty", "empty_variant"):
                extruder_info.variant_info = instance_container_info_dict[variant_id]
            if material_id not in ("empty", "empty_material"):
                root_material_id = reverse_material_id_dict[material_id]
                extruder_info.root_material_id = root_material_id
            self._machine_info.extruder_info_dict[position] = extruder_info
        else:
            variant_id = parser["containers"][str(_ContainerIndexes.Variant)]
            if variant_id not in ("empty", "empty_variant"):
                self._machine_info.variant_info = instance_container_info_dict[variant_id]
        QCoreApplication.processEvents()  # Ensure that the GUI does not freeze.
        Job.yieldThread()

        # if the global stack is found, we check if there are conflicts in the extruder stacks
        for extruder_stack_file in extruder_stack_files:
            serialized = archive.open(extruder_stack_file).read().decode("utf-8")
            serialized = ExtruderStack._updateSerialized(serialized, extruder_stack_file)
            parser = ConfigParser(interpolation = None)
            parser.read_string(serialized)

            # The check should be done for the extruder stack that's associated with the existing global stack,
            # and those extruder stacks may have different IDs.
            # So we check according to the positions
            position = parser["metadata"]["position"]
            variant_id = parser["containers"][str(_ContainerIndexes.Variant)]
            material_id = parser["containers"][str(_ContainerIndexes.Material)]

            extruder_info = ExtruderInfo()
            extruder_info.position = position
            if parser.has_option("metadata", "enabled"):
                extruder_info.enabled = parser["metadata"]["enabled"]
            if variant_id not in ("empty", "empty_variant"):
                if variant_id in instance_container_info_dict:
                    extruder_info.variant_info = instance_container_info_dict[variant_id]

            if material_id not in ("empty", "empty_material"):
                root_material_id = reverse_material_id_dict[material_id]
                extruder_info.root_material_id = root_material_id

            definition_changes_id = parser["containers"][str(_ContainerIndexes.DefinitionChanges)]
            if definition_changes_id not in ("empty", "empty_definition_changes"):
                extruder_info.definition_changes_info = instance_container_info_dict[definition_changes_id]

            user_changes_id = parser["containers"][str(_ContainerIndexes.UserChanges)]
            if user_changes_id not in ("empty", "empty_user_changes"):
                extruder_info.user_changes_info = instance_container_info_dict[user_changes_id]
            self._machine_info.extruder_info_dict[position] = extruder_info

            intent_id = parser["containers"][str(_ContainerIndexes.Intent)]
            if intent_id not in ("empty", "empty_intent"):
                extruder_info.intent_info = instance_container_info_dict[intent_id]

            if not machine_conflict and containers_found_dict["machine"]:
                if int(position) >= len(global_stack.extrurderList):
                    continue

                existing_extruder_stack = global_stack.extruderList[int(position)]
                # check if there are any changes at all in any of the container stacks.
                id_list = self._getContainerIdListFromSerialized(serialized)
                for index, container_id in enumerate(id_list):
                    # take into account the old empty container IDs
                    container_id = self._old_empty_profile_id_dict.get(container_id, container_id)
                    if existing_extruder_stack.getContainer(index).getId() != container_id:
                        machine_conflict = True
                        break

        num_visible_settings = 0
        try:
            temp_preferences = Preferences()
            serialized = archive.open("Cura/preferences.cfg").read().decode("utf-8")
            temp_preferences.deserialize(serialized)

            visible_settings_string = temp_preferences.getValue("general/visible_settings")
            has_visible_settings_string = visible_settings_string is not None
            if visible_settings_string is not None:
                num_visible_settings = len(visible_settings_string.split(";"))
            active_mode = temp_preferences.getValue("cura/active_mode")
            if not active_mode:
                active_mode = Application.getInstance().getPreferences().getValue("cura/active_mode")
        except KeyError:
            # If there is no preferences file, it's not a workspace, so notify user of failure.
            Logger.log("w", "File %s is not a valid workspace.", file_name)
            return WorkspaceReader.PreReadResult.failed

        # Check if the machine definition exists. If not, indicate failure because we do not import definition files.
        def_results = self._container_registry.findDefinitionContainersMetadata(id = machine_definition_id)
        if not def_results:
            message = Message(i18n_catalog.i18nc("@info:status Don't translate the XML tags <filename> or <message>!",
                                                 "Project file <filename>{0}</filename> contains an unknown machine type"
                                                 " <message>{1}</message>. Cannot import the machine."
                                                 " Models will be imported instead.", file_name, machine_definition_id),
                                                 title = i18n_catalog.i18nc("@info:title", "Open Project File"))
            message.show()

            Logger.log("i", "Could unknown machine definition %s in project file %s, cannot import it.",
                       self._machine_info.definition_id, file_name)
            return WorkspaceReader.PreReadResult.failed

        # In case we use preRead() to check if a file is a valid project file, we don't want to show a dialog.
        if not show_dialog:
            return WorkspaceReader.PreReadResult.accepted

        # prepare data for the dialog
        num_extruders = extruder_definition_container_count
        if num_extruders == 0:
            num_extruders = 1  # No extruder stacks found, which means there is one extruder

        extruders = num_extruders * [""]

        quality_name = custom_quality_name if custom_quality_name else quality_name

        self._machine_info.container_id = global_stack_id
        self._machine_info.name = machine_name
        self._machine_info.definition_id = machine_definition_id
        self._machine_info.quality_type = quality_type
        self._machine_info.custom_quality_name = quality_name
        self._machine_info.intent_category = intent_category

        if machine_conflict and not self._is_same_machine_type:
            machine_conflict = False

        is_printer_group = False
        if machine_conflict:
            group_name = existing_global_stack.getMetaDataEntry("group_name")
            if group_name is not None:
                is_printer_group = True
                machine_name = group_name

        # Show the dialog, informing the user what is about to happen.
        self._dialog.setMachineConflict(machine_conflict)
        self._dialog.setIsPrinterGroup(is_printer_group)
        self._dialog.setQualityChangesConflict(quality_changes_conflict)
        self._dialog.setMaterialConflict(material_conflict)
        self._dialog.setHasVisibleSettingsField(has_visible_settings_string)
        self._dialog.setNumVisibleSettings(num_visible_settings)
        self._dialog.setQualityName(quality_name)
        self._dialog.setQualityType(quality_type)
        self._dialog.setIntentName(intent_name)
        self._dialog.setNumSettingsOverriddenByQualityChanges(num_settings_overridden_by_quality_changes)
        self._dialog.setNumUserSettings(num_user_settings)
        self._dialog.setActiveMode(active_mode)
        self._dialog.setMachineName(machine_name)
        self._dialog.setMaterialLabels(material_labels)
        self._dialog.setMachineType(machine_type)
        self._dialog.setExtruders(extruders)
        self._dialog.setVariantType(variant_type_name)
        self._dialog.setHasObjectsOnPlate(Application.getInstance().platformActivity)
        self._dialog.show()

        # Block until the dialog is closed.
        self._dialog.waitForClose()

        if self._dialog.getResult() == {}:
            return WorkspaceReader.PreReadResult.cancelled

        self._resolve_strategies = self._dialog.getResult()
        #
        # There can be 3 resolve strategies coming from the dialog:
        #  - new:       create a new container
        #  - override:  override the existing container
        #  - None:      There is no conflict, which means containers with the same IDs may or may not be there already.
        #               If there is an existing container, there is no conflict between them, and default to "override"
        #               If there is no existing container, default to "new"
        #
        # Default values
        for key, strategy in self._resolve_strategies.items():
            if key not in containers_found_dict or strategy is not None:
                continue
            self._resolve_strategies[key] = "override" if containers_found_dict[key] else "new"

        return WorkspaceReader.PreReadResult.accepted

    @call_on_qt_thread
    def read(self, file_name):
        """Read the project file

        Add all the definitions / materials / quality changes that do not exist yet. Then it loads
        all the stacks into the container registry. In some cases it will reuse the container for the global stack.
        It handles old style project files containing .stack.cfg as well as new style project files
        containing global.cfg / extruder.cfg

        :param file_name:
        """
        application = CuraApplication.getInstance()

        try:
            archive = zipfile.ZipFile(file_name, "r")
        except EnvironmentError as e:
            message = Message(i18n_catalog.i18nc("@info:error Don't translate the XML tags <filename> or <message>!",
                                                 "Project file <filename>{0}</filename> is suddenly inaccessible: <message>{1}</message>.", file_name, str(e)),
                                                 title = i18n_catalog.i18nc("@info:title", "Can't Open Project File"))
            message.show()
            self.setWorkspaceName("")
            return [], {}

        cura_file_names = [name for name in archive.namelist() if name.startswith("Cura/")]

        # Create a shadow copy of the preferences (we don't want all of the preferences, but we do want to re-use its
        # parsing code.
        temp_preferences = Preferences()
        serialized = archive.open("Cura/preferences.cfg").read().decode("utf-8")
        temp_preferences.deserialize(serialized)

        # Copy a number of settings from the temp preferences to the global
        global_preferences = application.getInstance().getPreferences()

        visible_settings = temp_preferences.getValue("general/visible_settings")
        if visible_settings is None:
            Logger.log("w", "Workspace did not contain visible settings. Leaving visibility unchanged")
        else:
            global_preferences.setValue("general/visible_settings", visible_settings)
            global_preferences.setValue("cura/active_setting_visibility_preset", "custom")

        categories_expanded = temp_preferences.getValue("cura/categories_expanded")
        if categories_expanded is None:
            Logger.log("w", "Workspace did not contain expanded categories. Leaving them unchanged")
        else:
            global_preferences.setValue("cura/categories_expanded", categories_expanded)

        application.expandedCategoriesChanged.emit()  # Notify the GUI of the change

        # If a machine with the same name is of a different type, always create a new one.
        if not self._is_same_machine_type or self._resolve_strategies["machine"] != "override":
            # We need to create a new machine
            machine_name = self._container_registry.uniqueName(self._machine_info.name)

            global_stack = CuraStackBuilder.createMachine(machine_name, self._machine_info.definition_id)
            if global_stack:  # Only switch if creating the machine was successful.
                extruder_stack_dict = {str(position): extruder for position, extruder in enumerate(global_stack.extruderList)}

                self._container_registry.addContainer(global_stack)
        else:
            # Find the machine
            global_stacks = self._container_registry.findContainerStacks(name = self._machine_info.name, type = "machine")
            if not global_stacks:
                message = Message(i18n_catalog.i18nc("@info:error Don't translate the XML tag <filename>!", "Project file <filename>{0}</filename> is made using profiles that are unknown to this version of Ultimaker Cura.", file_name))
                message.show()
                self.setWorkspaceName("")
                return [], {}
            global_stack = global_stacks[0]
            extruder_stacks = self._container_registry.findContainerStacks(machine = global_stack.getId(),
                                                                           type = "extruder_train")
            extruder_stack_dict = {stack.getMetaDataEntry("position"): stack for stack in extruder_stacks}

            # Make sure that those extruders have the global stack as the next stack or later some value evaluation
            # will fail.
            for stack in extruder_stacks:
                stack.setNextStack(global_stack, connect_signals = False)

        Logger.log("d", "Workspace loading is checking definitions...")
        # Get all the definition files & check if they exist. If not, add them.
        definition_container_files = [name for name in cura_file_names if name.endswith(self._definition_container_suffix)]
        for definition_container_file in definition_container_files:
            container_id = self._stripFileToId(definition_container_file)

            definitions = self._container_registry.findDefinitionContainersMetadata(id = container_id)
            if not definitions:
                definition_container = DefinitionContainer(container_id)
                try:
                    definition_container.deserialize(archive.open(definition_container_file).read().decode("utf-8"),
                                                     file_name = definition_container_file)
                except ContainerFormatError:
                    # We cannot just skip the definition file because everything else later will just break if the
                    # machine definition cannot be found.
                    Logger.logException("e", "Failed to deserialize definition file %s in project file %s",
                                        definition_container_file, file_name)
                    definition_container = self._container_registry.findDefinitionContainers(id = "fdmprinter")[0] #Fall back to defaults.
                self._container_registry.addContainer(definition_container)
            Job.yieldThread()
            QCoreApplication.processEvents()  # Ensure that the GUI does not freeze.

        Logger.log("d", "Workspace loading is checking materials...")
        # Get all the material files and check if they exist. If not, add them.
        xml_material_profile = self._getXmlProfileClass()
        if self._material_container_suffix is None:
            self._material_container_suffix = ContainerRegistry.getMimeTypeForContainer(xml_material_profile).suffixes[0]
        if xml_material_profile:
            material_container_files = [name for name in cura_file_names if name.endswith(self._material_container_suffix)]
            for material_container_file in material_container_files:
                to_deserialize_material = False
                container_id = self._stripFileToId(material_container_file)
                need_new_name = False
                materials = self._container_registry.findInstanceContainers(id = container_id)

                if not materials:
                    # No material found, deserialize this material later and add it
                    to_deserialize_material = True
                else:
                    material_container = materials[0]
                    old_material_root_id = material_container.getMetaDataEntry("base_file")
                    if old_material_root_id is not None and not self._container_registry.isReadOnly(old_material_root_id):  # Only create new materials if they are not read only.
                        to_deserialize_material = True

                        if self._resolve_strategies["material"] == "override":
                            # Remove the old materials and then deserialize the one from the project
                            root_material_id = material_container.getMetaDataEntry("base_file")
                            application.getContainerRegistry().removeContainer(root_material_id)
                        elif self._resolve_strategies["material"] == "new":
                            # Note that we *must* deserialize it with a new ID, as multiple containers will be
                            # auto created & added.
                            container_id = self.getNewId(container_id)
                            self._old_new_materials[old_material_root_id] = container_id
                            need_new_name = True

                if to_deserialize_material:
                    material_container = xml_material_profile(container_id)
                    try:
                        material_container.deserialize(archive.open(material_container_file).read().decode("utf-8"),
                                                       file_name = container_id + "." + self._material_container_suffix)
                    except ContainerFormatError:
                        Logger.logException("e", "Failed to deserialize material file %s in project file %s",
                                            material_container_file, file_name)
                        continue
                    if need_new_name:
                        new_name = ContainerRegistry.getInstance().uniqueName(material_container.getName())
                        material_container.setName(new_name)
                    material_container.setDirty(True)
                    self._container_registry.addContainer(material_container)
                Job.yieldThread()
                QCoreApplication.processEvents()  # Ensure that the GUI does not freeze.

        # Handle quality changes if any
        self._processQualityChanges(global_stack)

        # Prepare the machine
        self._applyChangesToMachine(global_stack, extruder_stack_dict)

        Logger.log("d", "Workspace loading is notifying rest of the code of changes...")
        # Actually change the active machine.
        #
        # This is scheduled for later is because it depends on the Variant/Material/Qualitiy Managers to have the latest
        # data, but those managers will only update upon a container/container metadata changed signal. Because this
        # function is running on the main thread (Qt thread), although those "changed" signals have been emitted, but
        # they won't take effect until this function is done.
        # To solve this, we schedule _updateActiveMachine() for later so it will have the latest data.
        self._updateActiveMachine(global_stack)

        # Load all the nodes / mesh data of the workspace
        nodes = self._3mf_mesh_reader.read(file_name)
        if nodes is None:
            nodes = []

        base_file_name = os.path.basename(file_name)
        self.setWorkspaceName(base_file_name)

        return nodes, self._loadMetadata(file_name)

    @staticmethod
    def _loadMetadata(file_name: str) -> Dict[str, Dict[str, Any]]:
        result = dict()  # type: Dict[str, Dict[str, Any]]
        try:
            archive = zipfile.ZipFile(file_name, "r")
        except zipfile.BadZipFile:
            Logger.logException("w", "Unable to retrieve metadata from {fname}: 3MF archive is corrupt.".format(fname = file_name))
            return result

        metadata_files = [name for name in archive.namelist() if name.endswith("plugin_metadata.json")]


        for metadata_file in metadata_files:
            try:
                plugin_id = metadata_file.split("/")[0]
                result[plugin_id] = json.loads(archive.open("%s/plugin_metadata.json" % plugin_id).read().decode("utf-8"))
            except Exception:
                Logger.logException("w", "Unable to retrieve metadata for %s", metadata_file)

        return result

    def _processQualityChanges(self, global_stack):
        if self._machine_info.quality_changes_info is None:
            return

        # If we have custom profiles, load them
        quality_changes_name = self._machine_info.quality_changes_info.name
        if self._machine_info.quality_changes_info is not None:
            Logger.log("i", "Loading custom profile [%s] from project file",
                       self._machine_info.quality_changes_info.name)

            # Get the correct extruder definition IDs for quality changes
            machine_definition_id_for_quality = ContainerTree.getInstance().machines[global_stack.definition.getId()].quality_definition
            machine_definition_for_quality = self._container_registry.findDefinitionContainers(id = machine_definition_id_for_quality)[0]

            quality_changes_info = self._machine_info.quality_changes_info
            quality_changes_quality_type = quality_changes_info.global_info.parser["metadata"]["quality_type"]

            # quality changes container may not be present for every extruder. Prepopulate the dict with default values.
            quality_changes_intent_category_per_extruder = {position: "default" for position in self._machine_info.extruder_info_dict}
            for position, info in quality_changes_info.extruder_info_dict.items():
                quality_changes_intent_category_per_extruder[position] = info.parser["metadata"].get("intent_category", "default")

            quality_changes_name = quality_changes_info.name
            create_new = self._resolve_strategies.get("quality_changes") != "override"
            if create_new:
                container_info_dict = {None: self._machine_info.quality_changes_info.global_info}
                container_info_dict.update(quality_changes_info.extruder_info_dict)

                quality_changes_name = self._container_registry.uniqueName(quality_changes_name)
                for position, container_info in container_info_dict.items():
                    extruder_stack = None
                    intent_category = None  # type: Optional[str]
                    if position is not None:
                        try:
                            extruder_stack = global_stack.extruderList[int(position)]
                        except IndexError:
                            pass
                        intent_category = quality_changes_intent_category_per_extruder[position]
                    container = self._createNewQualityChanges(quality_changes_quality_type, intent_category, quality_changes_name, global_stack, extruder_stack)
                    container_info.container = container
                    self._container_registry.addContainer(container)

                    Logger.log("d", "Created new quality changes container [%s]", container.getId())

            else:
                # Find the existing containers
                quality_changes_containers = self._container_registry.findInstanceContainers(name = quality_changes_name,
                                                                                             type = "quality_changes")
                for container in quality_changes_containers:
                    extruder_position = container.getMetaDataEntry("position")
                    if extruder_position is None:
                        quality_changes_info.global_info.container = container
                    else:
                        if extruder_position not in quality_changes_info.extruder_info_dict:
                            quality_changes_info.extruder_info_dict[extruder_position] = ContainerInfo(None, None, None)
                        container_info = quality_changes_info.extruder_info_dict[extruder_position]
                        container_info.container = container

            # If there is no quality changes for any extruder, create one.
            if not quality_changes_info.extruder_info_dict:
                container_info = ContainerInfo(None, None, None)
                quality_changes_info.extruder_info_dict["0"] = container_info
                # If the global stack we're "targeting" has never been active, but was updated from Cura 3.4,
                # it might not have its extruders set properly.
                if len(global_stack.extruderList) == 0:
                    ExtruderManager.getInstance().fixSingleExtrusionMachineExtruderDefinition(global_stack)
<<<<<<< HEAD
                extruder_stack = global_stack.extruderList[0]
                try:
                    intent_category = quality_changes_intent_category_per_extruder["0"]
                except KeyError:
                    intent_category = None
=======
                try:
                    extruder_stack = global_stack.extruderList[0]
                except IndexError:
                    extruder_stack = None
                intent_category = quality_changes_intent_category_per_extruder["0"]
>>>>>>> b63ac06e

                container = self._createNewQualityChanges(quality_changes_quality_type, intent_category, quality_changes_name, global_stack, extruder_stack)
                container_info.container = container
                self._container_registry.addContainer(container)

                Logger.log("d", "Created new quality changes container [%s]", container.getId())

            # Clear all existing containers
            quality_changes_info.global_info.container.clear()
            for container_info in quality_changes_info.extruder_info_dict.values():
                if container_info.container:
                    container_info.container.clear()

            # Loop over everything and override the existing containers
            global_info = quality_changes_info.global_info
            global_info.container.clear()  # Clear all
            for key, value in global_info.parser["values"].items():
                if not machine_definition_for_quality.getProperty(key, "settable_per_extruder"):
                    global_info.container.setProperty(key, "value", value)
                else:
                    quality_changes_info.extruder_info_dict["0"].container.setProperty(key, "value", value)

            for position, container_info in quality_changes_info.extruder_info_dict.items():
                if container_info.parser is None:
                    continue

                if container_info.container is None:
                    try:
                        extruder_stack = global_stack.extruderList[int(position)]
                    except IndexError:
                        extruder_stack = None
                    intent_category = quality_changes_intent_category_per_extruder[position]
                    container = self._createNewQualityChanges(quality_changes_quality_type, intent_category, quality_changes_name, global_stack, extruder_stack)
                    container_info.container = container
                    self._container_registry.addContainer(container)

                for key, value in container_info.parser["values"].items():
                    container_info.container.setProperty(key, "value", value)

        self._machine_info.quality_changes_info.name = quality_changes_name

    def _createNewQualityChanges(self, quality_type: str, intent_category: Optional[str], name: str, global_stack: GlobalStack, extruder_stack: Optional[ExtruderStack]) -> InstanceContainer:
        """Helper class to create a new quality changes profile.

        This will then later be filled with the appropriate data.

        :param quality_type: The quality type of the new profile.
        :param intent_category: The intent category of the new profile.
        :param name: The name for the profile. This will later be made unique so
            it doesn't need to be unique yet.
        :param global_stack: The global stack showing the configuration that the
            profile should be created for.
        :param extruder_stack: The extruder stack showing the configuration that
            the profile should be created for. If this is None, it will be created
            for the global stack.
        """

        container_registry = CuraApplication.getInstance().getContainerRegistry()
        base_id = global_stack.definition.getId() if extruder_stack is None else extruder_stack.getId()
        new_id = base_id + "_" + name
        new_id = new_id.lower().replace(" ", "_")
        new_id = container_registry.uniqueName(new_id)

        # Create a new quality_changes container for the quality.
        quality_changes = InstanceContainer(new_id)
        quality_changes.setName(name)
        quality_changes.setMetaDataEntry("type", "quality_changes")
        quality_changes.setMetaDataEntry("quality_type", quality_type)
        if intent_category is not None:
            quality_changes.setMetaDataEntry("intent_category", intent_category)

        # If we are creating a container for an extruder, ensure we add that to the container.
        if extruder_stack is not None:
            quality_changes.setMetaDataEntry("position", extruder_stack.getMetaDataEntry("position"))

        # If the machine specifies qualities should be filtered, ensure we match the current criteria.
        machine_definition_id = ContainerTree.getInstance().machines[global_stack.definition.getId()].quality_definition
        quality_changes.setDefinition(machine_definition_id)

        quality_changes.setMetaDataEntry("setting_version", CuraApplication.getInstance().SettingVersion)
        quality_changes.setDirty(True)
        return quality_changes

    @staticmethod
    def _clearStack(stack):
        application = CuraApplication.getInstance()

        stack.definitionChanges.clear()
        stack.variant = application.empty_variant_container
        stack.material = application.empty_material_container
        stack.quality = application.empty_quality_container
        stack.qualityChanges = application.empty_quality_changes_container
        stack.userChanges.clear()

    def _applyDefinitionChanges(self, global_stack, extruder_stack_dict):
        values_to_set_for_extruders = {}
        if self._machine_info.definition_changes_info is not None:
            parser = self._machine_info.definition_changes_info.parser
            for key, value in parser["values"].items():
                if global_stack.getProperty(key, "settable_per_extruder"):
                    values_to_set_for_extruders[key] = value
                else:
                    global_stack.definitionChanges.setProperty(key, "value", value)

        for position, extruder_stack in extruder_stack_dict.items():
            if position not in self._machine_info.extruder_info_dict:
                continue

            extruder_info = self._machine_info.extruder_info_dict[position]
            if extruder_info.definition_changes_info is None:
                continue
            parser = extruder_info.definition_changes_info.parser
            for key, value in values_to_set_for_extruders.items():
                extruder_stack.definitionChanges.setProperty(key, "value", value)
            if parser is not None:
                for key, value in parser["values"].items():
                    extruder_stack.definitionChanges.setProperty(key, "value", value)

    def _applyUserChanges(self, global_stack, extruder_stack_dict):
        values_to_set_for_extruder_0 = {}
        if self._machine_info.user_changes_info is not None:
            parser = self._machine_info.user_changes_info.parser
            for key, value in parser["values"].items():
                if global_stack.getProperty(key, "settable_per_extruder"):
                    values_to_set_for_extruder_0[key] = value
                else:
                    global_stack.userChanges.setProperty(key, "value", value)

        for position, extruder_stack in extruder_stack_dict.items():
            if position not in self._machine_info.extruder_info_dict:
                continue

            extruder_info = self._machine_info.extruder_info_dict[position]
            if extruder_info.user_changes_info is not None:
                parser = self._machine_info.extruder_info_dict[position].user_changes_info.parser
                if position == "0":
                    for key, value in values_to_set_for_extruder_0.items():
                        extruder_stack.userChanges.setProperty(key, "value", value)
                if parser is not None:
                    for key, value in parser["values"].items():
                        extruder_stack.userChanges.setProperty(key, "value", value)

    def _applyVariants(self, global_stack, extruder_stack_dict):
        machine_node = ContainerTree.getInstance().machines[global_stack.definition.getId()]

        # Take the global variant from the machine info if available.
        if self._machine_info.variant_info is not None:
            variant_name = self._machine_info.variant_info.parser["general"]["name"]
            if variant_name in machine_node.variants:
                global_stack.variant = machine_node.variants[variant_name].container
            else:
                Logger.log("w", "Could not find global variant '{0}'.".format(variant_name))

        for position, extruder_stack in extruder_stack_dict.items():
            if position not in self._machine_info.extruder_info_dict:
                continue
            extruder_info = self._machine_info.extruder_info_dict[position]
            if extruder_info.variant_info is None:
                # If there is no variant_info, try to use the default variant. Otherwise, any available variant.
                node = machine_node.variants.get(machine_node.preferred_variant_name, next(iter(machine_node.variants.values())))
            else:
                variant_name = extruder_info.variant_info.parser["general"]["name"]
                node = ContainerTree.getInstance().machines[global_stack.definition.getId()].variants[variant_name]
            extruder_stack.variant = node.container

    def _applyMaterials(self, global_stack, extruder_stack_dict):
        machine_node = ContainerTree.getInstance().machines[global_stack.definition.getId()]
        for position, extruder_stack in extruder_stack_dict.items():
            if position not in self._machine_info.extruder_info_dict:
                continue
            extruder_info = self._machine_info.extruder_info_dict[position]
            if extruder_info.root_material_id is None:
                continue

            root_material_id = extruder_info.root_material_id
            root_material_id = self._old_new_materials.get(root_material_id, root_material_id)

            material_node = machine_node.variants[extruder_stack.variant.getName()].materials[root_material_id]
            extruder_stack.material = material_node.container  # type: InstanceContainer

    def _applyChangesToMachine(self, global_stack, extruder_stack_dict):
        # Clear all first
        self._clearStack(global_stack)
        for extruder_stack in extruder_stack_dict.values():
            self._clearStack(extruder_stack)

        self._applyDefinitionChanges(global_stack, extruder_stack_dict)
        self._applyUserChanges(global_stack, extruder_stack_dict)
        self._applyVariants(global_stack, extruder_stack_dict)
        self._applyMaterials(global_stack, extruder_stack_dict)

        # prepare the quality to select
        self._quality_changes_to_apply = None
        self._quality_type_to_apply = None
        self._intent_category_to_apply = None
        if self._machine_info.quality_changes_info is not None:
            self._quality_changes_to_apply = self._machine_info.quality_changes_info.name
        else:
            self._quality_type_to_apply = self._machine_info.quality_type
            self._intent_category_to_apply = self._machine_info.intent_category

        # Set enabled/disabled for extruders
        for position, extruder_stack in extruder_stack_dict.items():
            extruder_info = self._machine_info.extruder_info_dict.get(position)
            if not extruder_info:
                continue
            if "enabled" not in extruder_stack.getMetaData():
                extruder_stack.setMetaDataEntry("enabled", "True")
            extruder_stack.setMetaDataEntry("enabled", str(extruder_info.enabled))

        # Set metadata fields that are missing from the global stack
        for key, value in self._machine_info.metadata_dict.items():
            global_stack.setMetaDataEntry(key, value)

    def _updateActiveMachine(self, global_stack):
        # Actually change the active machine.
        machine_manager = Application.getInstance().getMachineManager()
        container_tree = ContainerTree.getInstance()

        machine_manager.setActiveMachine(global_stack.getId())

        # Set metadata fields that are missing from the global stack
        for key, value in self._machine_info.metadata_dict.items():
            if key not in global_stack.getMetaData():
                global_stack.setMetaDataEntry(key, value)

        if self._quality_changes_to_apply:
            quality_changes_group_list = container_tree.getCurrentQualityChangesGroups()
            quality_changes_group = next((qcg for qcg in quality_changes_group_list if qcg.name == self._quality_changes_to_apply), None)
            if not quality_changes_group:
                Logger.log("e", "Could not find quality_changes [%s]", self._quality_changes_to_apply)
                return
            machine_manager.setQualityChangesGroup(quality_changes_group, no_dialog = True)
        else:
            self._quality_type_to_apply = self._quality_type_to_apply.lower()
            quality_group_dict = container_tree.getCurrentQualityGroups()
            if self._quality_type_to_apply in quality_group_dict:
                quality_group = quality_group_dict[self._quality_type_to_apply]
            else:
                Logger.log("i", "Could not find quality type [%s], switch to default", self._quality_type_to_apply)
                preferred_quality_type = global_stack.getMetaDataEntry("preferred_quality_type")
                quality_group = quality_group_dict.get(preferred_quality_type)
                if quality_group is None:
                    Logger.log("e", "Could not get preferred quality type [%s]", preferred_quality_type)

            if quality_group is not None:
                machine_manager.setQualityGroup(quality_group, no_dialog = True)

                # Also apply intent if available
                available_intent_category_list = IntentManager.getInstance().currentAvailableIntentCategories()
                if self._intent_category_to_apply is not None and self._intent_category_to_apply in available_intent_category_list:
                    machine_manager.setIntentByCategory(self._intent_category_to_apply)

        # Notify everything/one that is to notify about changes.
        global_stack.containersChanged.emit(global_stack.getTop())

    @staticmethod
    def _stripFileToId(file):
        mime_type = MimeTypeDatabase.getMimeTypeForFile(file)
        file = mime_type.stripExtension(file)
        return file.replace("Cura/", "")

    def _getXmlProfileClass(self):
        return self._container_registry.getContainerForMimeType(MimeTypeDatabase.getMimeType("application/x-ultimaker-material-profile"))

    @staticmethod
    def _getContainerIdListFromSerialized(serialized):
        """Get the list of ID's of all containers in a container stack by partially parsing it's serialized data."""

        parser = ConfigParser(interpolation = None, empty_lines_in_values = False)
        parser.read_string(serialized)

        container_ids = []
        if "containers" in parser:
            for index, container_id in parser.items("containers"):
                container_ids.append(container_id)
        elif parser.has_option("general", "containers"):
            container_string = parser["general"].get("containers", "")
            container_list = container_string.split(",")
            container_ids = [container_id for container_id in container_list if container_id != ""]

        # HACK: there used to be 6 containers numbering from 0 to 5 in a stack,
        #       now we have 7: index 5 becomes "definition_changes"
        if len(container_ids) == 6:
            # Hack; We used to not save the definition changes. Fix this.
            container_ids.insert(5, "empty")

        return container_ids

    @staticmethod
    def _getMachineNameFromSerializedStack(serialized):
        parser = ConfigParser(interpolation = None, empty_lines_in_values = False)
        parser.read_string(serialized)
        return parser["general"].get("name", "")

    @staticmethod
    def _getMetaDataDictFromSerializedStack(serialized: str) -> Dict[str, str]:
        parser = ConfigParser(interpolation = None, empty_lines_in_values = False)
        parser.read_string(serialized)
        return dict(parser["metadata"])

    @staticmethod
    def _getMaterialLabelFromSerialized(serialized):
        data = ET.fromstring(serialized)
        metadata = data.iterfind("./um:metadata/um:name/um:label", {"um": "http://www.ultimaker.com/material"})
        for entry in metadata:
            return entry.text<|MERGE_RESOLUTION|>--- conflicted
+++ resolved
@@ -852,19 +852,14 @@
                 # it might not have its extruders set properly.
                 if len(global_stack.extruderList) == 0:
                     ExtruderManager.getInstance().fixSingleExtrusionMachineExtruderDefinition(global_stack)
-<<<<<<< HEAD
-                extruder_stack = global_stack.extruderList[0]
+                try:
+                    extruder_stack = global_stack.extruderList[0]
+                except IndexError:
+                    extruder_stack = None
                 try:
                     intent_category = quality_changes_intent_category_per_extruder["0"]
                 except KeyError:
                     intent_category = None
-=======
-                try:
-                    extruder_stack = global_stack.extruderList[0]
-                except IndexError:
-                    extruder_stack = None
-                intent_category = quality_changes_intent_category_per_extruder["0"]
->>>>>>> b63ac06e
 
                 container = self._createNewQualityChanges(quality_changes_quality_type, intent_category, quality_changes_name, global_stack, extruder_stack)
                 container_info.container = container
