--- conflicted
+++ resolved
@@ -286,16 +286,11 @@
         self._cancelled = False
         # We obtain the filament diameter from the selected extruder to calculate line widths
         global_stack = CuraApplication.getInstance().getGlobalContainerStack()
-<<<<<<< HEAD
-
-        if global_stack:
-            self._filament_diameter = global_stack.extruders[str(self._extruder_number)].getProperty("material_diameter", "value")
-=======
+        
         if not global_stack:
             return None
 
         self._filament_diameter = global_stack.extruders[str(self._extruder_number)].getProperty("material_diameter", "value")
->>>>>>> 183cd018
 
         scene_node = CuraSceneNode()
 
