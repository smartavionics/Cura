--- conflicted
+++ resolved
@@ -330,8 +330,6 @@
                 }
             }
 
-<<<<<<< HEAD
-=======
             /* 
                - Fix for this issue: https://github.com/Ultimaker/Cura/issues/9167 
                - Allows user to toggle if GCODE coordinates are affected by the extruder offset. 
@@ -349,17 +347,7 @@
                 labelWidth: base.labelWidth
                 forceUpdateOnChangeFunction: forceUpdateFunction
             }
-			
-			
-            /* The "Shared Heater" feature is temporarily disabled because its
-            implementation is incomplete. Printers with multiple filaments going
-            into one nozzle will keep the inactive filaments retracted at the
-            start of a print. However CuraEngine assumes that all filaments
-            start at the nozzle tip. So it'll start printing the second filament
-            without unretracting it.
-            See: https://github.com/Ultimaker/Cura/issues/8148
-
->>>>>>> adacb95d
+
             Cura.SimpleCheckBox  // "Shared Heater"
             {
                 id: sharedHeaterCheckBox
