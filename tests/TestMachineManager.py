from unittest.mock import MagicMock, patch

import pytest

<<<<<<< HEAD
=======
from cura.Settings.MachineManager import MachineManager


@pytest.fixture()
def global_stack():
    stack = MagicMock(name="Global Stack")
    stack.getId = MagicMock(return_value ="GlobalStack")
    return stack


@pytest.fixture()
def machine_manager(application, extruder_manager, container_registry, global_stack) -> MachineManager:
    application.getExtruderManager = MagicMock(return_value = extruder_manager)
    application.getGlobalContainerStack = MagicMock(return_value = global_stack)
    with patch("cura.Settings.CuraContainerRegistry.CuraContainerRegistry.getInstance", MagicMock(return_value=container_registry)):
        manager = MachineManager(application)

    return manager


>>>>>>> 66939192
def test_setActiveMachine(machine_manager):
    registry = MagicMock()

    mocked_global_stack = MagicMock()

    mocked_global_stack.getId = MagicMock(return_value = "test_machine")
    registry.findContainerStacks = MagicMock(return_value = [mocked_global_stack])
    with patch("cura.Settings.CuraContainerRegistry.CuraContainerRegistry.getInstance", MagicMock(return_value=registry)):
        with patch("UM.Settings.ContainerRegistry.ContainerRegistry.getInstance", MagicMock(return_value=registry)):
            machine_manager.setActiveMachine("test_machine")

            # Although we mocked the application away, we still want to know if it was notified about the attempted change.
            machine_manager._application.setGlobalContainerStack.assert_called_with(mocked_global_stack)


def test_getMachine():
    registry = MagicMock()
    mocked_global_stack = MagicMock()
    mocked_global_stack.getId = MagicMock(return_value="test_machine")
    mocked_global_stack.definition.getId = MagicMock(return_value = "test")
    registry.findContainerStacks = MagicMock(return_value=[mocked_global_stack])
    with patch("cura.Settings.CuraContainerRegistry.CuraContainerRegistry.getInstance", MagicMock(return_value=registry)):
        assert MachineManager.getMachine("test") == mocked_global_stack


def test_addMachine(machine_manager):
    registry = MagicMock()

    mocked_stack = MagicMock()
    mocked_stack.getId = MagicMock(return_value="newlyCreatedStack")
    mocked_create_machine = MagicMock(name="createMachine", return_value = mocked_stack)
    machine_manager.setActiveMachine = MagicMock()
    with patch("cura.Settings.CuraStackBuilder.CuraStackBuilder.createMachine", mocked_create_machine):
        with patch("cura.Settings.CuraContainerRegistry.CuraContainerRegistry.getInstance", MagicMock(return_value=registry)):
            machine_manager.addMachine("derp")
    machine_manager.setActiveMachine.assert_called_with("newlyCreatedStack")


def test_hasUserSettings(machine_manager, application):
    mocked_stack = application.getGlobalContainerStack()

    mocked_instance_container = MagicMock(name="UserSettingContainer")
    mocked_instance_container.getNumInstances = MagicMock(return_value = 12)
    mocked_stack.getTop = MagicMock(return_value = mocked_instance_container)

    assert machine_manager.numUserSettings == 12
    assert machine_manager.hasUserSettings


def test_totalNumberOfSettings(machine_manager):
    registry = MagicMock()
    mocked_definition = MagicMock()
    mocked_definition.getAllKeys = MagicMock(return_value = ["omg", "zomg", "foo"])
    registry.findDefinitionContainers = MagicMock(return_value = [mocked_definition])
    with patch("cura.Settings.CuraContainerRegistry.CuraContainerRegistry.getInstance", MagicMock(return_value=registry)):
        assert machine_manager.totalNumberOfSettings == 3


def createMockedExtruder(extruder_id):
    extruder = MagicMock()
    extruder.getId = MagicMock(return_value = extruder_id)
    return extruder


def createMockedInstanceContainer(instance_id, name = ""):
    instance = MagicMock()
    instance.getName = MagicMock(return_value = name)
    instance.getId = MagicMock(return_value=instance_id)
    return instance


def test_allActiveMaterialIds(machine_manager, extruder_manager):
    extruder_1 = createMockedExtruder("extruder_1")
    extruder_2 = createMockedExtruder("extruder_2")
    extruder_1.material = createMockedInstanceContainer("material_1")
    extruder_2.material = createMockedInstanceContainer("material_2")
    extruder_manager.getActiveExtruderStacks = MagicMock(return_value = [extruder_1, extruder_2])
    assert machine_manager.allActiveMaterialIds == {"extruder_1": "material_1", "extruder_2": "material_2"}


def test_activeVariantNames(machine_manager, extruder_manager):
    extruder_1 = createMockedExtruder("extruder_1")
    extruder_2 = createMockedExtruder("extruder_2")
    extruder_1.getMetaDataEntry = MagicMock(return_value = "0")
    extruder_2.getMetaDataEntry = MagicMock(return_value= "2")
    extruder_1.variant = createMockedInstanceContainer("variant_1", "variant_name_1")
    extruder_2.variant = createMockedInstanceContainer("variant_2", "variant_name_2")
    extruder_manager.getActiveExtruderStacks = MagicMock(return_value=[extruder_1, extruder_2])

    assert machine_manager.activeVariantNames == {"0": "variant_name_1", "2": "variant_name_2"}


def test_globalVariantName(machine_manager, application):
    global_stack = application.getGlobalContainerStack()
    global_stack.variant = createMockedInstanceContainer("beep", "zomg")
    assert machine_manager.globalVariantName == "zomg"


def test_activeMachineDefinitionName(machine_manager):
    global_stack = machine_manager.activeMachine
    global_stack.definition = createMockedInstanceContainer("beep", "zomg")
    assert machine_manager.activeMachineDefinitionName == "zomg"


def test_activeMachineId(machine_manager):
    assert machine_manager.activeMachineId == "GlobalStack"


def test_activeVariantBuildplateName(machine_manager):
    global_stack = machine_manager.activeMachine
    global_stack.variant = createMockedInstanceContainer("beep", "zomg")
    assert machine_manager.activeVariantBuildplateName == "zomg"


def test_resetSettingForAllExtruders(machine_manager):
    global_stack = machine_manager.activeMachine
    extruder_1 = createMockedExtruder("extruder_1")
    extruder_2 = createMockedExtruder("extruder_2")
    extruder_1.userChanges = createMockedInstanceContainer("settings_1")
    extruder_2.userChanges = createMockedInstanceContainer("settings_2")
    global_stack.extruders = {"1": extruder_1, "2": extruder_2}

    machine_manager.resetSettingForAllExtruders("whatever")

    extruder_1.userChanges.removeInstance.assert_called_once_with("whatever")
    extruder_2.userChanges.removeInstance.assert_called_once_with("whatever")<|MERGE_RESOLUTION|>--- conflicted
+++ resolved
@@ -2,15 +2,13 @@
 
 import pytest
 
-<<<<<<< HEAD
-=======
 from cura.Settings.MachineManager import MachineManager
 
 
 @pytest.fixture()
 def global_stack():
-    stack = MagicMock(name="Global Stack")
-    stack.getId = MagicMock(return_value ="GlobalStack")
+    stack = MagicMock(name = "Global Stack")
+    stack.getId = MagicMock(return_value = "GlobalStack")
     return stack
 
 
@@ -24,7 +22,6 @@
     return manager
 
 
->>>>>>> 66939192
 def test_setActiveMachine(machine_manager):
     registry = MagicMock()
 
