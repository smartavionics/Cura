# Copyright (c) 2019 Ultimaker B.V.
# Cura is released under the terms of the LGPLv3 or higher.
<<<<<<< HEAD

from base64 import b64encode
from hashlib import sha512
import json
import random
=======
from datetime import datetime
import json
import random
from hashlib import sha512
from base64 import b64encode
from typing import Optional

>>>>>>> c1b53f0a
import requests
from typing import Optional

from UM.i18n import i18nCatalog
from UM.Logger import Logger
from cura.OAuth2.Models import AuthenticationResponse, UserProfile, OAuth2Settings

catalog = i18nCatalog("cura")

<<<<<<< HEAD
##  Class containing several helpers to deal with the authorization flow.
=======
TOKEN_TIMESTAMP_FORMAT = "%Y-%m-%d %H:%M:%S"


#   Class containing several helpers to deal with the authorization flow.
>>>>>>> c1b53f0a
class AuthorizationHelpers:
    def __init__(self, settings: "OAuth2Settings") -> None:
        self._settings = settings
        self._token_url = "{}/token".format(self._settings.OAUTH_SERVER_URL)

    @property
    ##  The OAuth2 settings object.
    def settings(self) -> "OAuth2Settings":
        return self._settings

    ##  Request the access token from the authorization server.
    #   \param authorization_code: The authorization code from the 1st step.
    #   \param verification_code: The verification code needed for the PKCE
    #   extension.
    #   \return An AuthenticationResponse object.
    def getAccessTokenUsingAuthorizationCode(self, authorization_code: str, verification_code: str) -> "AuthenticationResponse":
        data = {
            "client_id": self._settings.CLIENT_ID if self._settings.CLIENT_ID is not None else "",
            "redirect_uri": self._settings.CALLBACK_URL if self._settings.CALLBACK_URL is not None else "",
            "grant_type": "authorization_code",
            "code": authorization_code,
            "code_verifier": verification_code,
            "scope": self._settings.CLIENT_SCOPES if self._settings.CLIENT_SCOPES is not None else "",
            }
        return self.parseTokenResponse(requests.post(self._token_url, data = data))  # type: ignore

    ##  Request the access token from the authorization server using a refresh token.
    #   \param refresh_token:
    #   \return An AuthenticationResponse object.
    def getAccessTokenUsingRefreshToken(self, refresh_token: str) -> "AuthenticationResponse":
        data = {
            "client_id": self._settings.CLIENT_ID if self._settings.CLIENT_ID is not None else "",
            "redirect_uri": self._settings.CALLBACK_URL if self._settings.CALLBACK_URL is not None else "",
            "grant_type": "refresh_token",
            "refresh_token": refresh_token,
            "scope": self._settings.CLIENT_SCOPES if self._settings.CLIENT_SCOPES is not None else "",
        }
        return self.parseTokenResponse(requests.post(self._token_url, data = data))  # type: ignore

    @staticmethod
    ##  Parse the token response from the authorization server into an AuthenticationResponse object.
    #   \param token_response: The JSON string data response from the authorization server.
    #   \return An AuthenticationResponse object.
    def parseTokenResponse(token_response: requests.models.Response) -> "AuthenticationResponse":
        token_data = None

        try:
            token_data = json.loads(token_response.text)
        except ValueError:
            Logger.log("w", "Could not parse token response data: %s", token_response.text)

        if not token_data:
            return AuthenticationResponse(success = False, err_message = catalog.i18nc("@message", "Could not read response."))

        if token_response.status_code not in (200, 201):
            return AuthenticationResponse(success = False, err_message = token_data["error_description"])

<<<<<<< HEAD
        return AuthenticationResponse(success = True,
                                      token_type = token_data["token_type"],
                                      access_token = token_data["access_token"],
                                      refresh_token = token_data["refresh_token"],
                                      expires_in = token_data["expires_in"],
                                      scope = token_data["scope"])
=======
        return AuthenticationResponse(success=True,
                                      token_type=token_data["token_type"],
                                      access_token=token_data["access_token"],
                                      refresh_token=token_data["refresh_token"],
                                      expires_in=token_data["expires_in"],
                                      scope=token_data["scope"],
                                      received_at=datetime.now().strftime(TOKEN_TIMESTAMP_FORMAT))
>>>>>>> c1b53f0a

    ##  Calls the authentication API endpoint to get the token data.
    #   \param access_token: The encoded JWT token.
    #   \return Dict containing some profile data.
    def parseJWT(self, access_token: str) -> Optional["UserProfile"]:
        try:
            token_request = requests.get("{}/check-token".format(self._settings.OAUTH_SERVER_URL), headers = {
                "Authorization": "Bearer {}".format(access_token)
            })
        except requests.exceptions.ConnectionError:
            # Connection was suddenly dropped. Nothing we can do about that.
            Logger.logException("e", "Something failed while attempting to parse the JWT token")
            return None
        if token_request.status_code not in (200, 201):
            Logger.log("w", "Could not retrieve token data from auth server: %s", token_request.text)
            return None
        user_data = token_request.json().get("data")
        if not user_data or not isinstance(user_data, dict):
            Logger.log("w", "Could not parse user data from token: %s", user_data)
            return None
        return UserProfile(
            user_id = user_data["user_id"],
            username = user_data["username"],
            profile_image_url = user_data.get("profile_image_url", "")
        )

    @staticmethod
    ##  Generate a 16-character verification code.
    #   \param code_length: How long should the code be?
    def generateVerificationCode(code_length: int = 16) -> str:
        return "".join(random.choice("0123456789ABCDEF") for i in range(code_length))

    @staticmethod
    ##  Generates a base64 encoded sha512 encrypted version of a given string.
    #   \param verification_code:
    #   \return The encrypted code in base64 format.
    def generateVerificationCodeChallenge(verification_code: str) -> str:
        encoded = sha512(verification_code.encode()).digest()
        return b64encode(encoded, altchars = b"_-").decode()<|MERGE_RESOLUTION|>--- conflicted
+++ resolved
@@ -1,12 +1,5 @@
 # Copyright (c) 2019 Ultimaker B.V.
 # Cura is released under the terms of the LGPLv3 or higher.
-<<<<<<< HEAD
-
-from base64 import b64encode
-from hashlib import sha512
-import json
-import random
-=======
 from datetime import datetime
 import json
 import random
@@ -14,24 +7,16 @@
 from base64 import b64encode
 from typing import Optional
 
->>>>>>> c1b53f0a
 import requests
-from typing import Optional
 
 from UM.i18n import i18nCatalog
 from UM.Logger import Logger
+
 from cura.OAuth2.Models import AuthenticationResponse, UserProfile, OAuth2Settings
-
 catalog = i18nCatalog("cura")
-
-<<<<<<< HEAD
-##  Class containing several helpers to deal with the authorization flow.
-=======
 TOKEN_TIMESTAMP_FORMAT = "%Y-%m-%d %H:%M:%S"
 
-
-#   Class containing several helpers to deal with the authorization flow.
->>>>>>> c1b53f0a
+##  Class containing several helpers to deal with the authorization flow.
 class AuthorizationHelpers:
     def __init__(self, settings: "OAuth2Settings") -> None:
         self._settings = settings
@@ -89,14 +74,6 @@
         if token_response.status_code not in (200, 201):
             return AuthenticationResponse(success = False, err_message = token_data["error_description"])
 
-<<<<<<< HEAD
-        return AuthenticationResponse(success = True,
-                                      token_type = token_data["token_type"],
-                                      access_token = token_data["access_token"],
-                                      refresh_token = token_data["refresh_token"],
-                                      expires_in = token_data["expires_in"],
-                                      scope = token_data["scope"])
-=======
         return AuthenticationResponse(success=True,
                                       token_type=token_data["token_type"],
                                       access_token=token_data["access_token"],
@@ -104,7 +81,6 @@
                                       expires_in=token_data["expires_in"],
                                       scope=token_data["scope"],
                                       received_at=datetime.now().strftime(TOKEN_TIMESTAMP_FORMAT))
->>>>>>> c1b53f0a
 
     ##  Calls the authentication API endpoint to get the token data.
     #   \param access_token: The encoded JWT token.
