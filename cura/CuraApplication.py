--- conflicted
+++ resolved
@@ -114,16 +114,12 @@
 from UM.FlameProfiler import pyqtSlot
 
 
-<<<<<<< HEAD
 if TYPE_CHECKING:
-    from plugins.SliceInfoPlugin.SliceInfo import SliceInfo
     from cura.Machines.MaterialManager import MaterialManager
     from cura.Machines.QualityManager import QualityManager
     from UM.Settings.EmptyInstanceContainer import EmptyInstanceContainer
 
 
-=======
->>>>>>> 4bd5d299
 numpy.seterr(all = "ignore")
 
 try:
