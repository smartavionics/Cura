--- conflicted
+++ resolved
@@ -50,22 +50,13 @@
 
         ContainerRegistry.getInstance().containerAdded.connect(self._onContainerChange)
         ContainerRegistry.getInstance().containerRemoved.connect(self._onContainerChange)
-<<<<<<< HEAD
         machine_manager = cura.CuraApplication.CuraApplication.getInstance().getMachineManager()
         machine_manager.activeMaterialChanged.connect(self.update)
         machine_manager.activeVariantChanged.connect(self.update)
         machine_manager.extruderChanged.connect(self.update)
-=======
-
-        machine_manager = application.getMachineManager()
-        machine_manager.globalContainerChanged.connect(self.update)
-        machine_manager.activeQualityGroupChanged.connect(self.update)
-        machine_manager.activeStackChanged.connect(self.update)
-        machine_manager.extruderChanged.connect(self.update)
 
         extruder_manager = application.getExtruderManager()
         extruder_manager.extrudersChanged.connect(self.update)
->>>>>>> f30f1577
 
         self.update()
 
