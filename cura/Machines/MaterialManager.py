# Copyright (c) 2019 Ultimaker B.V.
# Cura is released under the terms of the LGPLv3 or higher.

from collections import defaultdict
import copy
import uuid
from typing import Dict, Optional, TYPE_CHECKING, Any, List, cast

from PyQt5.Qt import QTimer, QObject, pyqtSignal, pyqtSlot

from UM.ConfigurationErrorMessage import ConfigurationErrorMessage
from UM.Decorators import deprecated
from UM.Logger import Logger
from UM.Settings.SettingFunction import SettingFunction
from UM.Util import parseBool
import cura.CuraApplication #Imported like this to prevent circular imports.
from cura.Machines.ContainerTree import ContainerTree
from cura.Settings.CuraContainerRegistry import CuraContainerRegistry

from .MaterialNode import MaterialNode
from .MaterialGroup import MaterialGroup
from .VariantType import VariantType

if TYPE_CHECKING:
    from UM.Settings.DefinitionContainer import DefinitionContainer
    from UM.Settings.InstanceContainer import InstanceContainer
    from cura.Settings.GlobalStack import GlobalStack
    from cura.Settings.ExtruderStack import ExtruderStack


#
# MaterialManager maintains a number of maps and trees for material lookup.
# The models GUI and QML use are now only dependent on the MaterialManager. That means as long as the data in
# MaterialManager gets updated correctly, the GUI models should be updated correctly too, and the same goes for GUI.
#
# For now, updating the lookup maps and trees here is very simple: we discard the old data completely and recreate them
# again. This means the update is exactly the same as initialization. There are performance concerns about this approach
# but so far the creation of the tables and maps is very fast and there is no noticeable slowness, we keep it like this
# because it's simple.
#
class MaterialManager(QObject):
    __instance = None

    @classmethod
    @deprecated("Use the ContainerTree structure instead.", since = "4.3")
    def getInstance(cls) -> "MaterialManager":
        if cls.__instance is None:
            cls.__instance = MaterialManager()
        return cls.__instance

    materialsUpdated = pyqtSignal()  # Emitted whenever the material lookup tables are updated.
    favoritesUpdated = pyqtSignal()  # Emitted whenever the favorites are changed

    def __init__(self, parent = None):
        super().__init__(parent)
        # Material_type -> generic material metadata
        self._fallback_materials_map = dict()  # type: Dict[str, Dict[str, Any]]

        # Root_material_id -> MaterialGroup
        self._material_group_map = dict()  # type: Dict[str, MaterialGroup]

        # Approximate diameter str
        self._diameter_machine_nozzle_buildplate_material_map = dict()  # type: Dict[str, Dict[str, MaterialNode]]

        # We're using these two maps to convert between the specific diameter material id and the generic material id
        # because the generic material ids are used in qualities and definitions, while the specific diameter material is meant
        # i.e. generic_pla -> generic_pla_175
        # root_material_id -> approximate diameter str -> root_material_id for that diameter
        self._material_diameter_map = defaultdict(dict)  # type: Dict[str, Dict[str, str]]

        # Material id including diameter (generic_pla_175) -> material root id (generic_pla)
        self._diameter_material_map = dict()  # type: Dict[str, str]

        # This is used in Legacy UM3 send material function and the material management page.
        # GUID -> a list of material_groups
        self._guid_material_groups_map = defaultdict(list)  # type: Dict[str, List[MaterialGroup]]

        # The machine definition ID for the non-machine-specific materials.
        # This is used as the last fallback option if the given machine-specific material(s) cannot be found.
        self._default_machine_definition_id = "fdmprinter"
        self._default_approximate_diameter_for_quality_search = "3"

        self._favorites = set(cura.CuraApplication.CuraApplication.getInstance().getPreferences().getValue("cura/favorite_materials").split(";"))
        self.materialsUpdated.emit()

    def getMaterialGroup(self, root_material_id: str) -> Optional[MaterialGroup]:
        return self._material_group_map.get(root_material_id)

    def getRootMaterialIDForDiameter(self, root_material_id: str, approximate_diameter: str) -> str:
        return self._material_diameter_map.get(root_material_id, {}).get(approximate_diameter, root_material_id)

    def getRootMaterialIDWithoutDiameter(self, root_material_id: str) -> str:
        return self._diameter_material_map.get(root_material_id, "")

    def getMaterialGroupListByGUID(self, guid: str) -> Optional[List[MaterialGroup]]:
        return self._guid_material_groups_map.get(guid)

    # Returns a dict of all material groups organized by root_material_id.
    def getAllMaterialGroups(self) -> Dict[str, "MaterialGroup"]:
        return self._material_group_map

    ##  Gives a dictionary of all root material IDs and their associated
    #   MaterialNodes from the ContainerTree that are available for the given
    #   printer and variant.
    def getAvailableMaterials(self, definition_id: str, nozzle_name: Optional[str]) -> Dict[str, MaterialNode]:
        return ContainerTree.getInstance().machines[definition_id].variants[nozzle_name].materials

    #
    # A convenience function to get available materials for the given machine with the extruder position.
    #
    def getAvailableMaterialsForMachineExtruder(self, machine: "GlobalStack",
                                                extruder_stack: "ExtruderStack") -> Optional[Dict[str, MaterialNode]]:
        nozzle_name = None
        if extruder_stack.variant.getId() != "empty_variant":
            nozzle_name = extruder_stack.variant.getName()

        # Fetch the available materials (ContainerNode) for the current active machine and extruder setup.
        return self.getAvailableMaterials(machine.definition.getId(), nozzle_name)

    #
    # Gets MaterialNode for the given extruder and machine with the given material name.
    # Returns None if:
    #  1. the given machine doesn't have materials;
    #  2. cannot find any material InstanceContainers with the given settings.
    #
    def getMaterialNode(self, machine_definition_id: str, nozzle_name: Optional[str],
                        buildplate_name: Optional[str], diameter: float, root_material_id: str) -> Optional["MaterialNode"]:
        container_tree = ContainerTree.getInstance()
        machine_node = container_tree.machines.get(machine_definition_id)
        if machine_node is None:
            Logger.log("w", "Could not find machine with definition %s in the container tree", machine_definition_id)
            return None

        variant_node = machine_node.variants.get(nozzle_name)
        if variant_node is None:
            Logger.log("w", "Could not find variant %s for machine with definition %s in the container tree", nozzle_name, machine_definition_id )
            return None

        material_node = variant_node.materials.get(root_material_id)

<<<<<<< HEAD
        # Fallback for "fdmprinter" if the machine-specific materials cannot be found
        if machine_node is None:
            machine_node = machine_nozzle_buildplate_material_map.get(self._default_machine_definition_id)
        if machine_node is not None and nozzle_name is not None and nozzle_name in machine_node.children_map:
            nozzle_node = machine_node.children_map[nozzle_name]
        if nozzle_node is not None and buildplate_name is not None and buildplate_name in nozzle_node.children_map:
            buildplate_node = nozzle_node.children_map[buildplate_name]

        # Fallback mechanism of finding materials:
        #  1. buildplate-specific material
        #  2. nozzle-specific material
        #  3. machine-specific material
        #  4. generic material (for fdmprinter)
        nodes_to_check = [buildplate_node, nozzle_node, machine_node,
                          machine_nozzle_buildplate_material_map.get(self._default_machine_definition_id)]

        material_node = None
        for node in nodes_to_check:
            if node is not None:
                material_node = node.material_map.get(root_material_id)
                if material_node:
                    break
=======
        if material_node is None:
            Logger.log("w", "Could not find material %s for machine with definition %s and variant %s in the container tree", root_material_id, machine_definition_id, nozzle_name)
            return None
>>>>>>> fb509a06

        return material_node

    #
    # Gets MaterialNode for the given extruder and machine with the given material type.
    # Returns None if:
    #  1. the given machine doesn't have materials;
    #  2. cannot find any material InstanceContainers with the given settings.
    #
    def getMaterialNodeByType(self, global_stack: "GlobalStack", position: str, nozzle_name: str,
                              buildplate_name: Optional[str], material_guid: str) -> Optional["MaterialNode"]:
        node = None
        machine_definition = global_stack.definition
        extruder_definition = global_stack.extruders[position].definition
        if parseBool(machine_definition.getMetaDataEntry("has_materials", False)):
            material_diameter = extruder_definition.getProperty("material_diameter", "value")
            if isinstance(material_diameter, SettingFunction):
                material_diameter = material_diameter(global_stack)

            # Look at the guid to material dictionary
            root_material_id = None
            for material_group in self._guid_material_groups_map[material_guid]:
                root_material_id = cast(str, material_group.root_material_node.getMetaDataEntry("id", ""))
                break

            if not root_material_id:
                Logger.log("i", "Cannot find materials with guid [%s] ", material_guid)
                return None

            node = self.getMaterialNode(machine_definition.getId(), nozzle_name, buildplate_name,
                                        material_diameter, root_material_id)
        return node

    #   There are 2 ways to get fallback materials;
    #   - A fallback by type (@sa getFallbackMaterialIdByMaterialType), which adds the generic version of this material
    #   - A fallback by GUID; If a material has been duplicated, it should also check if the original materials do have
    #       a GUID. This should only be done if the material itself does not have a quality just yet.
    def getFallBackMaterialIdsByMaterial(self, material: "InstanceContainer") -> List[str]:
        results = []  # type: List[str]

        material_groups = self.getMaterialGroupListByGUID(material.getMetaDataEntry("GUID"))
        for material_group in material_groups:  # type: ignore
            if material_group.name != material.getId():
                # If the material in the group is read only, put it at the front of the list (since that is the most
                # likely one to get a result)
                if material_group.is_read_only:
                    results.insert(0, material_group.name)
                else:
                    results.append(material_group.name)

        fallback = self.getFallbackMaterialIdByMaterialType(material.getMetaDataEntry("material"))
        if fallback is not None:
            results.append(fallback)
        return results

    #
    # Used by QualityManager. Built-in quality profiles may be based on generic material IDs such as "generic_pla".
    # For materials such as ultimaker_pla_orange, no quality profiles may be found, so we should fall back to use
    # the generic material IDs to search for qualities.
    #
    # An example would be, suppose we have machine with preferred material set to "filo3d_pla" (1.75mm), but its
    # extruders only use 2.85mm materials, then we won't be able to find the preferred material for this machine.
    # A fallback would be to fetch a generic material of the same type "PLA" as "filo3d_pla", and in this case it will
    # be "generic_pla". This function is intended to get a generic fallback material for the given material type.
    #
    # This function returns the generic root material ID for the given material type, where material types are "PLA",
    # "ABS", etc.
    #
    def getFallbackMaterialIdByMaterialType(self, material_type: str) -> Optional[str]:
        # For safety
        if material_type not in self._fallback_materials_map:
            Logger.log("w", "The material type [%s] does not have a fallback material" % material_type)
            return None
        fallback_material = self._fallback_materials_map[material_type]
        if fallback_material:
            return self.getRootMaterialIDWithoutDiameter(fallback_material["id"])
        else:
            return None

    ##  Get default material for given global stack, extruder position and extruder nozzle name
    #   you can provide the extruder_definition and then the position is ignored (useful when building up global stack in CuraStackBuilder)
    def getDefaultMaterial(self, global_stack: "GlobalStack", position: str, nozzle_name: Optional[str],
                           extruder_definition: Optional["DefinitionContainer"] = None) -> Optional["MaterialNode"]:
        node = None

        buildplate_name = global_stack.getBuildplateName()
        machine_definition = global_stack.definition

        # The extruder-compatible material diameter in the extruder definition may not be the correct value because
        # the user can change it in the definition_changes container.
        if extruder_definition is None:
            extruder_stack_or_definition = global_stack.extruders[position]
            is_extruder_stack = True
        else:
            extruder_stack_or_definition = extruder_definition
            is_extruder_stack = False

        if extruder_stack_or_definition and parseBool(global_stack.getMetaDataEntry("has_materials", False)):
            if is_extruder_stack:
                material_diameter = extruder_stack_or_definition.getCompatibleMaterialDiameter()
            else:
                material_diameter = extruder_stack_or_definition.getProperty("material_diameter", "value")

            if isinstance(material_diameter, SettingFunction):
                material_diameter = material_diameter(global_stack)
            approximate_material_diameter = str(round(material_diameter))
            root_material_id = machine_definition.getMetaDataEntry("preferred_material")
            root_material_id = self.getRootMaterialIDForDiameter(root_material_id, approximate_material_diameter)
            node = self.getMaterialNode(machine_definition.getId(), nozzle_name, buildplate_name,
                                        material_diameter, root_material_id)
        return node

    def removeMaterialByRootId(self, root_material_id: str):
        material_group = self.getMaterialGroup(root_material_id)
        if not material_group:
            Logger.log("i", "Unable to remove the material with id %s, because it doesn't exist.", root_material_id)
            return

        container_registry = CuraContainerRegistry.getInstance()
        nodes_to_remove = [material_group.root_material_node] + material_group.derived_material_node_list
        # Sort all nodes with respect to the container ID lengths in the ascending order so the base material container
        # will be the first one to be removed. We need to do this to ensure that all containers get loaded & deleted.
        nodes_to_remove = sorted(nodes_to_remove, key = lambda x: len(x.getMetaDataEntry("id", "")))
        # Try to load all containers first. If there is any faulty ones, they will be put into the faulty container
        # list, so removeContainer() can ignore those ones.
        for node in nodes_to_remove:
            container_id = node.getMetaDataEntry("id", "")
            results = container_registry.findContainers(id = container_id)
            if not results:
                container_registry.addWrongContainerId(container_id)
        for node in nodes_to_remove:
            container_registry.removeContainer(node.getMetaDataEntry("id", ""))

    #
    # Methods for GUI
    #
    @pyqtSlot("QVariant", result=bool)
    def canMaterialBeRemoved(self, material_node: "MaterialNode"):
        # Check if the material is active in any extruder train. In that case, the material shouldn't be removed!
        # In the future we might enable this again, but right now, it's causing a ton of issues if we do (since it
        # corrupts the configuration)
        root_material_id = material_node.getMetaDataEntry("base_file")
        material_group = self.getMaterialGroup(root_material_id)
        if not material_group:
            return False

        nodes_to_remove = [material_group.root_material_node] + material_group.derived_material_node_list
        ids_to_remove = [node.getMetaDataEntry("id", "") for node in nodes_to_remove]

        for extruder_stack in CuraContainerRegistry.getInstance().findContainerStacks(type = "extruder_train"):
            if extruder_stack.material.getId() in ids_to_remove:
                return False
        return True

    @pyqtSlot("QVariant", str)
    def setMaterialName(self, material_node: "MaterialNode", name: str) -> None:
        root_material_id = material_node.getMetaDataEntry("base_file")
        if root_material_id is None:
            return
        if CuraContainerRegistry.getInstance().isReadOnly(root_material_id):
            Logger.log("w", "Cannot set name of read-only container %s.", root_material_id)
            return

        material_group = self.getMaterialGroup(root_material_id)
        if material_group:
            container = material_group.root_material_node.container
            if container:
                container.setName(name)

    #
    # Removes the given material.
    #
    @pyqtSlot("QVariant")
    def removeMaterial(self, material_node: "MaterialNode") -> None:
        root_material_id = material_node.getMetaDataEntry("base_file")
        if root_material_id is not None:
            self.removeMaterialByRootId(root_material_id)

    #
    # Creates a duplicate of a material, which has the same GUID and base_file metadata.
    # Returns the root material ID of the duplicated material if successful.
    #
    @pyqtSlot("QVariant", result = str)
    def duplicateMaterial(self, material_node: MaterialNode, new_base_id: Optional[str] = None, new_metadata: Dict[str, Any] = None) -> Optional[str]:
        root_material_id = cast(str, material_node.getMetaDataEntry("base_file", ""))

        material_group = self.getMaterialGroup(root_material_id)
        if not material_group:
            Logger.log("i", "Unable to duplicate the material with id %s, because it doesn't exist.", root_material_id)
            return None

        base_container = material_group.root_material_node.container
        if not base_container:
            return None

        # Ensure all settings are saved.
        cura.CuraApplication.CuraApplication.getInstance().saveSettings()

        # Create a new ID & container to hold the data.
        new_containers = []
        container_registry = CuraContainerRegistry.getInstance()
        if new_base_id is None:
            new_base_id = container_registry.uniqueName(base_container.getId())
        new_base_container = copy.deepcopy(base_container)
        new_base_container.getMetaData()["id"] = new_base_id
        new_base_container.getMetaData()["base_file"] = new_base_id
        if new_metadata is not None:
            for key, value in new_metadata.items():
                new_base_container.getMetaData()[key] = value
        new_containers.append(new_base_container)

        # Clone all of them.
        for node in material_group.derived_material_node_list:
            container_to_copy = node.container
            if not container_to_copy:
                continue
            # Create unique IDs for every clone.
            new_id = new_base_id
            if container_to_copy.getMetaDataEntry("definition") != "fdmprinter":
                new_id += "_" + container_to_copy.getMetaDataEntry("definition")
                if container_to_copy.getMetaDataEntry("variant_name"):
                    nozzle_name = container_to_copy.getMetaDataEntry("variant_name")
                    new_id += "_" + nozzle_name.replace(" ", "_")

            new_container = copy.deepcopy(container_to_copy)
            new_container.getMetaData()["id"] = new_id
            new_container.getMetaData()["base_file"] = new_base_id
            if new_metadata is not None:
                for key, value in new_metadata.items():
                    new_container.getMetaData()[key] = value

            new_containers.append(new_container)

        for container_to_add in new_containers:
            container_to_add.setDirty(True)
            container_registry.addContainer(container_to_add)

        # if the duplicated material was favorite then the new material should also be added to favorite.
        if root_material_id in self.getFavorites():
            self.addFavorite(new_base_id)

        return new_base_id

    #
    # Create a new material by cloning Generic PLA for the current material diameter and generate a new GUID.
    # Returns the ID of the newly created material.
    @pyqtSlot(result = str)
    def createMaterial(self) -> str:
        from UM.i18n import i18nCatalog
        catalog = i18nCatalog("cura")
        # Ensure all settings are saved.
        application = cura.CuraApplication.CuraApplication.getInstance()
        application.saveSettings()

        machine_manager = application.getMachineManager()
        extruder_stack = machine_manager.activeStack

        machine_definition = application.getGlobalContainerStack().definition
        root_material_id = machine_definition.getMetaDataEntry("preferred_material", default = "generic_pla")

        approximate_diameter = str(extruder_stack.approximateMaterialDiameter)
        root_material_id = self.getRootMaterialIDForDiameter(root_material_id, approximate_diameter)
        material_group = self.getMaterialGroup(root_material_id)

        if not material_group:  # This should never happen
            Logger.log("w", "Cannot get the material group of %s.", root_material_id)
            return ""

        # Create a new ID & container to hold the data.
        new_id = CuraContainerRegistry.getInstance().uniqueName("custom_material")
        new_metadata = {"name": catalog.i18nc("@label", "Custom Material"),
                        "brand": catalog.i18nc("@label", "Custom"),
                        "GUID": str(uuid.uuid4()),
                        }

        self.duplicateMaterial(material_group.root_material_node,
                               new_base_id = new_id,
                               new_metadata = new_metadata)
        return new_id

    @pyqtSlot(str)
    def addFavorite(self, root_material_id: str) -> None:
        self._favorites.add(root_material_id)
        self.materialsUpdated.emit()

        # Ensure all settings are saved.
        cura.CuraApplication.CuraApplication.getInstance().getPreferences().setValue("cura/favorite_materials", ";".join(list(self._favorites)))
        cura.CuraApplication.CuraApplication.getInstance().saveSettings()

    @pyqtSlot(str)
    def removeFavorite(self, root_material_id: str) -> None:
        try:
            self._favorites.remove(root_material_id)
        except KeyError:
            Logger.log("w", "Could not delete material %s from favorites as it was already deleted", root_material_id)
            return
        self.materialsUpdated.emit()

        # Ensure all settings are saved.
        cura.CuraApplication.CuraApplication.getInstance().getPreferences().setValue("cura/favorite_materials", ";".join(list(self._favorites)))
        cura.CuraApplication.CuraApplication.getInstance().saveSettings()

    @pyqtSlot()
    def getFavorites(self):
        return self._favorites<|MERGE_RESOLUTION|>--- conflicted
+++ resolved
@@ -138,34 +138,9 @@
 
         material_node = variant_node.materials.get(root_material_id)
 
-<<<<<<< HEAD
-        # Fallback for "fdmprinter" if the machine-specific materials cannot be found
-        if machine_node is None:
-            machine_node = machine_nozzle_buildplate_material_map.get(self._default_machine_definition_id)
-        if machine_node is not None and nozzle_name is not None and nozzle_name in machine_node.children_map:
-            nozzle_node = machine_node.children_map[nozzle_name]
-        if nozzle_node is not None and buildplate_name is not None and buildplate_name in nozzle_node.children_map:
-            buildplate_node = nozzle_node.children_map[buildplate_name]
-
-        # Fallback mechanism of finding materials:
-        #  1. buildplate-specific material
-        #  2. nozzle-specific material
-        #  3. machine-specific material
-        #  4. generic material (for fdmprinter)
-        nodes_to_check = [buildplate_node, nozzle_node, machine_node,
-                          machine_nozzle_buildplate_material_map.get(self._default_machine_definition_id)]
-
-        material_node = None
-        for node in nodes_to_check:
-            if node is not None:
-                material_node = node.material_map.get(root_material_id)
-                if material_node:
-                    break
-=======
         if material_node is None:
             Logger.log("w", "Could not find material %s for machine with definition %s and variant %s in the container tree", root_material_id, machine_definition_id, nozzle_name)
             return None
->>>>>>> fb509a06
 
         return material_node
 
