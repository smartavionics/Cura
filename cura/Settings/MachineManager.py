--- conflicted
+++ resolved
@@ -201,13 +201,9 @@
             extruder_configuration.hotendID = extruder.variant.getName() if extruder.variant != empty_variant_container else None
             self._current_printer_configuration.extruderConfigurations.append(extruder_configuration)
 
-<<<<<<< HEAD
-        self._current_printer_configuration.buildplateConfiguration = self._global_container_stack.getProperty("machine_buildplate_type", "value") if self._global_container_stack.variant != empty_variant_container else None
-=======
         # an empty build plate configuration from the network printer is presented as an empty string, so use "" for an
         # empty build plate.
-        self._current_printer_configuration.buildplateConfiguration = self._global_container_stack.getProperty("machine_buildplate_type", "value") if self._global_container_stack.variant != self._empty_variant_container else ""
->>>>>>> 56fdab27
+        self._current_printer_configuration.buildplateConfiguration = self._global_container_stack.getProperty("machine_buildplate_type", "value") if self._global_container_stack.variant != empty_variant_container else ""
         self.currentConfigurationChanged.emit()
 
     @pyqtSlot(QObject, result = bool)
