--- conflicted
+++ resolved
@@ -172,11 +172,7 @@
 # Enable dumping traceback for all threads
 if sys.stderr and not sys.stderr.closed:
     faulthandler.enable(file = sys.stderr, all_threads = True)
-<<<<<<< HEAD
 elif sys.stdout and not sys.stdout.closed:
-=======
-elif sys.stdout:
->>>>>>> 4cb239a9
     faulthandler.enable(file = sys.stdout, all_threads = True)
 
 # Workaround for a race condition on certain systems where there
