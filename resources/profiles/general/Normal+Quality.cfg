[general]
version = 1
name = Normal Quality
weight = -2

<<<<<<< HEAD
[settings]
=======
[settings]
speed_topbottom = 15
speed_infill = 80
>>>>>>> efdd92d3
<|MERGE_RESOLUTION|>--- conflicted
+++ resolved
@@ -3,10 +3,6 @@
 name = Normal Quality
 weight = -2
 
-<<<<<<< HEAD
-[settings]
-=======
 [settings]
 speed_topbottom = 15
-speed_infill = 80
->>>>>>> efdd92d3
+speed_infill = 80