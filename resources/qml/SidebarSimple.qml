--- conflicted
+++ resolved
@@ -35,7 +35,7 @@
         {
             width: childrenRect.width
             height: childrenRect.height
-<<<<<<< HEAD
+            color: UM.Theme.getColor("sidebar")
 
             //
             // Quality profile
@@ -89,9 +89,6 @@
                 color: UM.Theme.getColor("text")
                 horizontalAlignment: Text.AlignRight
             }
-=======
-            color: UM.Theme.getColor("sidebar")
->>>>>>> 9ec1d5d5
 
             Item
             {
