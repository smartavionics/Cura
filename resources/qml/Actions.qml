// Copyright (c) 2015 Ultimaker B.V.
// Cura is released under the terms of the LGPLv3 or higher.

pragma Singleton

import QtQuick 2.2
import QtQuick.Controls 1.1
import UM 1.1 as UM
import Cura 1.0 as Cura

Item
{
    property alias newProject: newProjectAction;
    property alias open: openAction;
    property alias quit: quitAction;

    property alias undo: undoAction;
    property alias redo: redoAction;

    property alias view3DCamera: view3DCameraAction;
    property alias viewFrontCamera: viewFrontCameraAction;
    property alias viewTopCamera: viewTopCameraAction;
    property alias viewLeftSideCamera: viewLeftSideCameraAction;
    property alias viewRightSideCamera: viewRightSideCameraAction;

    property alias expandSidebar: expandSidebarAction;

    property alias deleteSelection: deleteSelectionAction;
    property alias centerSelection: centerSelectionAction;
    property alias multiplySelection: multiplySelectionAction;

    property alias deleteObject: deleteObjectAction;
    property alias centerObject: centerObjectAction;
    property alias groupObjects: groupObjectsAction;
    property alias unGroupObjects:unGroupObjectsAction;
    property alias mergeObjects: mergeObjectsAction;
    //property alias unMergeObjects: unMergeObjectsAction;

    property alias multiplyObject: multiplyObjectAction;

    property alias selectAll: selectAllAction;
    property alias deleteAll: deleteAllAction;
    property alias reloadAll: reloadAllAction;
    property alias arrangeAllBuildPlates: arrangeAllBuildPlatesAction;
    property alias arrangeAll: arrangeAllAction;
    property alias arrangeSelection: arrangeSelectionAction;
    property alias resetAllTranslation: resetAllTranslationAction;
    property alias resetAll: resetAllAction;

    property alias addMachine: addMachineAction;
    property alias configureMachines: settingsAction;
    property alias addProfile: addProfileAction;
    property alias updateProfile: updateProfileAction;
    property alias resetProfile: resetProfileAction;
    property alias manageProfiles: manageProfilesAction;

    property alias manageMaterials: manageMaterialsAction;

    property alias preferences: preferencesAction;

    property alias showEngineLog: showEngineLogAction;
    property alias showProfileFolder: showProfileFolderAction;
    property alias documentation: documentationAction;
    property alias reportBug: reportBugAction;
    property alias about: aboutAction;

    property alias toggleFullScreen: toggleFullScreenAction;

    property alias configureSettingVisibility: configureSettingVisibilityAction

    property alias browsePackages: browsePackagesAction

    UM.I18nCatalog{id: catalog; name:"cura"}

    Action
    {
        id:toggleFullScreenAction
<<<<<<< HEAD
        shortcut: StandardKey.FullScreen;
        text: catalog.i18nc("@action:inmenu","Toggle Fu&ll Screen");
=======
        text: catalog.i18nc("@action:inmenu","Toggle Full Screen");
>>>>>>> 84bad92f
        iconName: "view-fullscreen";
    }

    Action
    {
        id: undoAction;
        text: catalog.i18nc("@action:inmenu menubar:edit","&Undo");
        iconName: "edit-undo";
        shortcut: StandardKey.Undo;
        onTriggered: UM.OperationStack.undo();
        enabled: UM.OperationStack.canUndo;
    }

    Action
    {
        id: redoAction;
        text: catalog.i18nc("@action:inmenu menubar:edit","&Redo");
        iconName: "edit-redo";
        shortcut: StandardKey.Redo;
        onTriggered: UM.OperationStack.redo();
        enabled: UM.OperationStack.canRedo;
    }

    Action
    {
        id: quitAction;
        text: catalog.i18nc("@action:inmenu menubar:file","&Quit");
        iconName: "application-exit";
        shortcut: StandardKey.Quit;
    }

    Action
    {
        id: view3DCameraAction;
        text: catalog.i18nc("@action:inmenu menubar:view","3D View");
        onTriggered: UM.Controller.rotateView("3d", 0);
    }

    Action
    {
        id: viewFrontCameraAction;
        text: catalog.i18nc("@action:inmenu menubar:view","Front View");
        onTriggered: UM.Controller.rotateView("home", 0);
    }

    Action
    {
        id: viewTopCameraAction;
        text: catalog.i18nc("@action:inmenu menubar:view","Top View");
        onTriggered: UM.Controller.rotateView("y", 90);
    }

    Action
    {
        id: viewLeftSideCameraAction;
        text: catalog.i18nc("@action:inmenu menubar:view","Left Side View");
        onTriggered: UM.Controller.rotateView("x", 90);
    }

    Action
    {
        id: viewRightSideCameraAction;
        text: catalog.i18nc("@action:inmenu menubar:view","Right Side View");
        onTriggered: UM.Controller.rotateView("x", -90);
    }

    Action
    {
        id: preferencesAction;
        text: catalog.i18nc("@action:inmenu","Configure Cura...");
        iconName: "configure";
    }

    Action
    {
        id: addMachineAction;
        text: catalog.i18nc("@action:inmenu menubar:printer","&Add Printer...");
    }

    Action
    {
        id: settingsAction;
        text: catalog.i18nc("@action:inmenu menubar:printer","Manage Pr&inters...");
        iconName: "configure";
    }

    Action
    {
        id: manageMaterialsAction
        text: catalog.i18nc("@action:inmenu", "Manage Materials...")
        iconName: "configure"
    }

    Action
    {
        id: updateProfileAction;
        enabled: !Cura.MachineManager.stacksHaveErrors && Cura.MachineManager.hasUserSettings && Cura.MachineManager.activeQualityChangesGroup != null
        text: catalog.i18nc("@action:inmenu menubar:profile","&Update profile with current settings/overrides");
        onTriggered: Cura.ContainerManager.updateQualityChanges();
    }

    Action
    {
        id: resetProfileAction;
        enabled: Cura.MachineManager.hasUserSettings
        text: catalog.i18nc("@action:inmenu menubar:profile","&Discard current changes");
        onTriggered:
        {
            forceActiveFocus();
            Cura.ContainerManager.clearUserContainers();
        }
    }

    Action
    {
        id: addProfileAction;
        enabled: !Cura.MachineManager.stacksHaveErrors && Cura.MachineManager.hasUserSettings
        text: catalog.i18nc("@action:inmenu menubar:profile","&Create profile from current settings/overrides...");
    }

    Action
    {
        id: manageProfilesAction;
        text: catalog.i18nc("@action:inmenu menubar:profile","Manage Profiles...");
        iconName: "configure";
    }

    Action
    {
        id: documentationAction;
        text: catalog.i18nc("@action:inmenu menubar:help","Show Online &Documentation");
        iconName: "help-contents";
        shortcut: StandardKey.Help;
        onTriggered: CuraActions.openDocumentation();
    }

    Action {
        id: reportBugAction;
        text: catalog.i18nc("@action:inmenu menubar:help","Report a &Bug");
        iconName: "tools-report-bug";
        onTriggered: CuraActions.openBugReportPage();
    }

    Action
    {
        id: aboutAction;
        text: catalog.i18nc("@action:inmenu menubar:help","About...");
        iconName: "help-about";
    }

    Action
    {
        id: deleteSelectionAction;
        text: catalog.i18ncp("@action:inmenu menubar:edit", "Delete Selected Model", "Delete Selected Models", UM.Selection.selectionCount);
        enabled: UM.Controller.toolsEnabled && UM.Selection.hasSelection;
        iconName: "edit-delete";
        shortcut: StandardKey.Delete;
        onTriggered: CuraActions.deleteSelection();
    }

    Action
    {
        id: centerSelectionAction;
        text: catalog.i18ncp("@action:inmenu menubar:edit", "Center Selected Model", "Center Selected Models", UM.Selection.selectionCount);
        enabled: UM.Controller.toolsEnabled && UM.Selection.hasSelection;
        iconName: "align-vertical-center";
        onTriggered: CuraActions.centerSelection();
    }

    Action
    {
        id: multiplySelectionAction;
        text: catalog.i18ncp("@action:inmenu menubar:edit", "Multiply Selected Model", "Multiply Selected Models", UM.Selection.selectionCount);
        enabled: UM.Controller.toolsEnabled && UM.Selection.hasSelection;
        iconName: "edit-duplicate";
        shortcut: "Ctrl+M"
    }

    Action
    {
        id: deleteObjectAction;
        text: catalog.i18nc("@action:inmenu","Delete Model");
        enabled: UM.Controller.toolsEnabled;
        iconName: "edit-delete";
    }

    Action
    {
        id: centerObjectAction;
        text: catalog.i18nc("@action:inmenu","Ce&nter Model on Platform");
    }

    Action
    {
        id: groupObjectsAction
        text: catalog.i18nc("@action:inmenu menubar:edit","&Group Models");
        enabled: UM.Scene.numObjectsSelected > 1 ? true: false
        iconName: "object-group"
        shortcut: "Ctrl+G";
        onTriggered: CuraApplication.groupSelected();
    }

    Action
    {
        id: reloadQmlAction
        onTriggered:
        {
            CuraApplication.reloadQML()
        }
        shortcut: "Shift+F5"
    }

    Action
    {
        id: unGroupObjectsAction
        text: catalog.i18nc("@action:inmenu menubar:edit","Ungroup Models");
        enabled: UM.Scene.isGroupSelected
        iconName: "object-ungroup"
        shortcut: "Ctrl+Shift+G";
        onTriggered: CuraApplication.ungroupSelected();
    }

    Action
    {
        id: mergeObjectsAction
        text: catalog.i18nc("@action:inmenu menubar:edit","&Merge Models");
        enabled: UM.Scene.numObjectsSelected > 1 ? true: false
        iconName: "merge";
        shortcut: "Ctrl+Alt+G";
        onTriggered: CuraApplication.mergeSelected();
    }

    Action
    {
        id: multiplyObjectAction;
        text: catalog.i18nc("@action:inmenu","&Multiply Model...");
        iconName: "edit-duplicate"
    }

    Action
    {
        id: selectAllAction;
        text: catalog.i18nc("@action:inmenu menubar:edit","Select All Models");
        enabled: UM.Controller.toolsEnabled;
        iconName: "edit-select-all";
        shortcut: "Ctrl+A";
        onTriggered: CuraApplication.selectAll();
    }

    Action
    {
        id: deleteAllAction;
        text: catalog.i18nc("@action:inmenu menubar:edit","Clear Build Plate");
        enabled: UM.Controller.toolsEnabled;
        iconName: "edit-delete";
        shortcut: "Ctrl+D";
        onTriggered: CuraApplication.deleteAll();
    }

    Action
    {
        id: reloadAllAction;
        text: catalog.i18nc("@action:inmenu menubar:file","Reload All Models");
        iconName: "document-revert";
        shortcut: "F5"
        onTriggered: CuraApplication.reloadAll();
    }

    Action
    {
        id: arrangeAllBuildPlatesAction;
        text: catalog.i18nc("@action:inmenu menubar:edit","Arrange All Models To All Build Plates");
        onTriggered: Printer.arrangeObjectsToAllBuildPlates();
    }

    Action
    {
        id: arrangeAllAction;
        text: catalog.i18nc("@action:inmenu menubar:edit","Arrange All Models");
        onTriggered: Printer.arrangeAll();
        shortcut: "Ctrl+R";
    }

    Action
    {
        id: arrangeSelectionAction;
        text: catalog.i18nc("@action:inmenu menubar:edit","Arrange Selection");
        onTriggered: Printer.arrangeSelection();
    }

    Action
    {
        id: resetAllTranslationAction;
        text: catalog.i18nc("@action:inmenu menubar:edit","Reset All Model Positions");
        onTriggered: CuraApplication.resetAllTranslation();
    }

    Action
    {
        id: resetAllAction;
        text: catalog.i18nc("@action:inmenu menubar:edit","Reset All Model Transformations");
        onTriggered: CuraApplication.resetAll();
    }

    Action
    {
        id: openAction;
        text: catalog.i18nc("@action:inmenu menubar:file","&Open File(s)...");
        iconName: "document-open";
        shortcut: StandardKey.Open;
    }

    Action
    {
        id: newProjectAction
        text: catalog.i18nc("@action:inmenu menubar:file","&New Project...");
        shortcut: StandardKey.New
    }

    Action
    {
        id: showEngineLogAction;
        text: catalog.i18nc("@action:inmenu menubar:help","Show Engine &Log...");
        iconName: "view-list-text";
        shortcut: StandardKey.WhatsThis;
    }

    Action
    {
        id: showProfileFolderAction;
        text: catalog.i18nc("@action:inmenu menubar:help","Show Configuration Folder");
    }


    Action
    {
        id: configureSettingVisibilityAction
        text: catalog.i18nc("@action:menu", "Configure setting visibility...");
        iconName: "configure"
    }

    Action
    {
        id: browsePackagesAction
        text: catalog.i18nc("@action:menu", "Browse packages...")
        iconName: "plugins_browse"
    }

    Action
    {
        id: expandSidebarAction;
        text: catalog.i18nc("@action:inmenu menubar:view","Expand/Collapse Sidebar");
        shortcut: "Ctrl+E";
    }
}<|MERGE_RESOLUTION|>--- conflicted
+++ resolved
@@ -75,12 +75,8 @@
     Action
     {
         id:toggleFullScreenAction
-<<<<<<< HEAD
         shortcut: StandardKey.FullScreen;
-        text: catalog.i18nc("@action:inmenu","Toggle Fu&ll Screen");
-=======
         text: catalog.i18nc("@action:inmenu","Toggle Full Screen");
->>>>>>> 84bad92f
         iconName: "view-fullscreen";
     }
 
