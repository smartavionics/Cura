--- conflicted
+++ resolved
@@ -18,15 +18,15 @@
 CheckBoxWithTooltip 1.0 CheckBoxWithTooltip.qml
 ToolTip 1.0 ToolTip.qml
 
-<<<<<<< HEAD
 
 # Cura/Widgets
 
-CheckBox    1.0 CheckBox.qml
-ComboBox    1.0 ComboBox.qml
-ProgressBar 1.0 ProgressBar.qml
-RadioButton 1.0 RadioButton.qml
-TabButton   1.0 TabButton.qml
+CheckBox            1.0 CheckBox.qml
+ComboBox            1.0 ComboBox.qml
+NotificationIcon    1.0 NotificationIcon.qml
+ProgressBar         1.0 ProgressBar.qml
+RadioButton         1.0 RadioButton.qml
+TabButton           1.0 TabButton.qml
 
 
 # Cura/MachineSettings
@@ -35,7 +35,4 @@
 GcodeTextArea               1.0 GcodeTextArea.qml
 NumericTextFieldWithUnit    1.0 NumericTextFieldWithUnit.qml
 PrintHeadMinMaxTextField    1.0 PrintHeadMinMaxTextField.qml
-SimpleCheckBox              1.0 SimpleCheckBox.qml
-=======
-NotificationIcon 1.0 NotificationIcon.qml
->>>>>>> b28e98f2
+SimpleCheckBox              1.0 SimpleCheckBox.qml