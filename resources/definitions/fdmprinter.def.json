--- conflicted
+++ resolved
@@ -7973,11 +7973,7 @@
                 },
                 "small_feature_speed_factor_0":
                 {
-<<<<<<< HEAD
-                    "label": "First Layer Speed",
-=======
                     "label": "Small Feature Initial Layer Speed",
->>>>>>> fe70cb23
                     "description": "Small features on the first layer will be printed at this percentage of their normal print speed. Slower printing can help with adhesion and accuracy.",
                     "unit": "%",
                     "type": "float",
