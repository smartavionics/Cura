--- conflicted
+++ resolved
@@ -4678,7 +4678,6 @@
                         }
                     }
                 },
-<<<<<<< HEAD
                 "brim_gap":
                 {
                     "label": "Brim Distance",
@@ -4689,7 +4688,10 @@
                     "minimum_value": "0",
                     "maximum_value_warning": "skirt_brim_line_width",
                     "enabled": "resolveOrValue('adhesion_type') == 'brim'",
-=======
+                    "settable_per_mesh": false,
+                    "settable_per_extruder": true,
+                    "limit_to_extruder": "adhesion_extruder_nr"
+                },
                 "brim_replaces_support":
                 {
                     "label": "Brim Replaces Support",
@@ -4697,7 +4699,6 @@
                     "type": "bool",
                     "default_value": true,
                     "enabled": "resolveOrValue('adhesion_type') == 'brim' and support_enable",
->>>>>>> 24805b38
                     "settable_per_mesh": false,
                     "settable_per_extruder": true,
                     "limit_to_extruder": "adhesion_extruder_nr"
