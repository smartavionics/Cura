{
    "name": "FDM Printer Base Description",
    "version": 2,
    "metadata":
    {
        "type": "machine",
        "author": "Ultimaker",
        "category": "Other",
        "manufacturer": "Unknown",
        "setting_version": 11,
        "file_formats": "text/x-gcode;application/x-stl-ascii;application/x-stl-binary;application/x-wavefront-obj;application/x3g",
        "visible": false,
        "has_materials": true,
        "has_variants": false,
        "has_machine_quality": false,
        "preferred_material": "generic_pla",
        "preferred_quality_type": "normal",
        "machine_extruder_trains":
        {
            "0": "fdmextruder"
        },
        "supports_usb_connection": true,
        "supports_network_connection": false
    },
    "settings":
    {
        "machine_settings":
        {
            "label": "Machine",
            "type": "category",
            "description": "Machine specific settings",
            "icon": "category_machine",
            "children":
            {
                "machine_name":
                {
                    "label": "Machine Type",
                    "description": "The name of your 3D printer model.",
                    "default_value": "Unknown",
                    "type": "str",
                    "settable_per_mesh": false,
                    "settable_per_extruder": false,
                    "settable_per_meshgroup": false
                },
                "machine_show_variants":
                {
                    "label": "Show Machine Variants",
                    "description": "Whether to show the different variants of this machine, which are described in separate json files.",
                    "default_value": false,
                    "type": "bool",
                    "settable_per_mesh": false,
                    "settable_per_extruder": false,
                    "settable_per_meshgroup": false
                },
                "machine_start_gcode":
                {
                    "label": "Start G-code",
                    "description": "G-code commands to be executed at the very start - separated by \\n.",
                    "default_value": "G28 ;Home\nG1 Z15.0 F6000 ;Move the platform down 15mm\n;Prime the extruder\nG92 E0\nG1 F200 E3\nG92 E0",
                    "type": "str",
                    "settable_per_mesh": false,
                    "settable_per_extruder": false,
                    "settable_per_meshgroup": false
                },
                "machine_end_gcode":
                {
                    "label": "End G-code",
                    "description": "G-code commands to be executed at the very end - separated by \\n.",
                    "default_value": "M104 S0\nM140 S0\n;Retract the filament\nG92 E1\nG1 E-1 F300\nG28 X0 Y0\nM84",
                    "type": "str",
                    "settable_per_mesh": false,
                    "settable_per_extruder": false,
                    "settable_per_meshgroup": false
                },
                "material_guid":
                {
                    "label": "Material GUID",
                    "description": "GUID of the material. This is set automatically. ",
                    "default_value": "",
                    "type": "str",
                    "enabled": false
                },
                "material_diameter":
                {
                    "label": "Diameter",
                    "description": "Adjusts the diameter of the filament used. Match this value with the diameter of the used filament.",
                    "unit": "mm",
                    "type": "float",
                    "default_value": 2.85,
                    "minimum_value": "0.0001",
                    "minimum_value_warning": "0.4",
                    "maximum_value_warning": "3.5",
                    "enabled": "machine_gcode_flavor != \"UltiGCode\"",
                    "settable_per_mesh": false,
                    "settable_per_extruder": true
                },
                "material_bed_temp_wait":
                {
                    "label": "Wait for Build Plate Heatup",
                    "description": "Whether to insert a command to wait until the build plate temperature is reached at the start.",
                    "default_value": true,
                    "type": "bool",
                    "settable_per_mesh": false,
                    "settable_per_extruder": false,
                    "settable_per_meshgroup": false
                },
                "material_print_temp_wait":
                {
                    "label": "Wait for Nozzle Heatup",
                    "description": "Whether to wait until the nozzle temperature is reached at the start.",
                    "default_value": true,
                    "type": "bool",
                    "enabled": "machine_nozzle_temp_enabled",
                    "settable_per_mesh": false,
                    "settable_per_extruder": false,
                    "settable_per_meshgroup": false
                },
                "material_print_temp_prepend":
                {
                    "label": "Include Material Temperatures",
                    "description": "Whether to include nozzle temperature commands at the start of the gcode. When the start_gcode already contains nozzle temperature commands Cura frontend will automatically disable this setting.",
                    "default_value": true,
                    "type": "bool",
                    "enabled": "machine_nozzle_temp_enabled",
                    "settable_per_mesh": false,
                    "settable_per_extruder": false,
                    "settable_per_meshgroup": false
                },
                "material_bed_temp_prepend":
                {
                    "label": "Include Build Plate Temperature",
                    "description": "Whether to include build plate temperature commands at the start of the gcode. When the start_gcode already contains build plate temperature commands Cura frontend will automatically disable this setting.",
                    "default_value": true,
                    "type": "bool",
                    "settable_per_mesh": false,
                    "settable_per_extruder": false,
                    "settable_per_meshgroup": false
                },
                "machine_width":
                {
                    "label": "Machine Width",
                    "description": "The width (X-direction) of the printable area.",
                    "default_value": 100,
                    "type": "float",
                    "settable_per_mesh": false,
                    "settable_per_extruder": false,
                    "settable_per_meshgroup": false
                },
                "machine_depth":
                {
                    "label": "Machine Depth",
                    "description": "The depth (Y-direction) of the printable area.",
                    "default_value": 100,
                    "type": "float",
                    "settable_per_mesh": false,
                    "settable_per_extruder": false,
                    "settable_per_meshgroup": false
                },
                "machine_shape":
                {
                    "label": "Build Plate Shape",
                    "description": "The shape of the build plate without taking unprintable areas into account.",
                    "default_value": "rectangular",
                    "type": "enum",
                    "options":
                    {
                        "rectangular": "Rectangular",
                        "elliptic": "Elliptic"
                    },
                    "settable_per_mesh": false,
                    "settable_per_extruder": false,
                    "settable_per_meshgroup": false
                },
                "machine_buildplate_type":
                {
                    "label": "Build Plate Material",
                    "description": "The material of the build plate installed on the printer.",
                    "default_value": "glass",
                    "type": "enum",
                    "options":
                    {
                        "glass": "Glass",
                        "aluminum": "Aluminum"
                    },
                    "settable_per_mesh": false,
                    "settable_per_extruder": false,
                    "settable_per_meshgroup": false
                },
                "machine_height":
                {
                    "label": "Machine Height",
                    "description": "The height (Z-direction) of the printable area.",
                    "default_value": 100,
                    "type": "float",
                    "settable_per_mesh": false,
                    "settable_per_extruder": false,
                    "settable_per_meshgroup": false
                },
                "machine_heated_bed":
                {
                    "label": "Has Heated Build Plate",
                    "description": "Whether the machine has a heated build plate present.",
                    "default_value": false,
                    "type": "bool",
                    "settable_per_mesh": false,
                    "settable_per_extruder": false,
                    "settable_per_meshgroup": false
                },
                "machine_heated_build_volume":
                {
                    "label": "Has Build Volume Temperature Stabilization",
                    "description": "Whether the machine is able to stabilize the build volume temperature.",
                    "default_value": false,
                    "type": "bool",
                    "settable_per_mesh": false,
                    "settable_per_extruder": false,
                    "settable_per_meshgroup": false
                },
                "machine_center_is_zero":
                {
                    "label": "Is Center Origin",
                    "description": "Whether the X/Y coordinates of the zero position of the printer is at the center of the printable area.",
                    "default_value": false,
                    "type": "bool",
                    "settable_per_mesh": false,
                    "settable_per_extruder": false,
                    "settable_per_meshgroup": false
                },
                "machine_extruder_count":
                {
                    "label": "Number of Extruders",
                    "description": "Number of extruder trains. An extruder train is the combination of a feeder, bowden tube, and nozzle.",
                    "default_value": 1,
                    "minimum_value": "1",
                    "maximum_value": "16",
                    "type": "int",
                    "settable_per_mesh": false,
                    "settable_per_extruder": false,
                    "settable_per_meshgroup": false
                },
                "extruders_enabled_count":
                {
                    "label": "Number of Extruders That Are Enabled",
                    "description": "Number of extruder trains that are enabled; automatically set in software",
                    "value": "machine_extruder_count",
                    "default_value": 1,
                    "minimum_value": "1",
                    "maximum_value": "16",
                    "type": "int",
                    "settable_per_mesh": false,
                    "settable_per_extruder": false,
                    "settable_per_meshgroup": false
                },
                "machine_nozzle_tip_outer_diameter":
                {
                    "label": "Outer Nozzle Diameter",
                    "description": "The outer diameter of the tip of the nozzle.",
                    "unit": "mm",
                    "default_value": 1,
                    "type": "float",
                    "settable_per_mesh": false,
                    "settable_per_extruder": true,
                    "settable_per_meshgroup": false,
                    "settable_globally": false
                },
                "machine_nozzle_head_distance":
                {
                    "label": "Nozzle Length",
                    "description": "The height difference between the tip of the nozzle and the lowest part of the print head.",
                    "unit": "mm",
                    "default_value": 3,
                    "type": "float",
                    "settable_per_mesh": false,
                    "settable_per_extruder": true,
                    "settable_per_meshgroup": false
                },
                "machine_nozzle_expansion_angle":
                {
                    "label": "Nozzle Angle",
                    "description": "The angle between the horizontal plane and the conical part right above the tip of the nozzle.",
                    "unit": "°",
                    "type": "int",
                    "default_value": 45,
                    "maximum_value": "89",
                    "minimum_value": "1",
                    "settable_per_mesh": false,
                    "settable_per_extruder": false,
                    "settable_per_meshgroup": false
                },
                "machine_heat_zone_length":
                {
                    "label": "Heat Zone Length",
                    "description": "The distance from the tip of the nozzle in which heat from the nozzle is transferred to the filament.",
                    "unit": "mm",
                    "default_value": 16,
                    "type": "float",
                    "settable_per_mesh": false,
                    "settable_per_extruder": true,
                    "settable_per_meshgroup": false
                },
                "machine_filament_park_distance":
                {
                    "label": "Filament Park Distance",
                    "description": "The distance from the tip of the nozzle where to park the filament when an extruder is no longer used.",
                    "unit": "mm",
                    "default_value": 16,
                    "value": "machine_heat_zone_length",
                    "type": "float",
                    "settable_per_mesh": false,
                    "settable_per_extruder": true,
                    "settable_per_meshgroup": false
                },
                "machine_nozzle_temp_enabled":
                {
                    "label": "Enable Nozzle Temperature Control",
                    "description": "Whether to control temperature from Cura. Turn this off to control nozzle temperature from outside of Cura.",
                    "default_value": true,
                    "value": "machine_gcode_flavor != \"UltiGCode\"",
                    "type": "bool",
                    "settable_per_mesh": false,
                    "settable_per_extruder": true,
                    "settable_per_meshgroup": false
                },
                "machine_nozzle_heat_up_speed":
                {
                    "label": "Heat Up Speed",
                    "description": "The speed (°C/s) by which the nozzle heats up averaged over the window of normal printing temperatures and the standby temperature.",
                    "default_value": 2.0,
                    "unit": "°C/s",
                    "type": "float",
                    "enabled": "machine_nozzle_temp_enabled",
                    "settable_per_mesh": false,
                    "settable_per_extruder": true
                },
                "machine_nozzle_cool_down_speed":
                {
                    "label": "Cool Down Speed",
                    "description": "The speed (°C/s) by which the nozzle cools down averaged over the window of normal printing temperatures and the standby temperature.",
                    "default_value": 2.0,
                    "unit": "°C/s",
                    "type": "float",
                    "enabled": "machine_nozzle_temp_enabled",
                    "settable_per_mesh": false,
                    "settable_per_extruder": true
                },
                "machine_min_cool_heat_time_window":
                {
                    "label": "Minimal Time Standby Temperature",
                    "description": "The minimal time an extruder has to be inactive before the nozzle is cooled. Only when an extruder is not used for longer than this time will it be allowed to cool down to the standby temperature.",
                    "default_value": 50.0,
                    "unit": "s",
                    "type": "float",
                    "enabled": "machine_nozzle_temp_enabled",
                    "settable_per_mesh": false,
                    "settable_per_extruder": true
                },
                "machine_gcode_flavor":
                {
                    "label": "G-code Flavor",
                    "description": "The type of g-code to be generated.",
                    "type": "enum",
                    "options":
                    {
                        "RepRap (Marlin/Sprinter)": "Marlin",
                        "RepRap (Volumetric)": "Marlin (Volumetric)",
                        "RepRap (RepRap)": "RepRap",
                        "UltiGCode": "Ultimaker 2",
                        "Griffin": "Griffin",
                        "Makerbot": "Makerbot",
                        "BFB": "Bits from Bytes",
                        "MACH3": "Mach3",
                        "Repetier": "Repetier"
                    },
                    "default_value": "RepRap (Marlin/Sprinter)",
                    "settable_per_mesh": false,
                    "settable_per_extruder": false,
                    "settable_per_meshgroup": false
                },
                "machine_firmware_retract":
                {
                    "label": "Firmware Retraction",
                    "description": "Whether to use firmware retract commands (G10/G11) instead of using the E property in G1 commands to retract the material.",
                    "type": "bool",
                    "default_value": false,
                    "value": "machine_gcode_flavor == 'RepRap (Volumetric)' or machine_gcode_flavor == 'UltiGCode' or machine_gcode_flavor == 'BFB'",
                    "settable_per_mesh": false,
                    "settable_per_extruder": false,
                    "settable_per_meshgroup": false
                },
                "machine_extruders_share_heater":
                {
                    "label": "Extruders Share Heater",
                    "description": "Whether the extruders share a single heater rather than each extruder having its own heater.",
                    "type": "bool",
                    "default_value": false,
                    "settable_per_mesh": false,
                    "settable_per_extruder": false,
                    "settable_per_meshgroup": false
                },
                "machine_disallowed_areas":
                {
                    "label": "Disallowed Areas",
                    "description": "A list of polygons with areas the print head is not allowed to enter.",
                    "type": "polygons",
                    "default_value":
                    [
                    ],
                    "settable_per_mesh": false,
                    "settable_per_extruder": false,
                    "settable_per_meshgroup": false
                },
                "nozzle_disallowed_areas":
                {
                    "label": "Nozzle Disallowed Areas",
                    "description": "A list of polygons with areas the nozzle is not allowed to enter.",
                    "type": "polygons",
                    "default_value":
                    [
                    ],
                    "settable_per_mesh": false,
                    "settable_per_extruder": false,
                    "settable_per_meshgroup": false
                },
                "machine_head_with_fans_polygon":
                {
                    "label": "Machine Head & Fan Polygon",
                    "description": "A 2D silhouette of the print head (fan caps included).",
                    "type": "polygon",
                    "default_value":
                    [
                        [
                            -20,
                            10
                        ],
                        [
                            10,
                            10
                        ],
                        [
                            10,
                            -10
                        ],
                        [
                            -20,
                            -10
                        ]
                    ],
                    "settable_per_mesh": false,
                    "settable_per_extruder": false,
                    "settable_per_meshgroup": false
                },
                "gantry_height":
                {
                    "label": "Gantry Height",
                    "description": "The height difference between the tip of the nozzle and the gantry system (X and Y axes).",
                    "default_value": 99999999999,
                    "value": "machine_height",
                    "type": "float",
                    "settable_per_mesh": false,
                    "settable_per_extruder": false,
                    "settable_per_meshgroup": false
                },
                "machine_nozzle_id":
                {
                    "label": "Nozzle ID",
                    "description": "The nozzle ID for an extruder train, such as \"AA 0.4\" and \"BB 0.8\".",
                    "type": "str",
                    "default_value": "unknown",
                    "settable_per_mesh": false,
                    "settable_per_extruder": true
                },
                "machine_nozzle_size":
                {
                    "label": "Nozzle Diameter",
                    "description": "The inner diameter of the nozzle. Change this setting when using a non-standard nozzle size.",
                    "unit": "mm",
                    "type": "float",
                    "default_value": 0.4,
                    "minimum_value": "0.001",
                    "maximum_value_warning": "10",
                    "settable_per_mesh": false,
                    "settable_per_extruder": true
                },
                "machine_use_extruder_offset_to_offset_coords":
                {
                    "label": "Offset with Extruder",
                    "description": "Apply the extruder offset to the coordinate system.",
                    "type": "bool",
                    "default_value": true,
                    "settable_per_mesh": false,
                    "settable_per_extruder": false,
                    "settable_per_meshgroup": false
                },
                "extruder_prime_pos_z":
                {
                    "label": "Extruder Prime Z Position",
                    "description": "The Z coordinate of the position where the nozzle primes at the start of printing.",
                    "type": "float",
                    "unit": "mm",
                    "default_value": 0,
                    "minimum_value_warning": "0",
                    "maximum_value": "machine_height",
                    "settable_per_mesh": false,
                    "settable_per_extruder": true
                },
                "extruder_prime_pos_abs":
                {
                    "label": "Absolute Extruder Prime Position",
                    "description": "Make the extruder prime position absolute rather than relative to the last-known location of the head.",
                    "type": "bool",
                    "default_value": false,
                    "settable_per_mesh": false,
                    "settable_per_extruder": true
                },
                "machine_max_feedrate_x":
                {
                    "label": "Maximum Speed X",
                    "description": "The maximum speed for the motor of the X-direction.",
                    "unit": "mm/s",
                    "type": "float",
                    "default_value": 299792458000,
                    "settable_per_mesh": false,
                    "settable_per_extruder": false,
                    "settable_per_meshgroup": false
                },
                "machine_max_feedrate_y":
                {
                    "label": "Maximum Speed Y",
                    "description": "The maximum speed for the motor of the Y-direction.",
                    "unit": "mm/s",
                    "type": "float",
                    "default_value": 299792458000,
                    "settable_per_mesh": false,
                    "settable_per_extruder": false,
                    "settable_per_meshgroup": false
                },
                "machine_max_feedrate_z":
                {
                    "label": "Maximum Speed Z",
                    "description": "The maximum speed for the motor of the Z-direction.",
                    "unit": "mm/s",
                    "type": "float",
                    "default_value": 299792458000,
                    "settable_per_mesh": false,
                    "settable_per_extruder": false,
                    "settable_per_meshgroup": false
                },
                "machine_max_feedrate_e":
                {
                    "label": "Maximum Feedrate",
                    "description": "The maximum speed of the filament.",
                    "unit": "mm/s",
                    "type": "float",
                    "default_value": 299792458000,
                    "settable_per_mesh": false,
                    "settable_per_extruder": false,
                    "settable_per_meshgroup": false
                },
                "machine_max_acceleration_x":
                {
                    "label": "Maximum Acceleration X",
                    "description": "Maximum acceleration for the motor of the X-direction",
                    "unit": "mm/s²",
                    "type": "float",
                    "default_value": 9000,
                    "settable_per_mesh": false,
                    "settable_per_extruder": false,
                    "settable_per_meshgroup": false
                },
                "machine_max_acceleration_y":
                {
                    "label": "Maximum Acceleration Y",
                    "description": "Maximum acceleration for the motor of the Y-direction.",
                    "unit": "mm/s²",
                    "type": "float",
                    "default_value": 9000,
                    "settable_per_mesh": false,
                    "settable_per_extruder": false,
                    "settable_per_meshgroup": false
                },
                "machine_max_acceleration_z":
                {
                    "label": "Maximum Acceleration Z",
                    "description": "Maximum acceleration for the motor of the Z-direction.",
                    "unit": "mm/s²",
                    "type": "float",
                    "default_value": 100,
                    "settable_per_mesh": false,
                    "settable_per_extruder": false,
                    "settable_per_meshgroup": false
                },
                "machine_max_acceleration_e":
                {
                    "label": "Maximum Filament Acceleration",
                    "description": "Maximum acceleration for the motor of the filament.",
                    "unit": "mm/s²",
                    "type": "float",
                    "default_value": 10000,
                    "settable_per_mesh": false,
                    "settable_per_extruder": false,
                    "settable_per_meshgroup": false
                },
                "machine_acceleration":
                {
                    "label": "Default Acceleration",
                    "description": "The default acceleration of print head movement.",
                    "unit": "mm/s²",
                    "type": "float",
                    "default_value": 4000,
                    "settable_per_mesh": false,
                    "settable_per_extruder": false,
                    "settable_per_meshgroup": false
                },
                "machine_max_jerk_xy":
                {
                    "label": "Default X-Y Jerk",
                    "description": "Default jerk for movement in the horizontal plane.",
                    "unit": "mm/s",
                    "type": "float",
                    "default_value": 20.0,
                    "minimum_value": "0",
                    "settable_per_mesh": false,
                    "settable_per_extruder": false,
                    "settable_per_meshgroup": false
                },
                "machine_max_jerk_z":
                {
                    "label": "Default Z Jerk",
                    "description": "Default jerk for the motor of the Z-direction.",
                    "unit": "mm/s",
                    "type": "float",
                    "default_value": 0.4,
                    "minimum_value": "0",
                    "settable_per_mesh": false,
                    "settable_per_extruder": false,
                    "settable_per_meshgroup": false
                },
                "machine_max_jerk_e":
                {
                    "label": "Default Filament Jerk",
                    "description": "Default jerk for the motor of the filament.",
                    "unit": "mm/s",
                    "type": "float",
                    "default_value": 5.0,
                    "minimum_value": "0",
                    "settable_per_mesh": false,
                    "settable_per_extruder": false,
                    "settable_per_meshgroup": false
                },
                "machine_steps_per_mm_x":
                {
                    "label": "Steps per Millimeter (X)",
                    "description": "How many steps of the stepper motor will result in one millimeter of movement in the X direction.",
                    "type": "int",
                    "default_value": 50,
                    "minimum_value": "0.0000001",
                    "settable_per_mesh": false,
                    "settable_per_extruder": true
                },
                "machine_steps_per_mm_y":
                {
                    "label": "Steps per Millimeter (Y)",
                    "description": "How many steps of the stepper motor will result in one millimeter of movement in the Y direction.",
                    "type": "int",
                    "default_value": 50,
                    "minimum_value": "0.0000001",
                    "settable_per_mesh": false,
                    "settable_per_extruder": true
                },
                "machine_steps_per_mm_z":
                {
                    "label": "Steps per Millimeter (Z)",
                    "description": "How many steps of the stepper motor will result in one millimeter of movement in the Z direction.",
                    "type": "int",
                    "default_value": 50,
                    "minimum_value": "0.0000001",
                    "settable_per_mesh": false,
                    "settable_per_extruder": true
                },
                "machine_steps_per_mm_e":
                {
                    "label": "Steps per Millimeter (E)",
                    "description": "How many steps of the stepper motors will result in one millimeter of extrusion.",
                    "type": "int",
                    "default_value": 1600,
                    "minimum_value": "0.0000001",
                    "settable_per_mesh": false,
                    "settable_per_extruder": true
                },
                "machine_endstop_positive_direction_x":
                {
                    "label": "X Endstop in Positive Direction",
                    "description": "Whether the endstop of the X axis is in the positive direction (high X coordinate) or negative (low X coordinate).",
                    "type": "bool",
                    "default_value": false,
                    "settable_per_mesh": false,
                    "settable_per_extruder": true
                },
                "machine_endstop_positive_direction_y":
                {
                    "label": "Y Endstop in Positive Direction",
                    "description": "Whether the endstop of the Y axis is in the positive direction (high Y coordinate) or negative (low Y coordinate).",
                    "type": "bool",
                    "default_value": false,
                    "settable_per_mesh": false,
                    "settable_per_extruder": true
                },
                "machine_endstop_positive_direction_z":
                {
                    "label": "Z Endstop in Positive Direction",
                    "description": "Whether the endstop of the Z axis is in the positive direction (high Z coordinate) or negative (low Z coordinate).",
                    "type": "bool",
                    "default_value": true,
                    "settable_per_mesh": false,
                    "settable_per_extruder": true
                },
                "machine_minimum_feedrate":
                {
                    "label": "Minimum Feedrate",
                    "description": "The minimal movement speed of the print head.",
                    "unit": "mm/s",
                    "type": "float",
                    "default_value": 0.0,
                    "settable_per_mesh": false,
                    "settable_per_extruder": false,
                    "settable_per_meshgroup": false
                },
                "machine_feeder_wheel_diameter":
                {
                    "label": "Feeder Wheel Diameter",
                    "description": "The diameter of the wheel that drives the material in the feeder.",
                    "unit": "mm",
                    "type": "float",
                    "default_value": 10.0,
                    "settable_per_mesh": false,
                    "settable_per_extruder": true
                }
            }
        },
        "resolution":
        {
            "label": "Quality",
            "type": "category",
            "icon": "category_layer_height",
            "description": "All settings that influence the resolution of the print. These settings have a large impact on the quality (and print time)",
            "children":
            {
                "layer_height":
                {
                    "label": "Layer Height",
                    "description": "The height of each layer in mm. Higher values produce faster prints in lower resolution, lower values produce slower prints in higher resolution.",
                    "unit": "mm",
                    "type": "float",
                    "default_value": 0.1,
                    "minimum_value": "0.001",
                    "minimum_value_warning": "0.04",
                    "maximum_value_warning": "0.8 * min(extruderValues('machine_nozzle_size'))",
                    "settable_per_mesh": false,
                    "settable_per_extruder": false
                },
                "layer_height_0":
                {
                    "label": "Initial Layer Height",
                    "description": "The height of the initial layer in mm. A thicker initial layer makes adhesion to the build plate easier.",
                    "unit": "mm",
                    "type": "float",
                    "default_value": 0.3,
                    "resolve": "min(extruderValues('layer_height_0'))",
                    "minimum_value": "0.001",
                    "minimum_value_warning": "0.1",
                    "maximum_value_warning": "0.8 * min(extruderValues('machine_nozzle_size'))",
                    "settable_per_mesh": false,
                    "settable_per_extruder": false
                },
                "line_width":
                {
                    "label": "Line Width",
                    "description": "Width of a single line. Generally, the width of each line should correspond to the width of the nozzle. However, slightly reducing this value could produce better prints.",
                    "unit": "mm",
                    "minimum_value": "0.001",
                    "minimum_value_warning": "0.1 + 0.4 * machine_nozzle_size",
                    "maximum_value_warning": "2 * machine_nozzle_size",
                    "default_value": 0.4,
                    "type": "float",
                    "value": "machine_nozzle_size",
                    "settable_per_mesh": true,
                    "children":
                    {
                        "wall_line_width":
                        {
                            "label": "Wall Line Width",
                            "description": "Width of a single wall line.",
                            "unit": "mm",
                            "minimum_value": "0.001",
                            "minimum_value_warning": "0.1 + 0.4 * machine_nozzle_size",
                            "maximum_value_warning": "2 * machine_nozzle_size",
                            "value": "line_width",
                            "default_value": 0.4,
                            "type": "float",
                            "limit_to_extruder": "wall_0_extruder_nr if wall_x_extruder_nr == wall_0_extruder_nr else -1",
                            "settable_per_mesh": true,
                            "children":
                            {
                                "wall_line_width_0":
                                {
                                    "label": "Outer Wall Line Width",
                                    "description": "Width of the outermost wall line. By lowering this value, higher levels of detail can be printed.",
                                    "unit": "mm",
                                    "minimum_value": "0.001",
                                    "minimum_value_warning": "(0.1 + 0.4 * machine_nozzle_size) if outer_inset_first else 0.1 * machine_nozzle_size",
                                    "maximum_value_warning": "2 * machine_nozzle_size",
                                    "default_value": 0.4,
                                    "value": "wall_line_width",
                                    "type": "float",
                                    "limit_to_extruder": "wall_0_extruder_nr",
                                    "settable_per_mesh": true
                                },
                                "wall_line_width_x":
                                {
                                    "label": "Inner Wall(s) Line Width",
                                    "description": "Width of a single wall line for all wall lines except the outermost one.",
                                    "unit": "mm",
                                    "minimum_value": "0.001",
                                    "minimum_value_warning": "0.1 + 0.4 * machine_nozzle_size",
                                    "maximum_value_warning": "2 * machine_nozzle_size",
                                    "default_value": 0.4,
                                    "value": "wall_line_width",
                                    "type": "float",
                                    "limit_to_extruder": "wall_x_extruder_nr",
                                    "settable_per_mesh": true
                                }
                            }
                        },
                        "skin_line_width":
                        {
                            "label": "Top/Bottom Line Width",
                            "description": "Width of a single top/bottom line.",
                            "unit": "mm",
                            "minimum_value": "0.001",
                            "minimum_value_warning": "0.1 + 0.4 * machine_nozzle_size",
                            "maximum_value_warning": "2 * machine_nozzle_size",
                            "default_value": 0.4,
                            "type": "float",
                            "value": "line_width",
                            "enabled": "top_layers > 0 or bottom_layers > 0",
                            "limit_to_extruder": "top_bottom_extruder_nr",
                            "settable_per_mesh": true
                        },
                        "infill_line_width":
                        {
                            "label": "Infill Line Width",
                            "description": "Width of a single infill line.",
                            "unit": "mm",
                            "minimum_value": "0.001",
                            "minimum_value_warning": "0.1 + 0.4 * machine_nozzle_size",
                            "maximum_value_warning": "3 * machine_nozzle_size",
                            "default_value": 0.4,
                            "type": "float",
                            "value": "line_width",
                            "enabled": "infill_sparse_density > 0",
                            "limit_to_extruder": "infill_extruder_nr",
                            "settable_per_mesh": true
                        },
                        "skirt_brim_line_width":
                        {
                            "label": "Skirt/Brim Line Width",
                            "description": "Width of a single skirt or brim line.",
                            "unit": "mm",
                            "minimum_value": "0.001",
                            "minimum_value_warning": "0.1 + 0.4 * machine_nozzle_size",
                            "maximum_value_warning": "3 * machine_nozzle_size",
                            "default_value": 0.4,
                            "type": "float",
                            "value": "line_width",
                            "enabled": "resolveOrValue('adhesion_type') == 'skirt' or resolveOrValue('adhesion_type') == 'brim' or resolveOrValue('prime_tower_brim_enable')",
                            "settable_per_mesh": false,
                            "settable_per_extruder": true
                        },
                        "support_line_width":
                        {
                            "label": "Support Line Width",
                            "description": "Width of a single support structure line.",
                            "unit": "mm",
                            "minimum_value": "0.001",
                            "minimum_value_warning": "0.1 + 0.4 * machine_nozzle_size",
                            "maximum_value_warning": "3 * machine_nozzle_size",
                            "default_value": 0.4,
                            "type": "float",
                            "enabled": "(support_enable or support_tree_enable)",
                            "value": "line_width",
                            "limit_to_extruder": "support_infill_extruder_nr",
                            "settable_per_mesh": false,
                            "settable_per_extruder": true
                        },
                        "support_interface_line_width":
                        {
                            "label": "Support Interface Line Width",
                            "description": "Width of a single line of support roof or floor.",
                            "unit": "mm",
                            "default_value": 0.4,
                            "minimum_value": "0.001",
                            "minimum_value_warning": "0.1 + 0.4 * machine_nozzle_size",
                            "maximum_value_warning": "2 * machine_nozzle_size",
                            "type": "float",
                            "enabled": "(support_enable or support_tree_enable) and support_interface_enable",
                            "limit_to_extruder": "support_interface_extruder_nr",
                            "value": "line_width",
                            "settable_per_mesh": false,
                            "settable_per_extruder": true,
                            "children":
                            {
                                "support_roof_line_width":
                                {
                                    "label": "Support Roof Line Width",
                                    "description": "Width of a single support roof line.",
                                    "unit": "mm",
                                    "default_value": 0.4,
                                    "minimum_value": "0.001",
                                    "minimum_value_warning": "0.4 * machine_nozzle_size",
                                    "maximum_value_warning": "2 * machine_nozzle_size",
                                    "type": "float",
                                    "enabled": "(support_enable or support_tree_enable) and support_roof_enable",
                                    "limit_to_extruder": "support_roof_extruder_nr",
                                    "value": "extruderValue(support_roof_extruder_nr, 'support_interface_line_width')",
                                    "settable_per_mesh": false,
                                    "settable_per_extruder": true
                                },
                                "support_bottom_line_width":
                                {
                                    "label": "Support Floor Line Width",
                                    "description": "Width of a single support floor line.",
                                    "unit": "mm",
                                    "default_value": 0.4,
                                    "minimum_value": "0.001",
                                    "minimum_value_warning": "0.4 * machine_nozzle_size",
                                    "maximum_value_warning": "2 * machine_nozzle_size",
                                    "type": "float",
                                    "enabled": "(support_enable or support_tree_enable) and support_bottom_enable",
                                    "limit_to_extruder": "support_bottom_extruder_nr",
                                    "value": "extruderValue(support_bottom_extruder_nr, 'support_interface_line_width')",
                                    "settable_per_mesh": false,
                                    "settable_per_extruder": true
                                }
                            }
                        },
                        "prime_tower_line_width":
                        {
                            "label": "Prime Tower Line Width",
                            "description": "Width of a single prime tower line.",
                            "type": "float",
                            "unit": "mm",
                            "enabled": "resolveOrValue('prime_tower_enable')",
                            "default_value": 0.4,
                            "value": "line_width",
                            "minimum_value": "0.001",
                            "minimum_value_warning": "0.1 + 0.4 * machine_nozzle_size",
                            "maximum_value_warning": "2 * machine_nozzle_size",
                            "settable_per_mesh": false,
                            "settable_per_extruder": true
                        }
                    }
                },
                "initial_layer_line_width_factor":
                {
                    "label": "Initial Layer Line Width",
                    "description": "Multiplier of the line width on the first layer. Increasing this could improve bed adhesion.",
                    "type": "float",
                    "unit": "%",
                    "default_value": 100.0,
                    "minimum_value": "0.001",
                    "maximum_value_warning": "150",
                    "settable_per_mesh": false,
                    "settable_per_extruder": true
                }
            }
        },
        "shell":
        {
            "label": "Shell",
            "icon": "category_shell",
            "description": "Shell",
            "type": "category",
            "children":
            {
                "wall_extruder_nr":
                {
                    "label": "Wall Extruder",
                    "description": "The extruder train used for printing the walls. This is used in multi-extrusion.",
                    "type": "optional_extruder",
                    "default_value": "-1",
                    "settable_per_mesh": false,
                    "settable_per_extruder": false,
                    "settable_per_meshgroup": true,
                    "settable_globally": true,
                    "enabled": "extruders_enabled_count > 1",
                    "children": {
                        "wall_0_extruder_nr":
                        {
                            "label": "Outer Wall Extruder",
                            "description": "The extruder train used for printing the outer wall. This is used in multi-extrusion.",
                            "type": "optional_extruder",
                            "value": "wall_extruder_nr",
                            "default_value": "-1",
                            "settable_per_mesh": false,
                            "settable_per_extruder": false,
                            "settable_per_meshgroup": true,
                            "settable_globally": true,
                            "enabled": "extruders_enabled_count > 1"
                        },
                        "wall_x_extruder_nr":
                        {
                            "label": "Inner Wall Extruder",
                            "description": "The extruder train used for printing the inner walls. This is used in multi-extrusion.",
                            "type": "optional_extruder",
                            "value": "wall_extruder_nr",
                            "default_value": "-1",
                            "settable_per_mesh": false,
                            "settable_per_extruder": false,
                            "settable_per_meshgroup": true,
                            "settable_globally": true,
                            "enabled": "extruders_enabled_count > 1"
                        }
                    }
                },
                "wall_thickness":
                {
                    "label": "Wall Thickness",
                    "description": "The thickness of the walls in the horizontal direction. This value divided by the wall line width defines the number of walls.",
                    "unit": "mm",
                    "default_value": 0.8,
                    "minimum_value": "0",
                    "minimum_value_warning": "line_width",
                    "maximum_value_warning": "10 * line_width",
                    "type": "float",
                    "limit_to_extruder": "wall_x_extruder_nr",
                    "settable_per_mesh": true,
                    "children":
                    {
                        "wall_line_count":
                        {
                            "label": "Wall Line Count",
                            "description": "The number of walls. When calculated by the wall thickness, this value is rounded to a whole number.",
                            "default_value": 2,
                            "minimum_value": "0",
                            "minimum_value_warning": "1",
                            "maximum_value_warning": "10",
                            "type": "int",
                            "value": "1 if magic_spiralize else max(1, round((wall_thickness - wall_line_width_0) / wall_line_width_x) + 1) if wall_thickness != 0 else 0",
                            "limit_to_extruder": "wall_x_extruder_nr",
                            "settable_per_mesh": true
                        }
                    }
                },
                "wall_0_wipe_dist":
                {
                    "label": "Outer Wall Wipe Distance",
                    "description": "Distance of a travel move inserted after the outer wall, to hide the Z seam better.",
                    "unit": "mm",
                    "type": "float",
                    "default_value": 0.2,
                    "value": "machine_nozzle_size / 2",
                    "minimum_value": "0",
                    "maximum_value_warning": "machine_nozzle_size * 2",
                    "limit_to_extruder": "wall_0_extruder_nr",
                    "settable_per_mesh": true
                },
                "roofing_extruder_nr":
                {
                    "label": "Top Surface Skin Extruder",
                    "description": "The extruder train used for printing the top most skin. This is used in multi-extrusion.",
                    "type": "optional_extruder",
                    "default_value": "-1",
                    "value": "top_bottom_extruder_nr",
                    "settable_per_mesh": false,
                    "settable_per_extruder": false,
                    "settable_per_meshgroup": true,
                    "settable_globally": true,
                    "enabled": "extruders_enabled_count > 1 and max(extruderValues('roofing_layer_count')) > 0 and max(extruderValues('top_layers')) > 0"
                },
                "roofing_layer_count":
                {
                    "label": "Top Surface Skin Layers",
                    "description": "The number of top most skin layers. Usually only one top most layer is sufficient to generate higher quality top surfaces.",
                    "default_value": 0,
                    "minimum_value": "0",
                    "maximum_value_warning": "top_layers - 1",
                    "type": "int",
                    "value": "0",
                    "limit_to_extruder": "roofing_extruder_nr",
                    "settable_per_mesh": true,
                    "enabled": "top_layers > 0"
                },
                "top_bottom_extruder_nr":
                {
                    "label": "Top/Bottom Extruder",
                    "description": "The extruder train used for printing the top and bottom skin. This is used in multi-extrusion.",
                    "type": "optional_extruder",
                    "default_value": "-1",
                    "settable_per_mesh": false,
                    "settable_per_extruder": false,
                    "settable_per_meshgroup": true,
                    "settable_globally": true,
                    "enabled": "extruders_enabled_count > 1"
                },
                "top_bottom_thickness":
                {
                    "label": "Top/Bottom Thickness",
                    "description": "The thickness of the top/bottom layers in the print. This value divided by the layer height defines the number of top/bottom layers.",
                    "unit": "mm",
                    "default_value": 0.8,
                    "minimum_value": "0",
                    "minimum_value_warning": "0.6",
                    "maximum_value": "machine_height",
                    "type": "float",
                    "limit_to_extruder": "top_bottom_extruder_nr",
                    "settable_per_mesh": true,
                    "children":
                    {
                        "top_thickness":
                        {
                            "label": "Top Thickness",
                            "description": "The thickness of the top layers in the print. This value divided by the layer height defines the number of top layers.",
                            "unit": "mm",
                            "default_value": 0.8,
                            "minimum_value": "0",
                            "minimum_value_warning": "0.2 + resolveOrValue('layer_height')",
                            "maximum_value": "machine_height",
                            "type": "float",
                            "value": "top_bottom_thickness",
                            "limit_to_extruder": "top_bottom_extruder_nr",
                            "settable_per_mesh": true,
                            "children":
                            {
                                "top_layers":
                                {
                                    "label": "Top Layers",
                                    "description": "The number of top layers. When calculated by the top thickness, this value is rounded to a whole number.",
                                    "default_value": 8,
                                    "minimum_value": "0",
                                    "maximum_value_warning": "100",
                                    "type": "int",
                                    "minimum_value_warning": "2",
                                    "value": "0 if infill_sparse_density == 100 else math.ceil(round(top_thickness / resolveOrValue('layer_height'), 4))",
                                    "limit_to_extruder": "top_bottom_extruder_nr",
                                    "settable_per_mesh": true
                                }
                            }
                        },
                        "bottom_thickness":
                        {
                            "label": "Bottom Thickness",
                            "description": "The thickness of the bottom layers in the print. This value divided by the layer height defines the number of bottom layers.",
                            "unit": "mm",
                            "default_value": 0.6,
                            "minimum_value": "0",
                            "minimum_value_warning": "0.2 + resolveOrValue('layer_height')",
                            "type": "float",
                            "value": "top_bottom_thickness",
                            "maximum_value": "machine_height",
                            "limit_to_extruder": "top_bottom_extruder_nr",
                            "settable_per_mesh": true,
                            "children":
                            {
                                "bottom_layers":
                                {
                                    "label": "Bottom Layers",
                                    "description": "The number of bottom layers. When calculated by the bottom thickness, this value is rounded to a whole number.",
                                    "minimum_value": "0",
                                    "minimum_value_warning": "2",
                                    "default_value": 6,
                                    "type": "int",
                                    "value": "999999 if infill_sparse_density == 100 else math.ceil(round(bottom_thickness / resolveOrValue('layer_height'), 4))",
                                    "limit_to_extruder": "top_bottom_extruder_nr",
                                    "settable_per_mesh": true
                                },
                                "initial_bottom_layers":
                                {
                                    "label": "Initial Bottom Layers",
                                    "description": "The number of initial bottom layers, from the build-plate upwards. When calculated by the bottom thickness, this value is rounded to a whole number.",
                                    "minimum_value": "0",
                                    "minimum_value_warning": "2",
                                    "default_value": 6,
                                    "type": "int",
                                    "value": "bottom_layers",
                                    "limit_to_extruder": "top_bottom_extruder_nr",
                                    "settable_per_mesh": true
                                }
                            }
                        }
                    }
                },
                "top_bottom_pattern":
                {
                    "label": "Top/Bottom Pattern",
                    "description": "The pattern of the top/bottom layers.",
                    "type": "enum",
                    "options":
                    {
                        "lines": "Lines",
                        "concentric": "Concentric",
                        "zigzag": "Zig Zag"
                    },
                    "default_value": "lines",
                    "enabled": "top_layers > 0 or bottom_layers > 0",
                    "limit_to_extruder": "top_bottom_extruder_nr",
                    "settable_per_mesh": true
                },
                "top_bottom_pattern_0":
                {
                    "label": "Bottom Pattern Initial Layer",
                    "description": "The pattern on the bottom of the print on the first layer.",
                    "type": "enum",
                    "options":
                    {
                        "lines": "Lines",
                        "concentric": "Concentric",
                        "zigzag": "Zig Zag"
                    },
                    "default_value": "lines",
                    "enabled": "top_layers > 0 or bottom_layers > 0",
                    "value": "top_bottom_pattern",
                    "limit_to_extruder": "top_bottom_extruder_nr",
                    "settable_per_mesh": true
                },
                "connect_skin_polygons":
                {
                    "label": "Connect Top/Bottom Polygons",
                    "description": "Connect top/bottom skin paths where they run next to each other. For the concentric pattern enabling this setting greatly reduces the travel time, but because the connections can happen midway over infill this feature can reduce the top surface quality.",
                    "type": "bool",
                    "default_value": false,
                    "enabled": "(top_layers > 0 or bottom_layers > 0) and top_bottom_pattern == 'concentric'",
                    "limit_to_extruder": "top_bottom_extruder_nr",
                    "settable_per_mesh": true
                },
                "skin_angles":
                {
                    "label": "Top/Bottom Line Directions",
                    "description": "A list of integer line directions to use when the top/bottom layers use the lines or zig zag pattern. Elements from the list are used sequentially as the layers progress and when the end of the list is reached, it starts at the beginning again. The list items are separated by commas and the whole list is contained in square brackets. Default is an empty list which means use the traditional default angles (45 and 135 degrees).",
                    "type": "[int]",
                    "default_value": "[ ]",
                    "enabled": "(top_layers > 0 or bottom_layers > 0) and top_bottom_pattern != 'concentric'",
                    "limit_to_extruder": "top_bottom_extruder_nr",
                    "settable_per_mesh": true
                },
                "wall_0_inset":
                {
                    "label": "Outer Wall Inset",
                    "description": "Inset applied to the path of the outer wall. If the outer wall is smaller than the nozzle, and printed after the inner walls, use this offset to get the hole in the nozzle to overlap with the inner walls instead of the outside of the model.",
                    "unit": "mm",
                    "type": "float",
                    "default_value": 0.0,
                    "value": "(machine_nozzle_size - wall_line_width_0) / 2 if (wall_line_width_0 < machine_nozzle_size and not outer_inset_first) else 0",
                    "minimum_value_warning": "0",
                    "maximum_value_warning": "machine_nozzle_size",
                    "limit_to_extruder": "wall_0_extruder_nr",
                    "settable_per_mesh": true
                },
                "optimize_wall_printing_order":
                {
                    "label": "Optimize Wall Printing Order",
                    "description": "Optimize the order in which walls are printed so as to reduce the number of retractions and the distance travelled. Most parts will benefit from this being enabled but some may actually take longer so please compare the print time estimates with and without optimization. First layer is not optimized when choosing brim as build plate adhesion type.",
                    "type": "bool",
                    "default_value": false,
                    "settable_per_mesh": true
                },
                "outer_inset_first":
                {
                    "label": "Outer Before Inner Walls",
                    "description": "Prints walls in order of outside to inside when enabled. This can help improve dimensional accuracy in X and Y when using a high viscosity plastic like ABS; however it can decrease outer surface print quality, especially on overhangs.",
                    "type": "bool",
                    "default_value": false,
                    "enabled": "wall_0_extruder_nr == wall_x_extruder_nr",
                    "settable_per_mesh": true
                },
                "alternate_extra_perimeter":
                {
                    "label": "Alternate Extra Wall",
                    "description": "Prints an extra wall at every other layer. This way infill gets caught between these extra walls, resulting in stronger prints.",
                    "type": "bool",
                    "default_value": false,
                    "limit_to_extruder": "infill_extruder_nr",
                    "settable_per_mesh": true
                },
                "travel_compensate_overlapping_walls_enabled":
                {
                    "label": "Compensate Wall Overlaps",
                    "description": "Compensate the flow for parts of a wall being printed where there is already a wall in place.",
                    "type": "bool",
                    "default_value": true,
                    "limit_to_extruder": "wall_x_extruder_nr",
                    "settable_per_mesh": true,
                    "children":
                    {
                        "travel_compensate_overlapping_walls_0_enabled":
                        {
                            "label": "Compensate Outer Wall Overlaps",
                            "description": "Compensate the flow for parts of an outer wall being printed where there is already a wall in place.",
                            "type": "bool",
                            "default_value": true,
                            "value": "travel_compensate_overlapping_walls_enabled",
                            "limit_to_extruder": "wall_0_extruder_nr",
                            "settable_per_mesh": true
                        },
                        "travel_compensate_overlapping_walls_x_enabled":
                        {
                            "label": "Compensate Inner Wall Overlaps",
                            "description": "Compensate the flow for parts of an inner wall being printed where there is already a wall in place.",
                            "type": "bool",
                            "default_value": true,
                            "value": "travel_compensate_overlapping_walls_enabled",
                            "limit_to_extruder": "wall_x_extruder_nr",
                            "settable_per_mesh": true
                        }
                    }
                },
                "wall_min_flow":
                {
                    "label": "Minimum Wall Flow",
                    "description": "Minimum allowed percentage flow for a wall line. The wall overlap compensation reduces a wall's flow when it lies close to an existing wall. Walls whose flow is less than this value will be replaced with a travel move. When using this setting, you must enable the wall overlap compensation and print the outer wall before inner walls.",
                    "unit": "%",
                    "minimum_value": "0",
                    "maximum_value": "100",
                    "default_value": 0,
                    "type": "float",
                    "enabled": "travel_compensate_overlapping_walls_0_enabled or travel_compensate_overlapping_walls_x_enabled",
                    "settable_per_mesh": true
                },
                "wall_min_flow_retract":
                {
                    "label": "Prefer Retract",
                    "description": "If enabled, retraction is used rather than combing for travel moves that replace walls whose flow is below the minimum flow threshold.",
                    "type": "bool",
                    "default_value": false,
                    "enabled": "(travel_compensate_overlapping_walls_0_enabled or travel_compensate_overlapping_walls_x_enabled) and wall_min_flow > 0",
                    "settable_per_mesh": true
                },
                "fill_perimeter_gaps":
                {
                    "label": "Fill Gaps Between Walls",
                    "description": "Fills the gaps between walls where no walls fit.",
                    "type": "enum",
                    "options": {
                        "nowhere": "Nowhere",
                        "everywhere": "Everywhere"
                    },
                    "default_value": "everywhere",
                    "limit_to_extruder": "wall_0_extruder_nr",
                    "settable_per_mesh": true
                },
                "filter_out_tiny_gaps":
                {
                    "label": "Filter Out Tiny Gaps",
                    "description": "Filter out tiny gaps to reduce blobs on outside of model.",
                    "type": "bool",
                    "default_value": true,
                    "limit_to_extruder": "wall_0_extruder_nr",
                    "settable_per_mesh": true
                },
                "min_gap_area":
                {
                    "label": "Minimum Gap Area",
                    "description": "Filter out gaps whose area is less than this.",
                    "unit": "mm²",
                    "type": "float",
                    "minimum_value": "0",
                    "default_value": 0.3,
                    "value": "2 * wall_line_width_0 * wall_line_width_0",
                    "enabled": "filter_out_tiny_gaps",
                    "limit_to_extruder": "wall_0_extruder_nr",
                    "settable_per_mesh": true
                },
                "inner_layer_min_gap_area":
                {
                    "label": "Inner Layer Minimum Gap Area",
                    "description": "Filter out gaps on inner layers whose area is less than this.",
                    "unit": "mm²",
                    "type": "float",
                    "minimum_value": "0",
                    "default_value": 0.3,
                    "value": "min_gap_area",
                    "enabled": "filter_out_tiny_gaps",
                    "limit_to_extruder": "wall_0_extruder_nr",
                    "settable_per_mesh": true
                },
                "fill_outline_gaps": {
                    "label": "Print Thin Walls",
                    "description": "Print pieces of the model which are horizontally thinner than the nozzle size.",
                    "type": "bool",
                    "default_value": false,
                    "limit_to_extruder": "wall_0_extruder_nr",
                    "settable_per_mesh": true
                },
                "xy_offset":
                {
                    "label": "Horizontal Expansion",
                    "description": "Amount of offset applied to all polygons in each layer. Positive values can compensate for too big holes; negative values can compensate for too small holes.",
                    "unit": "mm",
                    "type": "float",
                    "minimum_value_warning": "-1",
                    "maximum_value_warning": "1",
                    "default_value": 0,
                    "limit_to_extruder": "wall_0_extruder_nr",
                    "settable_per_mesh": true
                },
                "xy_offset_layer_0":
                {
                    "label": "Initial Layer Horizontal Expansion",
                    "description": "Amount of offset applied to all polygons in the first layer. A negative value can compensate for squishing of the first layer known as \"elephant's foot\".",
                    "unit": "mm",
                    "type": "float",
                    "minimum_value_warning": "-1",
                    "maximum_value_warning": "1",
                    "default_value": 0,
                    "value": "xy_offset",
                    "limit_to_extruder": "wall_0_extruder_nr",
                    "settable_per_mesh": true
                },
                "z_seam_type":
                {
                    "label": "Z Seam Alignment",
                    "description": "Starting point of each path in a layer. When paths in consecutive layers start at the same point a vertical seam may show on the print. When aligning these near a user specified location, the seam is easiest to remove. When placed randomly the inaccuracies at the paths' start will be less noticeable. When taking the shortest path the print will be quicker.",
                    "type": "enum",
                    "options":
                    {
                        "back": "User Specified",
                        "shortest": "Shortest",
                        "random": "Random",
                        "sharpest_corner": "Sharpest Corner"
                    },
                    "default_value": "sharpest_corner",
                    "limit_to_extruder": "wall_0_extruder_nr",
                    "settable_per_mesh": true
                },
                "z_seam_position":
                {
                    "label": "Z Seam Position",
                    "description": "The position near where to start printing each part in a layer.",
                    "type": "enum",
                    "options":
                    {
                        "backleft": "Back Left",
                        "back": "Back",
                        "backright": "Back Right",
                        "right": "Right",
                        "frontright": "Front Right",
                        "front": "Front",
                        "frontleft": "Front Left",
                        "left": "Left"
                    },
                    "enabled": "z_seam_type == 'back'",
                    "default_value": "back",
                    "limit_to_extruder": "wall_0_extruder_nr",
                    "settable_per_mesh": true,
                    "children":
                    {
                        "z_seam_x":
                        {
                            "label": "Z Seam X",
                            "description": "The X coordinate of the position near where to start printing each part in a layer.",
                            "unit": "mm",
                            "type": "float",
                            "default_value": 100.0,
                            "value": "(0 if (z_seam_position == 'frontleft' or z_seam_position == 'left' or z_seam_position == 'backleft') else machine_width / 2 if (z_seam_position == 'front' or z_seam_position == 'back') else machine_width) - (machine_width / 2 if z_seam_relative or machine_center_is_zero else 0)",
                            "enabled": "z_seam_type == 'back'",
                            "limit_to_extruder": "wall_0_extruder_nr",
                            "settable_per_mesh": true
                        },
                        "z_seam_y":
                        {
                            "label": "Z Seam Y",
                            "description": "The Y coordinate of the position near where to start printing each part in a layer.",
                            "unit": "mm",
                            "type": "float",
                            "default_value": 100.0,
                            "value": "(0 if (z_seam_position == 'frontleft' or z_seam_position == 'front' or z_seam_position == 'frontright') else machine_depth / 2 if (z_seam_position == 'left' or z_seam_position == 'right') else machine_depth) - (machine_depth / 2 if z_seam_relative or machine_center_is_zero else 0)",
                            "enabled": "z_seam_type == 'back'",
                            "limit_to_extruder": "wall_0_extruder_nr",
                            "settable_per_mesh": true
                        }
                    }
                },
                "z_seam_corner":
                {
                    "label": "Seam Corner Preference",
                    "description": "Control whether corners on the model outline influence the position of the seam. None means that corners have no influence on the seam position. Hide Seam makes the seam more likely to occur on an inside corner. Expose Seam makes the seam more likely to occur on an outside corner. Hide or Expose Seam makes the seam more likely to occur at an inside or outside corner. Smart Hiding allows both inside and outside corners, but chooses inside corners more frequently, if appropriate.",
                    "type": "enum",
                    "options":
                    {
                        "z_seam_corner_none":     "None",
                        "z_seam_corner_inner":    "Hide Seam",
                        "z_seam_corner_outer":    "Expose Seam",
                        "z_seam_corner_any":      "Hide or Expose Seam",
                        "z_seam_corner_weighted": "Smart Hiding"
                    },
                    "default_value": "z_seam_corner_inner",
                    "enabled": "z_seam_type != 'random'",
                    "limit_to_extruder": "wall_0_extruder_nr",
                    "settable_per_mesh": true
                },
                "z_seam_relative":
                {
                    "label": "Z Seam Relative",
                    "description": "When enabled, the z seam coordinates are relative to each part's centre. When disabled, the coordinates define an absolute position on the build plate.",
                    "unit": "mm",
                    "type": "bool",
                    "default_value": false,
                    "enabled": "z_seam_type == 'back'",
                    "limit_to_extruder": "wall_0_extruder_nr",
                    "settable_per_mesh": true
                },
                "skin_no_small_gaps_heuristic":
                {
                    "label": "No Skin in Z Gaps",
                    "description": "When the model has small vertical gaps of only a few layers, there should normally be skin around those layers in the narrow space. Enable this setting to not generate skin if the vertical gap is very small. This improves printing time and slicing time, but technically leaves infill exposed to the air.",
                    "type": "bool",
                    "default_value": false,
                    "enabled": "top_layers > 0 or bottom_layers > 0",
                    "limit_to_extruder": "top_bottom_extruder_nr",
                    "settable_per_mesh": true
                },
                "skin_outline_count":
                {
                    "label": "Extra Skin Wall Count",
                    "description": "Replaces the outermost part of the top/bottom pattern with a number of concentric lines. Using one or two lines improves roofs that start on infill material.",
                    "default_value": 1,
                    "minimum_value": "0",
                    "maximum_value_warning": "10",
                    "type": "int",
                    "enabled": "top_layers > 0 or bottom_layers > 0",
                    "limit_to_extruder": "top_bottom_extruder_nr",
                    "settable_per_mesh": true
                },
                "ironing_enabled":
                {
                    "label": "Enable Ironing",
                    "description": "Go over the top surface one additional time, but this time extruding very little material. This is meant to melt the plastic on top further, creating a smoother surface. The pressure in the nozzle chamber is kept high so that the creases in the surface are filled with material.",
                    "type": "bool",
                    "default_value": false,
                    "limit_to_extruder": "top_bottom_extruder_nr",
                    "settable_per_mesh": true
                },
                "ironing_only_highest_layer":
                {
                    "label": "Iron Only Highest Layer",
                    "description": "Only perform ironing on the very last layer of the mesh. This saves time if the lower layers don't need a smooth surface finish.",
                    "type": "bool",
                    "default_value": false,
                    "enabled": "ironing_enabled",
                    "limit_to_extruder": "top_bottom_extruder_nr",
                    "settable_per_mesh": true
                },
                "ironing_pattern":
                {
                    "label": "Ironing Pattern",
                    "description": "The pattern to use for ironing top surfaces.",
                    "type": "enum",
                    "options":
                    {
                        "concentric": "Concentric",
                        "zigzag": "Zig Zag"
                    },
                    "default_value": "zigzag",
                    "enabled": "ironing_enabled",
                    "limit_to_extruder": "top_bottom_extruder_nr",
                    "settable_per_mesh": true
                },
                "ironing_line_spacing":
                {
                    "label": "Ironing Line Spacing",
                    "description": "The distance between the lines of ironing.",
                    "type": "float",
                    "unit": "mm",
                    "default_value": 0.1,
                    "minimum_value": "0.001",
                    "maximum_value_warning": "machine_nozzle_tip_outer_diameter",
                    "enabled": "ironing_enabled",
                    "limit_to_extruder": "top_bottom_extruder_nr",
                    "settable_per_mesh": true
                },
                "ironing_flow":
                {
                    "label": "Ironing Flow",
                    "description": "The amount of material, relative to a normal skin line, to extrude during ironing. Keeping the nozzle filled helps filling some of the crevices of the top surface, but too much results in overextrusion and blips on the side of the surface.",
                    "type": "float",
                    "unit": "%",
                    "default_value": 10.0,
                    "minimum_value": "0",
                    "maximum_value_warning": "50",
                    "enabled": "ironing_enabled",
                    "limit_to_extruder": "top_bottom_extruder_nr",
                    "settable_per_mesh": true
                },
                "ironing_inset":
                {
                    "label": "Ironing Inset",
                    "description": "A distance to keep from the edges of the model. Ironing all the way to the edge of the mesh may result in a jagged edge on your print.",
                    "type": "float",
                    "unit": "mm",
                    "default_value": 0.35,
                    "value": "wall_line_width_0 / 2",
                    "minimum_value_warning": "0",
                    "maximum_value_warning": "wall_line_width_0",
                    "enabled": "ironing_enabled",
                    "limit_to_extruder": "top_bottom_extruder_nr",
                    "settable_per_mesh": true
                },
                "speed_ironing":
                {
                    "label": "Ironing Speed",
                    "description": "The speed at which to pass over the top surface.",
                    "type": "float",
                    "unit": "mm/s",
                    "default_value": 20.0,
                    "value": "speed_topbottom * 20 / 30",
                    "minimum_value": "0.001",
                    "maximum_value": "math.sqrt(machine_max_feedrate_x ** 2 + machine_max_feedrate_y ** 2)",
                    "maximum_value_warning": "100",
                    "enabled": "ironing_enabled",
                    "limit_to_extruder": "top_bottom_extruder_nr",
                    "settable_per_mesh": true
                },
                "acceleration_ironing":
                {
                    "label": "Ironing Acceleration",
                    "description": "The acceleration with which ironing is performed.",
                    "unit": "mm/s²",
                    "type": "float",
                    "minimum_value": "0.1",
                    "minimum_value_warning": "100",
                    "maximum_value_warning": "10000",
                    "default_value": 3000,
                    "value": "acceleration_topbottom",
                    "enabled": "resolveOrValue('acceleration_enabled') and ironing_enabled",
                    "limit_to_extruder": "top_bottom_extruder_nr",
                    "settable_per_mesh": true
                },
                "jerk_ironing":
                {
                    "label": "Ironing Jerk",
                    "description": "The maximum instantaneous velocity change while performing ironing.",
                    "unit": "mm/s",
                    "type": "float",
                    "minimum_value": "0",
                    "maximum_value_warning": "50",
                    "default_value": 20,
                    "value": "jerk_topbottom",
                    "enabled": "resolveOrValue('jerk_enabled') and ironing_enabled",
                    "limit_to_extruder": "top_bottom_extruder_nr",
                    "settable_per_mesh": true
                },
                "skin_overlap":
                {
                    "label": "Skin Overlap Percentage",
                    "description": "Adjust the amount of overlap between the walls and (the endpoints of) the skin-centerlines, as a percentage of the line widths of the skin lines and the innermost wall. A slight overlap allows the walls to connect firmly to the skin. Note that, given an equal skin and wall line-width, any percentage over 50% may already cause any skin to go past the wall, because at that point the position of the nozzle of the skin-extruder may already reach past the middle of the wall.",
                    "unit": "%",
                    "type": "float",
                    "default_value": 5,
                    "minimum_value_warning": "-50",
                    "maximum_value_warning": "100",
                    "value": "5 if top_bottom_pattern != 'concentric' else 0",
                    "enabled": "(top_layers > 0 or bottom_layers > 0) and top_bottom_pattern != 'concentric'",
                    "limit_to_extruder": "top_bottom_extruder_nr",
                    "settable_per_mesh": true,
                    "children":
                    {
                        "skin_overlap_mm":
                        {
                            "label": "Skin Overlap",
                            "description": "Adjust the amount of overlap between the walls and (the endpoints of) the skin-centerlines. A slight overlap allows the walls to connect firmly to the skin. Note that, given an equal skin and wall line-width, any value over half the width of the wall may already cause any skin to go past the wall, because at that point the position of the nozzle of the skin-extruder may already reach past the middle of the wall.",
                            "unit": "mm",
                            "type": "float",
                            "default_value": 0.02,
                            "minimum_value_warning": "-0.5 * machine_nozzle_size",
                            "maximum_value_warning": "machine_nozzle_size",
                            "value": "0.5 * (skin_line_width + (wall_line_width_x if wall_line_count > 1 else wall_line_width_0)) * skin_overlap / 100 if top_bottom_pattern != 'concentric' else 0",
                            "enabled": "(top_layers > 0 or bottom_layers > 0) and top_bottom_pattern != 'concentric'",
                            "settable_per_mesh": true
                        }
                    }
                }
            }
        },
        "infill":
        {
            "label": "Infill",
            "icon": "category_infill",
            "description": "Infill",
            "type": "category",
            "children":
            {
                "infill_extruder_nr":
                {
                    "label": "Infill Extruder",
                    "description": "The extruder train used for printing infill. This is used in multi-extrusion.",
                    "type": "optional_extruder",
                    "default_value": "-1",
                    "settable_per_mesh": false,
                    "settable_per_extruder": false,
                    "settable_per_meshgroup": true,
                    "settable_globally": true,
                    "enabled": "extruders_enabled_count > 1"
                },
                "infill_sparse_density":
                {
                    "label": "Infill Density",
                    "description": "Adjusts the density of infill of the print.",
                    "unit": "%",
                    "type": "float",
                    "default_value": 20,
                    "minimum_value": "0",
                    "maximum_value_warning": "100",
                    "limit_to_extruder": "infill_extruder_nr",
                    "settable_per_mesh": true,
                    "children":
                    {
                        "infill_line_distance":
                        {
                            "label": "Infill Line Distance",
                            "description": "Distance between the printed infill lines. This setting is calculated by the infill density and the infill line width.",
                            "unit": "mm",
                            "type": "float",
                            "default_value": 2,
                            "minimum_value": "0",
                            "minimum_value_warning": "infill_line_width",
                            "value": "0 if infill_sparse_density == 0 else (infill_line_width * 100) / infill_sparse_density * (2 if infill_pattern == 'grid' else (3 if infill_pattern == 'triangles' or infill_pattern == 'trihexagon' or infill_pattern == 'cubic' or infill_pattern == 'cubicsubdiv' else (2 if infill_pattern == 'tetrahedral' or infill_pattern == 'quarter_cubic' else (1 if infill_pattern == 'cross' or infill_pattern == 'cross_3d' else 1))))",
                            "limit_to_extruder": "infill_extruder_nr",
                            "settable_per_mesh": true
                        }
                    }
                },
                "infill_pattern":
                {
                    "label": "Infill Pattern",
                    "description": "The pattern of the infill material of the print. The line and zig zag infill swap direction on alternate layers, reducing material cost. The grid, triangle, tri-hexagon, cubic, octet, quarter cubic, cross and concentric patterns are fully printed every layer. Gyroid, cubic, quarter cubic and octet infill change with every layer to provide a more equal distribution of strength over each direction.",
                    "type": "enum",
                    "options":
                    {
                        "grid": "Grid",
                        "lines": "Lines",
                        "triangles": "Triangles",
                        "trihexagon": "Tri-Hexagon",
                        "cubic": "Cubic",
                        "cubicsubdiv": "Cubic Subdivision",
                        "tetrahedral": "Octet",
                        "quarter_cubic": "Quarter Cubic",
                        "concentric": "Concentric",
                        "zigzag": "Zig Zag",
                        "cross": "Cross",
                        "cross_3d": "Cross 3D",
                        "gyroid": "Gyroid",
                        "schwarz_p": "Schwarz P",
                        "schwarz_d": "Schwarz D"
                    },
                    "default_value": "grid",
                    "enabled": "infill_sparse_density > 0",
                    "value": "'lines' if infill_sparse_density > 25 else 'grid'",
                    "limit_to_extruder": "infill_extruder_nr",
                    "settable_per_mesh": true
                },
                "infill_pattern_resolution":
                {
                    "label": "Infill Pattern Resolution",
                    "description": "The resolution of the infill pattern of the print. High resolution produces the most accurate pattern, low resolution generates the fewest lines.",
                    "type": "enum",
                    "options":
                    {
                        "high_resolution": "High",
                        "medium_resolution": "Medium",
                        "low_resolution": "Low"
                    },
                    "default_value": "high_resolution",
                    "enabled": "infill_sparse_density > 0 and (infill_pattern == 'gyroid' or infill_pattern == 'schwarz_p' or infill_pattern == 'schwarz_d')",
                    "limit_to_extruder": "infill_extruder_nr",
                    "settable_per_mesh": true
                },
                "zig_zaggify_infill":
                {
                    "label": "Connect Infill Lines",
                    "description": "Connect the ends where the infill pattern meets the inner wall using a line which follows the shape of the inner wall. Enabling this setting can make the infill adhere to the walls better and reduce the effects of infill on the quality of vertical surfaces. Disabling this setting reduces the amount of material used.",
                    "type": "bool",
                    "default_value": false,
                    "value": "infill_pattern == 'cross' or infill_pattern == 'cross_3d'",
                    "enabled": "infill_pattern == 'lines' or infill_pattern == 'grid' or infill_pattern == 'triangles' or infill_pattern == 'trihexagon' or infill_pattern == 'cubic' or infill_pattern == 'tetrahedral' or infill_pattern == 'quarter_cubic' or infill_pattern == 'cross' or infill_pattern == 'cross_3d' or infill_pattern == 'gyroid' or infill_pattern == 'schwarz_p' or infill_pattern == 'schwarz_d'",
                    "limit_to_extruder": "infill_extruder_nr",
                    "settable_per_mesh": true
                },
                "connect_infill_polygons":
                {
                    "label": "Connect Infill Polygons",
                    "description": "Connect infill paths where they run next to each other. For infill patterns which consist of several closed polygons, enabling this setting greatly reduces the travel time.",
                    "type": "bool",
                    "default_value": true,
                    "value": "(infill_pattern == 'cross' or infill_pattern == 'cross_3d' or infill_multiplier % 2 == 0) and infill_wall_line_count > 0",
                    "enabled": "infill_pattern == 'cross' or infill_pattern == 'cross_3d' or infill_pattern == 'concentric' or infill_multiplier % 2 == 0 or infill_wall_line_count > 1",
                    "limit_to_extruder": "infill_extruder_nr",
                    "settable_per_mesh": true
                },
                "infill_angles":
                {
                    "label": "Infill Line Directions",
                    "description": "A list of integer line directions to use. Elements from the list are used sequentially as the layers progress and when the end of the list is reached, it starts at the beginning again. The list items are separated by commas and the whole list is contained in square brackets. Default is an empty list which means use the traditional default angles (45 and 135 degrees for the lines and zig zag patterns and 45 degrees for all other patterns).",
                    "type": "[int]",
                    "default_value": "[ ]",
                    "enabled": "infill_pattern != 'concentric' and infill_pattern != 'cubicsubdiv' and infill_sparse_density > 0",
                    "limit_to_extruder": "infill_extruder_nr",
                    "settable_per_mesh": true
                },
                "infill_offset_x":
                {
                    "label": "Infill X Offset",
                    "description": "The infill pattern is moved this distance along the X axis.",
                    "unit": "mm",
                    "type": "float",
                    "default_value": 0,
                    "enabled": "infill_pattern == 'grid' or infill_pattern == 'lines' or infill_pattern == 'triangles' or infill_pattern == 'cubic' or infill_pattern == 'tetrahedral' or infill_pattern == 'quarter_cubic' or infill_pattern == 'zigzag' or infill_pattern == 'gyroid' or infill_pattern == 'schwarz_p' or infill_pattern == 'schwarz_d'",
                    "limit_to_extruder": "infill_extruder_nr",
                    "settable_per_mesh": true
                },
                "infill_offset_y":
                {
                    "label": "Infill Y Offset",
                    "description": "The infill pattern is moved this distance along the Y axis.",
                    "unit": "mm",
                    "type": "float",
                    "default_value": 0,
                    "enabled": "infill_pattern == 'grid' or infill_pattern == 'lines' or infill_pattern == 'triangles' or infill_pattern == 'cubic' or infill_pattern == 'tetrahedral' or infill_pattern == 'quarter_cubic' or infill_pattern == 'zigzag' or infill_pattern == 'gyroid' or infill_pattern == 'schwarz_p' or infill_pattern == 'schwarz_d'",
                    "limit_to_extruder": "infill_extruder_nr",
                    "settable_per_mesh": true
                },
                "infill_scaling_z":
                {
                    "label": "Infill Vertical Scaling",
                    "description": "Scales the vertical infill pattern. Values larger than 100% stretch the pattern, values less than 100% compress the pattern. Note that some infill patterns do not work well with scaling values that differ greatly from 100%.",
                    "unit": "%",
                    "minimum_value": "1",
                    "maximum_value": "1000000",
                    "default_value": 100,
                    "type": "float",
                    "enabled": "infill_sparse_density > 0 and infill_pattern in ('cubic', 'cubicsubdiv', 'quarter_cubic', 'tetrahedral', 'cross_3d', 'gyroid', 'schwarz_p', 'schwarz_d')",
                    "settable_per_mesh": true
                },
                "infill_randomize_start_location":
                {
                    "label": "Randomize Infill Start",
                    "description": "Randomize which infill line is printed first. This prevents one segment becoming the strongest, but it does so at the cost of an additional travel move.",
                    "type": "bool",
                    "default_value": false,
                    "warning_value": "True if infill_pattern not in ('grid', 'triangles', 'trihexagon', 'cubic', 'cubicsubdiv', 'tetrahedral', 'quarter_cubic') else None",
                    "enabled": "not ((infill_pattern == 'cross' and connect_infill_polygons) or infill_pattern == 'concentric')",
                    "limit_to_extruder": "infill_extruder_nr",
                    "settable_per_mesh": true
                },
                "infill_fan_enable":
                {
                    "label": "Infill Fan Speed Override",
                    "description": "When enabled, the print cooling fan speed is altered for the infill.",
                    "type": "bool",
                    "default_value": false,
                    "enabled": "infill_sparse_density > 0",
                    "settable_per_mesh": true
                },
                "infill_fan_speed":
                {
                    "label": "Infill Fan Speed",
                    "description": "Percentage fan speed to use when printing infill. Using a reduced or even zero fan speed when printing infill can make the part stronger.",
                    "unit": "%",
                    "minimum_value": "0",
                    "maximum_value": "100",
                    "default_value": 0,
                    "type": "float",
                    "enabled": "infill_sparse_density > 0 and infill_fan_enable",
                    "settable_per_mesh": true
                },
               "infill_multiplier":
                {
                    "label": "Infill Line Multiplier",
                    "description": "Convert each infill line to this many lines. The extra lines do not cross over each other, but avoid each other. This makes the infill stiffer, but increases print time and material usage.",
                    "default_value": 1,
                    "type": "int",
                    "minimum_value": "1",
                    "maximum_value_warning": "infill_line_distance / infill_line_width",
                    "enabled": "infill_sparse_density > 0 and not spaghetti_infill_enabled and infill_pattern != 'zigzag'",
                    "limit_to_extruder": "infill_extruder_nr",
                    "settable_per_mesh": true
                },
                "infill_wall_line_count":
                {
                    "label": "Extra Infill Wall Count",
                    "description": "Add extra walls around the infill area. Such walls can make top/bottom skin lines sag down less which means you need less top/bottom skin layers for the same quality at the cost of some extra material.\nThis feature can combine with the Connect Infill Polygons to connect all the infill into a single extrusion path without the need for travels or retractions if configured right.",
                    "default_value": 0,
                    "type": "int",
                    "minimum_value": "0",
                    "enabled": "infill_sparse_density > 0 and not spaghetti_infill_enabled",
                    "limit_to_extruder": "infill_extruder_nr",
                    "settable_per_mesh": true
                },
                "sub_div_rad_add":
                {
                    "label": "Cubic Subdivision Shell",
                    "description": "An addition to the radius from the center of each cube to check for the boundary of the model, as to decide whether this cube should be subdivided. Larger values lead to a thicker shell of small cubes near the boundary of the model.",
                    "unit": "mm",
                    "type": "float",
                    "default_value": 0.4,
                    "value": "wall_line_width_x",
                    "minimum_value_warning": "-1 * infill_line_distance",
                    "maximum_value_warning": "5 * infill_line_distance",
                    "enabled": "infill_sparse_density > 0 and infill_pattern == 'cubicsubdiv'",
                    "limit_to_extruder": "infill_extruder_nr",
                    "settable_per_mesh": true
                },
                "infill_overlap":
                {
                    "label": "Infill Overlap Percentage",
                    "description": "The amount of overlap between the infill and the walls as a percentage of the infill line width. A slight overlap allows the walls to connect firmly to the infill.",
                    "unit": "%",
                    "type": "float",
                    "default_value": 10,
                    "value": "10 if infill_sparse_density < 95 and infill_pattern != 'concentric' else 0",
                    "minimum_value_warning": "-50",
                    "maximum_value_warning": "100",
                    "enabled": "infill_sparse_density > 0 and infill_pattern != 'concentric'",
                    "limit_to_extruder": "infill_extruder_nr",
                    "settable_per_mesh": true,
                    "children":
                    {
                        "infill_overlap_mm":
                        {
                            "label": "Infill Overlap",
                            "description": "The amount of overlap between the infill and the walls. A slight overlap allows the walls to connect firmly to the infill.",
                            "unit": "mm",
                            "type": "float",
                            "default_value": 0.04,
                            "minimum_value_warning": "-0.5 * machine_nozzle_size",
                            "maximum_value_warning": "machine_nozzle_size",
                            "value": "0.5 * (infill_line_width + (wall_line_width_x if wall_line_count > 1 else wall_line_width_0)) * infill_overlap / 100 if infill_sparse_density < 95 and infill_pattern != 'concentric' else 0",
                            "enabled": "infill_sparse_density > 0 and infill_pattern != 'concentric'",
                            "settable_per_mesh": true
                        }
                    }
                },
                "infill_wipe_dist":
                {
                    "label": "Infill Wipe Distance",
                    "description": "Distance of a travel move inserted after every infill line, to make the infill stick to the walls better. This option is similar to infill overlap, but without extrusion and only on one end of the infill line.",
                    "unit": "mm",
                    "type": "float",
                    "default_value": 0.04,
                    "value": "wall_line_width_0 / 4 if wall_line_count == 1 else wall_line_width_x / 4",
                    "minimum_value_warning": "0",
                    "maximum_value_warning": "machine_nozzle_size",
                    "enabled": "infill_sparse_density > 0",
                    "limit_to_extruder": "infill_extruder_nr",
                    "settable_per_mesh": true
                },
                "infill_sparse_thickness":
                {
                    "label": "Infill Layer Thickness",
                    "description": "The thickness per layer of infill material. This value should always be a multiple of the layer height and is otherwise rounded.",
                    "unit": "mm",
                    "type": "float",
                    "default_value": 0.1,
                    "minimum_value": "resolveOrValue('layer_height') / 2 if infill_line_distance > 0 else -999999",
                    "maximum_value_warning": "0.75 * machine_nozzle_size",
                    "maximum_value": "resolveOrValue('layer_height') * (1.45 if spaghetti_infill_enabled else 8) if infill_line_distance > 0 else 999999",
                    "value": "resolveOrValue('layer_height')",
                    "enabled": "infill_sparse_density > 0 and not spaghetti_infill_enabled",
                    "limit_to_extruder": "infill_extruder_nr",
                    "settable_per_mesh": true
                },
                "gradual_infill_steps":
                {
                    "label": "Gradual Infill Steps",
                    "description": "Number of times to reduce the infill density by half when getting further below top surfaces. Areas which are closer to top surfaces get a higher density, up to the Infill Density.",
                    "default_value": 0,
                    "type": "int",
                    "minimum_value": "0",
                    "maximum_value_warning": "1 if (infill_pattern == 'cross' or infill_pattern == 'cross_3d' or support_pattern == 'concentric') else 5",
                    "maximum_value": "0 if spaghetti_infill_enabled else (999999 if infill_line_distance == 0 else (20 - math.log(infill_line_distance) / math.log(2)))",
                    "enabled": "infill_sparse_density > 0 and infill_pattern != 'cubicsubdiv' and not spaghetti_infill_enabled",
                    "limit_to_extruder": "infill_extruder_nr",
                    "settable_per_mesh": true
                },
                "gradual_infill_step_height":
                {
                    "label": "Gradual Infill Step Height",
                    "description": "The height of infill of a given density before switching to half the density.",
                    "unit": "mm",
                    "type": "float",
                    "default_value": 1.5,
                    "minimum_value": "0.0001",
                    "minimum_value_warning": "3 * resolveOrValue('layer_height')",
                    "enabled": "infill_sparse_density > 0 and gradual_infill_steps > 0 and infill_pattern != 'cubicsubdiv'",
                    "limit_to_extruder": "infill_extruder_nr",
                    "settable_per_mesh": true
                },
                "infill_before_walls":
                {
                    "label": "Infill Before Walls",
                    "description": "Print the infill before printing the walls. Printing the walls first may lead to more accurate walls, but overhangs print worse. Printing the infill first leads to sturdier walls, but the infill pattern might sometimes show through the surface.",
                    "type": "bool",
                    "default_value": true,
                    "enabled": "infill_sparse_density > 0 and wall_x_extruder_nr == infill_extruder_nr",
                    "settable_per_mesh": true
                },
                "min_infill_area":
                {
                    "label": "Minimum Infill Area",
                    "description": "Don't generate areas of infill smaller than this (use skin instead).",
                    "unit": "mm²",
                    "type": "float",
                    "minimum_value": "0",
                    "default_value": 0,
                    "limit_to_extruder": "infill_extruder_nr",
                    "settable_per_mesh": true
                },
                "infill_support_enabled":
                {
                    "label": "Infill Support",
                    "description": "Print infill structures only where tops of the model should be supported. Enabling this reduces print time and material usage, but leads to ununiform object strength.",
                    "type": "bool",
                    "default_value": false,
                    "enabled": "infill_sparse_density > 0",
                    "limit_to_extruder": "infill_extruder_nr",
                    "settable_per_mesh": true
                },
                "infill_support_angle":
                {
                    "label": "Infill Overhang Angle",
                    "description": "The minimum angle of internal overhangs for which infill is added. At a value of 0° objects are totally filled with infill, 90° will not provide any infill.",
                    "unit": "°",
                    "type": "float",
                    "minimum_value": "0",
                    "minimum_value_warning": "2",
                    "maximum_value": "90",
                    "default_value": 40,
                    "enabled": "infill_sparse_density > 0 and infill_support_enabled",
                    "limit_to_extruder": "infill_extruder_nr",
                    "settable_per_mesh": true
                },
                "skin_preshrink":
                {
                    "label": "Skin Removal Width",
                    "description": "The largest width of skin areas which are to be removed. Every skin area smaller than this value will disappear. This can help in limiting the amount of time and material spent on printing top/bottom skin at slanted surfaces in the model.",
                    "unit": "mm",
                    "type": "float",
                    "default_value": 1,
                    "value": "wall_line_width_0 + (wall_line_count - 1) * wall_line_width_x",
                    "minimum_value": "0",
                    "enabled": "top_layers > 0 or bottom_layers > 0",
                    "limit_to_extruder": "top_bottom_extruder_nr",
                    "settable_per_mesh": true,
                    "children":
                    {
                        "top_skin_preshrink":
                        {
                            "label": "Top Skin Removal Width",
                            "description": "The largest width of top skin areas which are to be removed. Every skin area smaller than this value will disappear. This can help in limiting the amount of time and material spent on printing top skin at slanted surfaces in the model.",
                            "unit": "mm",
                            "type": "float",
                            "default_value": 1,
                            "value": "skin_preshrink",
                            "minimum_value": "0",
                            "enabled": "top_layers > 0 or bottom_layers > 0",
                            "limit_to_extruder": "top_bottom_extruder_nr",
                            "settable_per_mesh": true
                        },
                        "bottom_skin_preshrink":
                        {
                            "label": "Bottom Skin Removal Width",
                            "description": "The largest width of bottom skin areas which are to be removed. Every skin area smaller than this value will disappear. This can help in limiting the amount of time and material spent on printing bottom skin at slanted surfaces in the model.",
                            "unit": "mm",
                            "type": "float",
                            "default_value": 1,
                            "value": "skin_preshrink",
                            "minimum_value": "0",
                            "enabled": "top_layers > 0 or bottom_layers > 0",
                            "limit_to_extruder": "top_bottom_extruder_nr",
                            "settable_per_mesh": true
                        }
                    }
                },
                "expand_skins_expand_distance":
                {
                    "label": "Skin Expand Distance",
                    "description": "The distance the skins are expanded into the infill. Higher values makes the skin attach better to the infill pattern and makes the walls on neighboring layers adhere better to the skin. Lower values save amount of material used.",
                    "unit": "mm",
                    "type": "float",
                    "default_value": 1,
                    "value": "wall_line_width_0 + (wall_line_count - 1) * wall_line_width_x",
                    "minimum_value": "-skin_preshrink",
                    "limit_to_extruder": "top_bottom_extruder_nr",
                    "enabled": "top_layers > 0 or bottom_layers > 0",
                    "settable_per_mesh": true,
                    "children":
                    {
                        "top_skin_expand_distance":
                        {
                            "label": "Top Skin Expand Distance",
                            "description": "The distance the top skins are expanded into the infill. Higher values makes the skin attach better to the infill pattern and makes the walls on the layer above adhere better to the skin. Lower values save amount of material used.",
                            "unit": "mm",
                            "type": "float",
                            "default_value": 1,
                            "value": "expand_skins_expand_distance",
                            "minimum_value": "-top_skin_preshrink",
                            "enabled": "top_layers > 0 or bottom_layers > 0",
                            "limit_to_extruder": "top_bottom_extruder_nr",
                            "settable_per_mesh": true
                        },
                        "bottom_skin_expand_distance":
                        {
                            "label": "Bottom Skin Expand Distance",
                            "description": "The distance the bottom skins are expanded into the infill. Higher values makes the skin attach better to the infill pattern and makes the skin adhere better to the walls on the layer below. Lower values save amount of material used.",
                            "unit": "mm",
                            "type": "float",
                            "default_value": 1,
                            "value": "expand_skins_expand_distance",
                            "minimum_value": "-bottom_skin_preshrink",
                            "enabled": "top_layers > 0 or bottom_layers > 0",
                            "limit_to_extruder": "top_bottom_extruder_nr",
                            "settable_per_mesh": true
                        }
                    }
                },
                "max_skin_angle_for_expansion":
                {
                    "label": "Maximum Skin Angle for Expansion",
                    "description": "Top and/or bottom surfaces of your object with an angle larger than this setting, won't have their top/bottom skin expanded. This avoids expanding the narrow skin areas that are created when the model surface has a near vertical slope. An angle of 0° is horizontal, while an angle of 90° is vertical.",
                    "unit": "°",
                    "type": "float",
                    "minimum_value": "0",
                    "minimum_value_warning": "2",
                    "maximum_value": "90",
                    "default_value": 90,
                    "enabled": "(top_layers > 0 or bottom_layers > 0) and (top_skin_expand_distance > 0 or bottom_skin_expand_distance > 0)",
                    "limit_to_extruder": "top_bottom_extruder_nr",
                    "settable_per_mesh": true,
                    "children":
                    {
                        "min_skin_width_for_expansion":
                        {
                            "label": "Minimum Skin Width for Expansion",
                            "description": "Skin areas narrower than this are not expanded. This avoids expanding the narrow skin areas that are created when the model surface has a slope close to the vertical.",
                            "unit": "mm",
                            "type": "float",
                            "default_value": 2.24,
                            "value": "top_layers * layer_height / math.tan(math.radians(max_skin_angle_for_expansion))",
                            "minimum_value": "0",
                            "enabled": "(top_layers > 0 or bottom_layers > 0) and (top_skin_expand_distance > 0 or bottom_skin_expand_distance > 0)",
                            "limit_to_extruder": "top_bottom_extruder_nr",
                            "settable_per_mesh": true
                        }
                    }
                },
                "skin_edge_support_thickness":
                {
                    "label": "Skin Edge Support Thickness",
                    "description": "The thickness of the extra infill that supports skin edges.",
                    "unit": "mm",
                    "default_value": 0.8,
                    "minimum_value": "0",
                    "maximum_value": "machine_height",
                    "type": "float",
                    "value": "resolveOrValue('infill_sparse_thickness') * (4 if infill_sparse_density < 12.5 else (3 if infill_sparse_density < 25 else (2 if infill_sparse_density < 50 else 1)))",
                    "limit_to_extruder": "infill_extruder_nr",
                    "enabled": "infill_sparse_density > 0",
                    "settable_per_mesh": true,
                    "children":
                    {
                         "skin_edge_support_layers":
                         {
                              "label": "Skin Edge Support Layers",
                              "description": "The number of infill layers that supports skin edges.",
                              "default_value": 4,
                              "minimum_value": "0",
                              "type": "int",
                              "value": "math.ceil(round(skin_edge_support_thickness / resolveOrValue('infill_sparse_thickness'), 4))",
                              "limit_to_extruder": "infill_extruder_nr",
                              "enabled": "infill_sparse_density > 0",
                              "settable_per_mesh": true
                         }
                    }
                }
            }
        },
        "material":
        {
            "label": "Material",
            "icon": "category_material",
            "description": "Material",
            "type": "category",
            "children":
            {
                "default_material_print_temperature":
                {
                    "label": "Default Printing Temperature",
                    "description": "The default temperature used for printing. This should be the \"base\" temperature of a material. All other print temperatures should use offsets based on this value",
                    "unit": "°C",
                    "type": "float",
                    "default_value": 210,
                    "minimum_value_warning": "0",
                    "maximum_value_warning": "285",
                    "enabled": false,
                    "settable_per_extruder": true,
                    "settable_per_mesh": false,
                    "minimum_value": "-273.15"
                },
                "build_volume_temperature":
                {
                    "label": "Build Volume Temperature",
                    "description": "The temperature of the environment to print in. If this is 0, the build volume temperature will not be adjusted.",
                    "unit": "°C",
                    "type": "float",
                    "default_value": 0,
                    "resolve": "min(extruderValues('build_volume_temperature'))",
                    "minimum_value": "-273.15",
                    "minimum_value_warning": "0",
                    "maximum_value_warning": "285",
                    "enabled": "machine_heated_build_volume",
                    "settable_per_mesh": false,
                    "settable_per_extruder": false
                },
                "material_print_temperature":
                {
                    "label": "Printing Temperature",
                    "description": "The temperature used for printing.",
                    "unit": "°C",
                    "type": "float",
                    "default_value": 210,
                    "value": "default_material_print_temperature",
                    "minimum_value": "-273.15",
                    "minimum_value_warning": "0",
                    "maximum_value_warning": "285",
                    "enabled": "machine_nozzle_temp_enabled and not (material_flow_dependent_temperature)",
                    "settable_per_mesh": false,
                    "settable_per_extruder": true
                },
                "material_print_temperature_layer_0":
                {
                    "label": "Printing Temperature Initial Layer",
                    "description": "The temperature used for printing the first layer. Set at 0 to disable special handling of the initial layer.",
                    "unit": "°C",
                    "type": "float",
                    "default_value": 215,
                    "value": "material_print_temperature",
                    "minimum_value": "-273.15",
                    "minimum_value_warning": "0",
                    "maximum_value_warning": "285",
                    "enabled": "machine_nozzle_temp_enabled",
                    "settable_per_mesh": false,
                    "settable_per_extruder": true
                },
                "material_initial_print_temperature":
                {
                    "label": "Initial Printing Temperature",
                    "description": "The minimal temperature while heating up to the Printing Temperature at which printing can already start.",
                    "unit": "°C",
                    "type": "float",
                    "default_value": 200,
                    "value": "max(-273.15, material_print_temperature - 10)",
                    "minimum_value": "-273.15",
                    "minimum_value_warning": "material_standby_temperature",
                    "maximum_value_warning": "material_print_temperature",
                    "enabled": "machine_nozzle_temp_enabled and not machine_extruders_share_heater",
                    "settable_per_mesh": false,
                    "settable_per_extruder": true
                },
                "material_final_print_temperature":
                {
                    "label": "Final Printing Temperature",
                    "description": "The temperature to which to already start cooling down just before the end of printing.",
                    "unit": "°C",
                    "type": "float",
                    "default_value": 195,
                    "value": "max(-273.15, material_print_temperature - 15)",
                    "minimum_value": "-273.15",
                    "minimum_value_warning": "material_standby_temperature",
                    "maximum_value_warning": "material_print_temperature",
                    "enabled": "machine_nozzle_temp_enabled and not machine_extruders_share_heater",
                    "settable_per_mesh": false,
                    "settable_per_extruder": true
                },
                "material_extrusion_cool_down_speed":
                {
                    "label": "Extrusion Cool Down Speed Modifier",
                    "description": "The extra speed by which the nozzle cools while extruding. The same value is used to signify the heat up speed lost when heating up while extruding.",
                    "unit": "°C/s",
                    "type": "float",
                    "default_value": 0.7,
                    "minimum_value": "0",
                    "maximum_value_warning": "10.0",
                    "maximum_value": "machine_nozzle_heat_up_speed",
                    "enabled": "material_flow_dependent_temperature or (extruders_enabled_count > 1 and material_final_print_temperature != material_print_temperature)",
                    "settable_per_mesh": false,
                    "settable_per_extruder": true
                },
                "default_material_bed_temperature":
                {
                    "label": "Default Build Plate Temperature",
                    "description": "The default temperature used for the heated build plate. This should be the \"base\" temperature of a build plate. All other print temperatures should use offsets based on this value",
                    "unit": "°C",
                    "type": "float",
                    "resolve": "max(extruderValues('default_material_bed_temperature'))",
                    "default_value": 60,
                    "minimum_value": "-273.15",
                    "minimum_value_warning": "build_volume_temperature",
                    "maximum_value_warning": "130",
                    "enabled": false,
                    "settable_per_mesh": false,
                    "settable_per_extruder": false,
                    "settable_per_meshgroup": false
                },
                "material_bed_temperature":
                {
                    "label": "Build Plate Temperature",
                    "description": "The temperature used for the heated build plate. If this is 0, the bed temperature will not be adjusted.",
                    "unit": "°C",
                    "type": "float",
                    "default_value": 60,
                    "value": "default_material_bed_temperature",
                    "resolve": "max(extruderValues('material_bed_temperature'))",
                    "minimum_value": "-273.15",
                    "minimum_value_warning": "build_volume_temperature",
                    "maximum_value_warning": "130",
                    "enabled": "machine_heated_bed and machine_gcode_flavor != \"UltiGCode\"",
                    "settable_per_mesh": false,
                    "settable_per_extruder": false,
                    "settable_per_meshgroup": false
                },
                "material_bed_temperature_layer_0":
                {
                    "label": "Build Plate Temperature Initial Layer",
                    "description": "The temperature used for the heated build plate at the first layer.",
                    "unit": "°C",
                    "type": "float",
                    "resolve": "max(extruderValues('material_bed_temperature_layer_0'))",
                    "default_value": 60,
                    "value": "resolveOrValue('material_bed_temperature')",
                    "minimum_value": "-273.15",
                    "minimum_value_warning": "max(build_volume_temperature, max(extruderValues('material_bed_temperature')))",
                    "maximum_value_warning": "130",
                    "enabled": "machine_heated_bed and machine_gcode_flavor != \"UltiGCode\"",
                    "settable_per_mesh": false,
                    "settable_per_extruder": false,
                    "settable_per_meshgroup": false
                },
                "material_adhesion_tendency":
                {
                    "label": "Adhesion Tendency",
                    "description": "Surface adhesion tendency.",
                    "type": "int",
                    "default_value": 10,
                    "minimum_value": "0",
                    "maximum_value": "10",
                    "enabled": false,
                    "settable_per_mesh": false,
                    "settable_per_extruder": true
                },
                "material_surface_energy":
                {
                    "label": "Surface Energy",
                    "description": "Surface energy.",
                    "unit": "%",
                    "type": "int",
                    "default_value": 100,
                    "minimum_value": "0",
                    "maximum_value": "100",
                    "enabled": false,
                    "settable_per_mesh": false,
                    "settable_per_extruder": true
                },
                "material_shrinkage_percentage":
                {
                    "label": "Shrinkage Ratio",
                    "description": "Shrinkage ratio in percentage.",
                    "unit": "%",
                    "type": "float",
                    "default_value": 0,
                    "minimum_value": "0",
                    "maximum_value": "100",
                    "enabled": false,
                    "settable_per_mesh": false,
                    "settable_per_extruder": true
                },
                "material_crystallinity":
                {
                    "label": "Crystalline Material",
                    "description": "Is this material the type that breaks off cleanly when heated (crystalline), or is it the type that produces long intertwined polymer chains (non-crystalline)?",
                    "type": "bool",
                    "default_value": false,
                    "enabled": false,
                    "settable_per_mesh": false,
                    "settable_per_extruder": true
                },
                "material_anti_ooze_retracted_position":
                {
                    "label": "Anti-ooze Retracted Position",
                    "description": "How far the material needs to be retracted before it stops oozing.",
                    "type": "float",
                    "unit": "mm",
                    "default_value": -4,
                    "enabled": false,
                    "minimum_value_warning": "-retraction_amount",
                    "maximum_value_warning": "0",
                    "settable_per_mesh": false,
                    "settable_per_extruder": true
                },
                "material_anti_ooze_retraction_speed":
                {
                    "label": "Anti-ooze Retraction Speed",
                    "description": "How fast the material needs to be retracted during a filament switch to prevent oozing.",
                    "type": "float",
                    "unit": "mm/s",
                    "default_value": 5,
                    "enabled": false,
                    "minimum_value": "0",
                    "maximum_value": "machine_max_feedrate_e",
                    "settable_per_mesh": false,
                    "settable_per_extruder": true
                },
                "material_break_preparation_retracted_position":
                {
                    "label": "Break Preparation Retracted Position",
                    "description": "How far the filament can be stretched before it breaks, while heated.",
                    "type": "float",
                    "unit": "mm",
                    "default_value": -16,
                    "enabled": false,
                    "minimum_value_warning": "-retraction_amount * 4",
                    "maximum_value_warning": "0",
                    "settable_per_mesh": false,
                    "settable_per_extruder": true
                },
                "material_break_preparation_speed":
                {
                    "label": "Break Preparation Retraction Speed",
                    "description": "How fast the filament needs to be retracted just before breaking it off in a retraction.",
                    "type": "float",
                    "unit": "mm/s",
                    "default_value": 2,
                    "enabled": false,
                    "minimum_value": "0",
                    "maximum_value": "machine_max_feedrate_e",
                    "settable_per_mesh": false,
                    "settable_per_extruder": true
                },
                "material_break_preparation_temperature":
                {
                    "label": "Break Preparation Temperature",
                    "description": "The temperature used to purge material, should be roughly equal to the highest possible printing temperature.",
                    "type": "float",
                    "unit": "°C",
                    "default_value": 50,
                    "value": "material_print_temperature",
                    "enabled": false,
                    "minimum_value": "-273.15",
                    "maximum_value_warning": "300",
                    "settable_per_mesh": false,
                    "settable_per_extruder": true
                },
                "material_break_retracted_position":
                {
                    "label": "Break Retracted Position",
                    "description": "How far to retract the filament in order to break it cleanly.",
                    "type": "float",
                    "unit": "mm",
                    "default_value": -50,
                    "enabled": false,
                    "minimum_value_warning": "-100",
                    "maximum_value_warning": "0",
                    "settable_per_mesh": false,
                    "settable_per_extruder": true
                },
                "material_break_speed":
                {
                    "label": "Break Retraction Speed",
                    "description": "The speed at which to retract the filament in order to break it cleanly.",
                    "type": "float",
                    "unit": "mm/s",
                    "default_value": 25,
                    "enabled": false,
                    "minimum_value": "0",
                    "maximum_value": "machine_max_feedrate_e",
                    "settable_per_mesh": false,
                    "settable_per_extruder": true
                },
                "material_break_temperature":
                {
                    "label": "Break Temperature",
                    "description": "The temperature at which the filament is broken for a clean break.",
                    "type": "float",
                    "unit": "°C",
                    "default_value": 50,
                    "enabled": false,
                    "minimum_value": "-273.15",
                    "maximum_value_warning": "300",
                    "settable_per_mesh": false,
                    "settable_per_extruder": true
                },
                "material_flow":
                {
                    "label": "Flow",
                    "description": "Flow compensation: the amount of material extruded is multiplied by this value.",
                    "unit": "%",
                    "default_value": 100,
                    "type": "float",
                    "minimum_value": "5",
                    "minimum_value_warning": "50",
                    "maximum_value_warning": "150",
                    "enabled": "machine_gcode_flavor != \"UltiGCode\"",
                    "settable_per_mesh": true,
                    "children":
                    {
                        "wall_material_flow":
                        {
                            "label": "Wall Flow",
                            "description": "Flow compensation on wall lines.",
                            "unit": "%",
                            "type": "float",
                            "default_value": 100,
                            "value": "material_flow",
                            "minimum_value": "5",
                            "minimum_value_warning": "50",
                            "maximum_value_warning": "150",
                            "limit_to_extruder": "wall_0_extruder_nr if wall_x_extruder_nr == wall_0_extruder_nr else -1",
                            "settable_per_mesh": true,
                            "children":
                            {
                                "wall_0_material_flow":
                                {
                                    "label": "Outer Wall Flow",
                                    "description": "Flow compensation on the outermost wall line.",
                                    "unit": "%",
                                    "type": "float",
                                    "default_value": 100,
                                    "value": "wall_material_flow",
                                    "minimum_value": "5",
                                    "minimum_value_warning": "50",
                                    "maximum_value_warning": "150",
                                    "limit_to_extruder": "wall_0_extruder_nr",
                                    "settable_per_mesh": true
                                },
                                "wall_x_material_flow":
                                {
                                    "label": "Inner Wall(s) Flow",
                                    "description": "Flow compensation on wall lines for all wall lines except the outermost one.",
                                    "unit": "%",
                                    "type": "float",
                                    "default_value": 100,
                                    "value": "wall_material_flow",
                                    "minimum_value": "5",
                                    "minimum_value_warning": "50",
                                    "maximum_value_warning": "150",
                                    "limit_to_extruder": "wall_x_extruder_nr",
                                    "settable_per_mesh": true
                                }
                            }
                        },
                        "skin_material_flow":
                        {
                            "label": "Top/Bottom Flow",
                            "description": "Flow compensation on top/bottom lines.",
                            "unit": "%",
                            "type": "float",
                            "default_value": 100,
                            "value": "material_flow",
                            "minimum_value": "5",
                            "minimum_value_warning": "50",
                            "maximum_value_warning": "150",
                            "enabled": "top_layers > 0 or bottom_layers > 0",
                            "limit_to_extruder": "top_bottom_extruder_nr",
                            "settable_per_mesh": true
                        },
                        "roofing_material_flow":
                        {
                            "label": "Top Surface Skin Flow",
                            "description": "Flow compensation on lines of the areas at the top of the print.",
                            "unit": "%",
                            "type": "float",
                            "default_value": 100,
                            "value": "skin_material_flow",
                            "minimum_value": "5",
                            "minimum_value_warning": "50",
                            "maximum_value_warning": "150",
                            "limit_to_extruder": "roofing_extruder_nr",
                            "settable_per_mesh": true,
                            "enabled": "roofing_layer_count > 0 and top_layers > 0"
                        },
                        "infill_material_flow":
                        {
                            "label": "Infill Flow",
                            "description": "Flow compensation on infill lines.",
                            "unit": "%",
                            "type": "float",
                            "default_value": 100,
                            "value": "material_flow",
                            "minimum_value": "5",
                            "minimum_value_warning": "50",
                            "maximum_value_warning": "150",
                            "enabled": "infill_sparse_density > 0",
                            "limit_to_extruder": "infill_extruder_nr",
                            "settable_per_mesh": true
                        },
                        "skirt_brim_material_flow":
                        {
                            "label": "Skirt/Brim Flow",
                            "description": "Flow compensation on skirt or brim lines.",
                            "unit": "%",
                            "type": "float",
                            "default_value": 100,
                            "value": "material_flow",
                            "minimum_value": "5",
                            "minimum_value_warning": "50",
                            "maximum_value_warning": "150",
                            "enabled": "resolveOrValue('adhesion_type') == 'skirt' or resolveOrValue('adhesion_type') == 'brim'",
                            "settable_per_mesh": false,
                            "settable_per_extruder": true
                        },
                        "support_material_flow":
                        {
                            "label": "Support Flow",
                            "description": "Flow compensation on support structure lines.",
                            "unit": "%",
                            "type": "float",
                            "default_value": 100,
                            "value": "material_flow",
                            "minimum_value": "5",
                            "minimum_value_warning": "50",
                            "maximum_value_warning": "150",
                            "enabled": "support_enable",
                            "limit_to_extruder": "support_infill_extruder_nr",
                            "settable_per_mesh": false,
                            "settable_per_extruder": true
                        },
                        "support_interface_material_flow":
                        {
                            "label": "Support Interface Flow",
                            "description": "Flow compensation on lines of support roof or floor.",
                            "unit": "%",
                            "type": "float",
                            "default_value": 100,
                            "value": "material_flow",
                            "minimum_value": "5",
                            "minimum_value_warning": "50",
                            "maximum_value_warning": "150",
                            "enabled": "support_enable and support_interface_enable",
                            "limit_to_extruder": "support_interface_extruder_nr",
                            "settable_per_mesh": false,
                            "settable_per_extruder": true,
                            "children":
                            {
                                "support_roof_material_flow":
                                {
                                    "label": "Support Roof Flow",
                                    "description": "Flow compensation on support roof lines.",
                                    "unit": "%",
                                    "type": "float",
                                    "default_value": 100,
                                    "value": "extruderValue(support_roof_extruder_nr, 'support_interface_material_flow')",
                                    "minimum_value": "5",
                                    "minimum_value_warning": "50",
                                    "maximum_value_warning": "150",
                                    "enabled": "support_enable and support_roof_enable",
                                    "limit_to_extruder": "support_roof_extruder_nr",
                                    "settable_per_mesh": false,
                                    "settable_per_extruder": true
                                },
                                "support_bottom_material_flow":
                                {
                                    "label": "Support Floor Flow",
                                    "description": "Flow compensation on support floor lines.",
                                    "unit": "%",
                                    "type": "float",
                                    "default_value": 100,
                                    "value": "extruderValue(support_bottom_extruder_nr, 'support_interface_material_flow')",
                                    "minimum_value": "5",
                                    "minimum_value_warning": "50",
                                    "maximum_value_warning": "150",
                                    "enabled": "support_enable and support_bottom_enable",
                                    "limit_to_extruder": "support_bottom_extruder_nr",
                                    "settable_per_mesh": false,
                                    "settable_per_extruder": true
                                }
                            }
                        },
                        "prime_tower_flow":
                        {
                            "label": "Prime Tower Flow",
                            "description": "Flow compensation on prime tower lines.",
                            "unit": "%",
                            "type": "float",
                            "default_value": 100,
                            "value": "material_flow",
                            "minimum_value": "5",
                            "minimum_value_warning": "50",
                            "maximum_value_warning": "150",
                            "settable_per_mesh": false,
                            "settable_per_extruder": true
                        }
                    }
                },
                "material_flow_layer_0":
                {
                    "label": "Initial Layer Flow",
                    "description": "Flow compensation for the first layer: the amount of material extruded on the initial layer is multiplied by this value.",
                    "unit": "%",
                    "default_value": 100,
                    "type": "float",
                    "minimum_value": "0.0001",
                    "minimum_value_warning": "50",
                    "maximum_value_warning": "150",
                    "settable_per_mesh": true
                },
                "retraction_enable":
                {
                    "label": "Enable Retraction",
                    "description": "Retract the filament when the nozzle is moving over a non-printed area. ",
                    "type": "bool",
                    "default_value": true,
                    "settable_per_mesh": false,
                    "settable_per_extruder": true
                },
                "retract_at_layer_change":
                {
                    "label": "Retract at Layer Change",
                    "description": "Retract the filament when the nozzle is moving to the next layer.",
                    "type": "bool",
                    "default_value": false,
                    "settable_per_mesh": false,
                    "settable_per_extruder": true
                },
                "retraction_amount":
                {
                    "label": "Retraction Distance",
                    "description": "The length of material retracted during a retraction move.",
                    "unit": "mm",
                    "type": "float",
                    "default_value": 6.5,
                    "minimum_value_warning": "-0.0001",
                    "maximum_value_warning": "10.0",
                    "enabled": "retraction_enable and machine_gcode_flavor != \"UltiGCode\"",
                    "settable_per_mesh": false,
                    "settable_per_extruder": true
                },
                "retraction_speed":
                {
                    "label": "Retraction Speed",
                    "description": "The speed at which the filament is retracted and primed during a retraction move.",
                    "unit": "mm/s",
                    "type": "float",
                    "default_value": 25,
                    "minimum_value": "0.0001",
                    "minimum_value_warning": "1",
                    "maximum_value": "machine_max_feedrate_e if retraction_enable else float('inf')",
                    "maximum_value_warning": "70",
                    "enabled": "retraction_enable and machine_gcode_flavor != \"UltiGCode\"",
                    "settable_per_mesh": false,
                    "settable_per_extruder": true,
                    "children":
                    {
                        "retraction_retract_speed":
                        {
                            "label": "Retraction Retract Speed",
                            "description": "The speed at which the filament is retracted during a retraction move.",
                            "unit": "mm/s",
                            "type": "float",
                            "default_value": 25,
                            "minimum_value": "0.0001",
                            "maximum_value": "machine_max_feedrate_e if retraction_enable else float('inf')",
                            "minimum_value_warning": "1",
                            "maximum_value_warning": "70",
                            "enabled": "retraction_enable and machine_gcode_flavor != \"UltiGCode\"",
                            "value": "retraction_speed",
                            "settable_per_mesh": false,
                            "settable_per_extruder": true
                        },
                        "retraction_prime_speed":
                        {
                            "label": "Retraction Prime Speed",
                            "description": "The speed at which the filament is primed during a retraction move.",
                            "unit": "mm/s",
                            "type": "float",
                            "default_value": 25,
                            "minimum_value": "0.0001",
                            "maximum_value": "machine_max_feedrate_e if retraction_enable else float('inf')",
                            "minimum_value_warning": "1",
                            "maximum_value_warning": "70",
                            "enabled": "retraction_enable and machine_gcode_flavor != \"UltiGCode\"",
                            "value": "retraction_speed",
                            "settable_per_mesh": false,
                            "settable_per_extruder": true
                        }
                    }
                },
                "retraction_extra_prime_amount":
                {
                    "label": "Retraction Extra Prime Amount",
                    "description": "Some material can ooze away during a travel move, which can be compensated for here.",
                    "unit": "mm³",
                    "type": "float",
                    "default_value": 0,
                    "minimum_value_warning": "-0.0001",
                    "maximum_value_warning": "5.0",
                    "enabled": "retraction_enable",
                    "settable_per_mesh": false,
                    "settable_per_extruder": true
                },
                "retraction_min_travel":
                {
                    "label": "Retraction Minimum Travel",
                    "description": "The minimum distance of travel needed for a retraction to happen at all. This helps to get fewer retractions in a small area.",
                    "unit": "mm",
                    "type": "float",
                    "default_value": 1.5,
                    "value": "line_width * 2",
                    "minimum_value": "0",
                    "minimum_value_warning": "line_width * 1.5",
                    "maximum_value_warning": "10",
                    "enabled": "retraction_enable",
                    "settable_per_mesh": false,
                    "settable_per_extruder": true
                },
                "retraction_count_max":
                {
                    "label": "Maximum Retraction Count",
                    "description": "This setting limits the number of retractions occurring within the minimum extrusion distance window. Further retractions within this window will be ignored. This avoids retracting repeatedly on the same piece of filament, as that can flatten the filament and cause grinding issues.",
                    "default_value": 90,
                    "minimum_value": "0",
                    "maximum_value_warning": "100",
                    "type": "int",
                    "enabled": "retraction_enable",
                    "settable_per_mesh": false,
                    "settable_per_extruder": true
                },
                "retraction_extrusion_window":
                {
                    "label": "Minimum Extrusion Distance Window",
                    "description": "The window in which the maximum retraction count is enforced. This value should be approximately the same as the retraction distance, so that effectively the number of times a retraction passes the same patch of material is limited.",
                    "unit": "mm",
                    "type": "float",
                    "default_value": 4.5,
                    "minimum_value": "0",
                    "maximum_value_warning": "retraction_amount * 2",
                    "value": "retraction_amount",
                    "enabled": "retraction_enable",
                    "settable_per_mesh": false,
                    "settable_per_extruder": true
                },
                "limit_support_retractions":
                {
                    "label": "Limit Support Retractions",
                    "description": "Omit retraction when moving from support to support in a straight line. Enabling this setting saves print time, but can lead to excessive stringing within the support structure.",
                    "type": "bool",
                    "default_value": true,
                    "enabled": "retraction_enable and (support_enable or support_tree_enable)",
                    "settable_per_mesh": false,
                    "settable_per_extruder": true
                },
                "material_standby_temperature":
                {
                    "label": "Standby Temperature",
                    "description": "The temperature of the nozzle when another nozzle is currently used for printing.",
                    "type": "float",
                    "unit": "°C",
                    "default_value": 150,
                    "minimum_value": "-273.15",
                    "minimum_value_warning": "0",
                    "maximum_value_warning": "260",
                    "enabled": "extruders_enabled_count > 1 and machine_nozzle_temp_enabled",
                    "settable_per_mesh": false,
                    "settable_per_extruder": true
                },
                "switch_extruder_retraction_amount":
                {
                    "label": "Nozzle Switch Retraction Distance",
                    "description": "The amount of retraction when switching extruders. Set to 0 for no retraction at all. This should generally be the same as the length of the heat zone.",
                    "type": "float",
                    "unit": "mm",
                    "enabled": "retraction_enable",
                    "default_value": 20,
                    "value": "machine_heat_zone_length",
                    "minimum_value_warning": "0",
                    "maximum_value_warning": "100",
                    "settable_per_mesh": false,
                    "settable_per_extruder": true
                },
                "switch_extruder_retraction_speeds":
                {
                    "label": "Nozzle Switch Retraction Speed",
                    "description": "The speed at which the filament is retracted. A higher retraction speed works better, but a very high retraction speed can lead to filament grinding.",
                    "type": "float",
                    "unit": "mm/s",
                    "enabled": "retraction_enable",
                    "default_value": 20,
                    "minimum_value": "0.1",
                    "minimum_value_warning": "1",
                    "maximum_value": "machine_max_feedrate_e if retraction_enable else float('inf')",
                    "maximum_value_warning": "70",
                    "settable_per_mesh": false,
                    "settable_per_extruder": true,
                    "children":
                    {
                        "switch_extruder_retraction_speed":
                        {
                            "label": "Nozzle Switch Retract Speed",
                            "description": "The speed at which the filament is retracted during a nozzle switch retract.",
                            "type": "float",
                            "unit": "mm/s",
                            "enabled": "retraction_enable",
                            "default_value": 20,
                            "value": "switch_extruder_retraction_speeds",
                            "minimum_value": "0.1",
                            "minimum_value_warning": "1",
                            "maximum_value": "machine_max_feedrate_e if retraction_enable else float('inf')",
                            "maximum_value_warning": "70",
                            "settable_per_mesh": false,
                            "settable_per_extruder": true
                        },
                        "switch_extruder_prime_speed":
                        {
                            "label": "Nozzle Switch Prime Speed",
                            "description": "The speed at which the filament is pushed back after a nozzle switch retraction.",
                            "type": "float",
                            "unit": "mm/s",
                            "enabled": "retraction_enable",
                            "default_value": 20,
                            "value": "switch_extruder_retraction_speeds",
                            "minimum_value": "0.1",
                            "minimum_value_warning": "1",
                            "maximum_value": "machine_max_feedrate_e if retraction_enable else float('inf')",
                            "maximum_value_warning": "70",
                            "settable_per_mesh": false,
                            "settable_per_extruder": true
                        }
                    }
                },
                "switch_extruder_extra_prime_amount": 
                {
                    "label": "Nozzle Switch Extra Prime Amount",
                    "description": "Extra material to prime after nozzle switching.",
                    "type": "float",
                    "unit": "mm³",
                    "default_value": 0,
                    "minimum_value_warning": "0",
                    "maximum_value_warning": "100",
                    "enabled": "retraction_enable",
                    "settable_per_mesh": false,
                    "settable_per_extruder": true
                }
            }
        },
        "speed":
        {
            "label": "Speed",
            "icon": "category_speed",
            "description": "Speed",
            "type": "category",
            "children":
            {
                "speed_print":
                {
                    "label": "Print Speed",
                    "description": "The speed at which printing happens.",
                    "unit": "mm/s",
                    "type": "float",
                    "minimum_value": "0.1",
                    "maximum_value_warning": "150",
                    "maximum_value": "math.sqrt(machine_max_feedrate_x ** 2 + machine_max_feedrate_y ** 2)",
                    "default_value": 60,
                    "settable_per_mesh": true,
                    "children":
                    {
                        "speed_infill":
                        {
                            "label": "Infill Speed",
                            "description": "The speed at which infill is printed.",
                            "unit": "mm/s",
                            "type": "float",
                            "minimum_value": "0.1",
                            "maximum_value": "math.sqrt(machine_max_feedrate_x ** 2 + machine_max_feedrate_y ** 2)",
                            "maximum_value_warning": "150",
                            "default_value": 60,
                            "value": "speed_print",
                            "enabled": "infill_sparse_density > 0",
                            "limit_to_extruder": "infill_extruder_nr",
                            "settable_per_mesh": true
                        },
                        "speed_wall":
                        {
                            "label": "Wall Speed",
                            "description": "The speed at which the walls are printed.",
                            "unit": "mm/s",
                            "type": "float",
                            "minimum_value": "0.1",
                            "maximum_value": "math.sqrt(machine_max_feedrate_x ** 2 + machine_max_feedrate_y ** 2)",
                            "maximum_value_warning": "150",
                            "default_value": 30,
                            "value": "speed_print / 2",
                            "settable_per_mesh": true,
                            "children":
                            {
                                "speed_wall_0":
                                {
                                    "label": "Outer Wall Speed",
                                    "description": "The speed at which the outermost walls are printed. Printing the outer wall at a lower speed improves the final skin quality. However, having a large difference between the inner wall speed and the outer wall speed will affect quality in a negative way.",
                                    "unit": "mm/s",
                                    "type": "float",
                                    "minimum_value": "0.1",
                                    "maximum_value": "math.sqrt(machine_max_feedrate_x ** 2 + machine_max_feedrate_y ** 2)",
                                    "maximum_value_warning": "150",
                                    "default_value": 30,
                                    "value": "speed_wall",
                                    "limit_to_extruder": "wall_0_extruder_nr",
                                    "settable_per_mesh": true
                                },
                                "speed_wall_x":
                                {
                                    "label": "Inner Wall Speed",
                                    "description": "The speed at which all inner walls are printed. Printing the inner wall faster than the outer wall will reduce printing time. It works well to set this in between the outer wall speed and the infill speed.",
                                    "unit": "mm/s",
                                    "type": "float",
                                    "minimum_value": "0.1",
                                    "maximum_value": "math.sqrt(machine_max_feedrate_x ** 2 + machine_max_feedrate_y ** 2)",
                                    "maximum_value_warning": "150",
                                    "default_value": 60,
                                    "value": "speed_wall * 2",
                                    "limit_to_extruder": "wall_x_extruder_nr",
                                    "settable_per_mesh": true
                                }
                            }
                        },
                        "speed_roofing":
                        {
                            "label": "Top Surface Skin Speed",
                            "description": "The speed at which top surface skin layers are printed.",
                            "unit": "mm/s",
                            "type": "float",
                            "minimum_value": "0.1",
                            "maximum_value": "math.sqrt(machine_max_feedrate_x ** 2 + machine_max_feedrate_y ** 2)",
                            "maximum_value_warning": "150",
                            "default_value": 25,
                            "value": "speed_topbottom",
                            "limit_to_extruder": "roofing_extruder_nr",
                            "settable_per_mesh": true,
                            "enabled": "roofing_layer_count > 0 and top_layers > 0"
                        },
                        "speed_topbottom":
                        {
                            "label": "Top/Bottom Speed",
                            "description": "The speed at which top/bottom layers are printed.",
                            "unit": "mm/s",
                            "type": "float",
                            "minimum_value": "0.1",
                            "maximum_value": "math.sqrt(machine_max_feedrate_x ** 2 + machine_max_feedrate_y ** 2)",
                            "maximum_value_warning": "150",
                            "default_value": 30,
                            "value": "speed_print / 2",
                            "limit_to_extruder": "top_bottom_extruder_nr",
                            "enabled": "top_layers > 0 or bottom_layers > 0",
                            "settable_per_mesh": true
                        },
                        "speed_support":
                        {
                            "label": "Support Speed",
                            "description": "The speed at which the support structure is printed. Printing support at higher speeds can greatly reduce printing time. The surface quality of the support structure is not important since it is removed after printing.",
                            "unit": "mm/s",
                            "type": "float",
                            "minimum_value": "0.1",
                            "maximum_value": "math.sqrt(machine_max_feedrate_x ** 2 + machine_max_feedrate_y ** 2)",
                            "maximum_value_warning": "150",
                            "default_value": 60,
                            "value": "speed_print",
                            "enabled": "support_enable or support_tree_enable",
                            "settable_per_mesh": false,
                            "limit_to_extruder": "support_extruder_nr",
                            "settable_per_extruder": true,
                            "children":
                            {
                                "speed_support_infill":
                                {
                                    "label": "Support Infill Speed",
                                    "description": "The speed at which the infill of support is printed. Printing the infill at lower speeds improves stability.",
                                    "unit": "mm/s",
                                    "type": "float",
                                    "default_value": 60,
                                    "minimum_value": "0.1",
                                    "maximum_value": "math.sqrt(machine_max_feedrate_x ** 2 + machine_max_feedrate_y ** 2)",
                                    "maximum_value_warning": "150",
                                    "value": "speed_support",
                                    "enabled": "support_enable or support_tree_enable",
                                    "limit_to_extruder": "support_infill_extruder_nr",
                                    "settable_per_mesh": false,
                                    "settable_per_extruder": true
                                },
                                "speed_support_interface":
                                {
                                    "label": "Support Interface Speed",
                                    "description": "The speed at which the roofs and floors of support are printed. Printing them at lower speeds can improve overhang quality.",
                                    "unit": "mm/s",
                                    "type": "float",
                                    "default_value": 40,
                                    "minimum_value": "0.1",
                                    "maximum_value": "math.sqrt(machine_max_feedrate_x ** 2 + machine_max_feedrate_y ** 2)",
                                    "maximum_value_warning": "150",
                                    "enabled": "support_interface_enable and (support_enable or support_tree_enable)",
                                    "limit_to_extruder": "support_interface_extruder_nr",
                                    "value": "speed_support / 1.5",
                                    "settable_per_mesh": false,
                                    "settable_per_extruder": true,
                                    "children":
                                    {
                                        "speed_support_roof":
                                        {
                                            "label": "Support Roof Speed",
                                            "description": "The speed at which the roofs of support are printed. Printing them at lower speeds can improve overhang quality.",
                                            "unit": "mm/s",
                                            "type": "float",
                                            "default_value": 40,
                                            "minimum_value": "0.1",
                                            "maximum_value": "math.sqrt(machine_max_feedrate_x ** 2 + machine_max_feedrate_y ** 2)",
                                            "maximum_value_warning": "150",
                                            "enabled": "support_roof_enable and (support_enable or support_tree_enable)",
                                            "limit_to_extruder": "support_roof_extruder_nr",
                                            "value": "extruderValue(support_roof_extruder_nr, 'speed_support_interface')",
                                            "settable_per_mesh": false,
                                            "settable_per_extruder": true
                                        },
                                        "speed_support_bottom":
                                        {
                                            "label": "Support Floor Speed",
                                            "description": "The speed at which the floor of support is printed. Printing it at lower speed can improve adhesion of support on top of your model.",
                                            "unit": "mm/s",
                                            "type": "float",
                                            "default_value": 40,
                                            "minimum_value": "0.1",
                                            "maximum_value": "math.sqrt(machine_max_feedrate_x ** 2 + machine_max_feedrate_y ** 2)",
                                            "maximum_value_warning": "150",
                                            "enabled": "support_bottom_enable and (support_enable or support_tree_enable)",
                                            "limit_to_extruder": "support_bottom_extruder_nr",
                                            "value": "extruderValue(support_bottom_extruder_nr, 'speed_support_interface')",
                                            "settable_per_mesh": false,
                                            "settable_per_extruder": true
                                        }
                                    }
                                }
                            }
                        },
                        "speed_prime_tower":
                        {
                            "label": "Prime Tower Speed",
                            "description": "The speed at which the prime tower is printed. Printing the prime tower slower can make it more stable when the adhesion between the different filaments is suboptimal.",
                            "type": "float",
                            "unit": "mm/s",
                            "enabled": "resolveOrValue('prime_tower_enable')",
                            "default_value": 60,
                            "value": "speed_print",
                            "minimum_value": "0.1",
                            "maximum_value": "math.sqrt(machine_max_feedrate_x ** 2 + machine_max_feedrate_y ** 2)",
                            "maximum_value_warning": "150",
                            "settable_per_mesh": false,
                            "settable_per_extruder": true
                        }
                    }
                },
                "speed_travel":
                {
                    "label": "Travel Speed",
                    "description": "The speed at which travel moves are made.",
                    "unit": "mm/s",
                    "type": "float",
                    "default_value": 120,
                    "minimum_value": "0.1",
                    "maximum_value": "math.sqrt(machine_max_feedrate_x ** 2 + machine_max_feedrate_y ** 2)",
                    "maximum_value_warning": "300",
                    "value": "speed_print if magic_spiralize else 120",
                    "settable_per_mesh": false,
                    "settable_per_extruder": true
                },
                "speed_layer_0":
                {
                    "label": "Initial Layer Speed",
                    "description": "The speed for the initial layer. A lower value is advised to improve adhesion to the build plate.",
                    "unit": "mm/s",
                    "type": "float",
                    "default_value": 30,
                    "value": "speed_print * 30 / 60",
                    "minimum_value": "0.1",
                    "maximum_value": "math.sqrt(machine_max_feedrate_x ** 2 + machine_max_feedrate_y ** 2)",
                    "maximum_value_warning": "300",
                    "settable_per_mesh": true,
                    "children":
                    {
                        "speed_print_layer_0":
                        {
                            "label": "Initial Layer Print Speed",
                            "description": "The speed of printing for the initial layer. A lower value is advised to improve adhesion to the build plate.",
                            "unit": "mm/s",
                            "type": "float",
                            "default_value": 30,
                            "value": "speed_layer_0",
                            "minimum_value": "0.1",
                            "maximum_value": "math.sqrt(machine_max_feedrate_x ** 2 + machine_max_feedrate_y ** 2)",
                            "maximum_value_warning": "300",
                            "settable_per_mesh": true
                        },
                        "speed_walls_layer_0":
                        {
                            "label": "Initial Layer Wall Speed",
                            "description": "The speed used to print walls in the initial layer. Reducing this speed may increase adhesion to the build plate while still allowing the skin areas to be printed at a faster speed.",
                            "unit": "mm/s",
                            "type": "float",
                            "default_value": 30,
                            "value": "speed_print_layer_0",
                            "minimum_value": "0.1",
                            "maximum_value": "math.sqrt(machine_max_feedrate_x ** 2 + machine_max_feedrate_y ** 2)",
                            "maximum_value_warning": "300",
                            "settable_per_mesh": true
                        },
                        "speed_travel_layer_0":
                        {
                            "label": "Initial Layer Travel Speed",
                            "description": "The speed of travel moves in the initial layer. A lower value is advised to prevent pulling previously printed parts away from the build plate. The value of this setting can automatically be calculated from the ratio between the Travel Speed and the Print Speed.",
                            "unit": "mm/s",
                            "type": "float",
                            "default_value": 60,
                            "value": "speed_layer_0 * speed_travel / speed_print",
                            "minimum_value": "0.1",
                            "maximum_value": "math.sqrt(machine_max_feedrate_x ** 2 + machine_max_feedrate_y ** 2)",
                            "maximum_value_warning": "300",
                            "settable_per_extruder": true,
                            "settable_per_mesh": false
                        }
                    }
                },
                "skirt_brim_speed":
                {
                    "label": "Skirt/Brim Speed",
                    "description": "The speed at which the skirt and brim are printed. Normally this is done at the initial layer speed, but sometimes you might want to print the skirt or brim at a different speed.",
                    "unit": "mm/s",
                    "type": "float",
                    "default_value": 30,
                    "minimum_value": "0.1",
                    "maximum_value": "math.sqrt(machine_max_feedrate_x ** 2 + machine_max_feedrate_y ** 2)",
                    "maximum_value_warning": "300",
                    "value": "speed_layer_0",
                    "enabled": "resolveOrValue('adhesion_type') == 'skirt' or resolveOrValue('adhesion_type') == 'brim' or resolveOrValue('draft_shield_enabled') or resolveOrValue('ooze_shield_enabled')",
                    "settable_per_mesh": false,
                    "settable_per_extruder": true,
                    "limit_to_extruder": "adhesion_extruder_nr"
                },
                "speed_z_hop":
                {
                    "label": "Z Hop Speed",
                    "description": "The speed at which the vertical Z movement is made for Z Hops. This is typically lower than the print speed since the build plate or machine's gantry is harder to move.",
                    "unit": "mm/s",
                    "type": "float",
                    "default_value": 10,
                    "minimum_value": "0",
                    "maximum_value": "machine_max_feedrate_z",
                    "enabled": "retraction_enable and retraction_hop_enabled",
                    "settable_per_mesh": false,
                    "settable_per_extruder": true
                },
                "speed_slowdown_layers":
                {
                    "label": "Number of Slower Layers",
                    "description": "The first few layers are printed slower than the rest of the model, to get better adhesion to the build plate and improve the overall success rate of prints. The speed is gradually increased over these layers.",
                    "type": "int",
                    "default_value": 2,
                    "resolve": "round(sum(extruderValues('speed_slowdown_layers')) / len(extruderValues('speed_slowdown_layers')))",
                    "minimum_value": "0",
                    "maximum_value_warning": "3.2 / resolveOrValue('layer_height')",
                    "settable_per_mesh": false,
                    "settable_per_extruder": false
                },
                "speed_equalize_flow_enabled":
                {
                    "label": "Equalize Filament Flow",
                    "description": "Print thinner than normal lines faster so that the amount of material extruded per second remains the same. Thin pieces in your model might require lines printed with smaller line width than provided in the settings. This setting controls the speed changes for such lines.",
                    "type": "bool",
                    "default_value": false,
                    "settable_per_mesh": false,
                    "settable_per_extruder": true
                },
                "speed_equalize_flow_max":
                {
                    "label": "Maximum Speed for Flow Equalization",
                    "description": "Maximum print speed when adjusting the print speed in order to equalize flow.",
                    "type": "float",
                    "unit": "mm/s",
                    "enabled": "speed_equalize_flow_enabled",
                    "default_value": 150,
                    "minimum_value": "0.1",
                    "maximum_value": "math.sqrt(machine_max_feedrate_x ** 2 + machine_max_feedrate_y ** 2)",
                    "maximum_value_warning": "150",
                    "settable_per_mesh": false,
                    "settable_per_extruder": true
                },
                "acceleration_enabled":
                {
                    "label": "Enable Acceleration Control",
                    "description": "Enables adjusting the print head acceleration. Increasing the accelerations can reduce printing time at the cost of print quality.",
                    "type": "bool",
                    "default_value": false,
                    "resolve": "any(extruderValues('acceleration_enabled'))",
                    "settable_per_mesh": false,
                    "settable_per_extruder": false
                },
                "acceleration_print":
                {
                    "label": "Print Acceleration",
                    "description": "The acceleration with which printing happens.",
                    "unit": "mm/s²",
                    "type": "float",
                    "minimum_value": "0.1",
                    "minimum_value_warning": "100",
                    "maximum_value_warning": "10000",
                    "default_value": 3000,
                    "enabled": "resolveOrValue('acceleration_enabled')",
                    "settable_per_mesh": true,
                    "children":
                    {
                        "acceleration_infill":
                        {
                            "label": "Infill Acceleration",
                            "description": "The acceleration with which infill is printed.",
                            "unit": "mm/s²",
                            "type": "float",
                            "minimum_value": "0.1",
                            "minimum_value_warning": "100",
                            "maximum_value_warning": "10000",
                            "default_value": 3000,
                            "value": "acceleration_print",
                            "enabled": "resolveOrValue('acceleration_enabled') and infill_sparse_density > 0",
                            "limit_to_extruder": "infill_extruder_nr",
                            "settable_per_mesh": true
                        },
                        "acceleration_wall":
                        {
                            "label": "Wall Acceleration",
                            "description": "The acceleration with which the walls are printed.",
                            "unit": "mm/s²",
                            "type": "float",
                            "minimum_value": "0.1",
                            "minimum_value_warning": "100",
                            "maximum_value_warning": "10000",
                            "default_value": 3000,
                            "value": "acceleration_print",
                            "enabled": "resolveOrValue('acceleration_enabled')",
                            "settable_per_mesh": true,
                            "children":
                            {
                                "acceleration_wall_0":
                                {
                                    "label": "Outer Wall Acceleration",
                                    "description": "The acceleration with which the outermost walls are printed.",
                                    "unit": "mm/s²",
                                    "type": "float",
                                    "minimum_value": "0.1",
                                    "minimum_value_warning": "100",
                                    "maximum_value_warning": "10000",
                                    "default_value": 3000,
                                    "value": "acceleration_wall",
                                    "enabled": "resolveOrValue('acceleration_enabled')",
                                    "limit_to_extruder": "wall_0_extruder_nr",
                                    "settable_per_mesh": true
                                },
                                "acceleration_wall_x":
                                {
                                    "label": "Inner Wall Acceleration",
                                    "description": "The acceleration with which all inner walls are printed.",
                                    "unit": "mm/s²",
                                    "type": "float",
                                    "minimum_value": "0.1",
                                    "minimum_value_warning": "100",
                                    "maximum_value_warning": "10000",
                                    "default_value": 3000,
                                    "value": "acceleration_wall",
                                    "enabled": "resolveOrValue('acceleration_enabled')",
                                    "limit_to_extruder": "wall_x_extruder_nr",
                                    "settable_per_mesh": true
                                }
                            }
                        },
                        "acceleration_roofing":
                        {
                            "label": "Top Surface Skin Acceleration",
                            "description": "The acceleration with which top surface skin layers are printed.",
                            "unit": "mm/s²",
                            "type": "float",
                            "minimum_value": "0.1",
                            "minimum_value_warning": "100",
                            "maximum_value_warning": "10000",
                            "default_value": 3000,
                            "value": "acceleration_topbottom",
                            "enabled": "resolveOrValue('acceleration_enabled') and roofing_layer_count > 0 and top_layers > 0",
                            "limit_to_extruder": "roofing_extruder_nr",
                            "settable_per_mesh": true
                        },
                        "acceleration_topbottom":
                        {
                            "label": "Top/Bottom Acceleration",
                            "description": "The acceleration with which top/bottom layers are printed.",
                            "unit": "mm/s²",
                            "type": "float",
                            "minimum_value": "0.1",
                            "minimum_value_warning": "100",
                            "maximum_value_warning": "10000",
                            "default_value": 3000,
                            "value": "acceleration_print",
                            "enabled": "resolveOrValue('acceleration_enabled')",
                            "limit_to_extruder": "top_bottom_extruder_nr",
                            "settable_per_mesh": true
                        },
                        "acceleration_support":
                        {
                            "label": "Support Acceleration",
                            "description": "The acceleration with which the support structure is printed.",
                            "unit": "mm/s²",
                            "type": "float",
                            "minimum_value": "0.1",
                            "minimum_value_warning": "100",
                            "maximum_value_warning": "10000",
                            "default_value": 3000,
                            "value": "acceleration_print",
                            "enabled": "resolveOrValue('acceleration_enabled') and (support_enable or support_tree_enable)",
                            "settable_per_mesh": false,
                            "limit_to_extruder": "support_extruder_nr",
                            "settable_per_extruder": true,
                            "children":
                            {
                                "acceleration_support_infill":
                                {
                                    "label": "Support Infill Acceleration",
                                    "description": "The acceleration with which the infill of support is printed.",
                                    "unit": "mm/s²",
                                    "type": "float",
                                    "default_value": 3000,
                                    "value": "acceleration_support",
                                    "minimum_value": "0.1",
                                    "minimum_value_warning": "100",
                                    "maximum_value_warning": "10000",
                                    "enabled": "resolveOrValue('acceleration_enabled') and (support_enable or support_tree_enable)",
                                    "limit_to_extruder": "support_infill_extruder_nr",
                                    "settable_per_mesh": false,
                                    "settable_per_extruder": true
                                },
                                "acceleration_support_interface":
                                {
                                    "label": "Support Interface Acceleration",
                                    "description": "The acceleration with which the roofs and floors of support are printed. Printing them at lower acceleration can improve overhang quality.",
                                    "unit": "mm/s²",
                                    "type": "float",
                                    "default_value": 3000,
                                    "value": "acceleration_support",
                                    "minimum_value": "0.1",
                                    "minimum_value_warning": "100",
                                    "maximum_value_warning": "10000",
                                    "enabled": "resolveOrValue('acceleration_enabled') and support_interface_enable and (support_enable or support_tree_enable)",
                                    "limit_to_extruder": "support_interface_extruder_nr",
                                    "settable_per_mesh": false,
                                    "settable_per_extruder": true,
                                    "children":
                                    {
                                        "acceleration_support_roof":
                                        {
                                            "label": "Support Roof Acceleration",
                                            "description": "The acceleration with which the roofs of support are printed. Printing them at lower acceleration can improve overhang quality.",
                                            "unit": "mm/s²",
                                            "type": "float",
                                            "default_value": 3000,
                                            "value": "extruderValue(support_roof_extruder_nr, 'acceleration_support_interface')",
                                            "minimum_value": "0.1",
                                            "minimum_value_warning": "100",
                                            "maximum_value_warning": "10000",
                                            "enabled": "acceleration_enabled and support_roof_enable and (support_enable or support_tree_enable)",
                                            "limit_to_extruder": "support_roof_extruder_nr",
                                            "settable_per_mesh": false,
                                            "settable_per_extruder": true
                                        },
                                        "acceleration_support_bottom":
                                        {
                                            "label": "Support Floor Acceleration",
                                            "description": "The acceleration with which the floors of support are printed. Printing them at lower acceleration can improve adhesion of support on top of your model.",
                                            "unit": "mm/s²",
                                            "type": "float",
                                            "default_value": 3000,
                                            "value": "extruderValue(support_bottom_extruder_nr, 'acceleration_support_interface')",
                                            "minimum_value": "0.1",
                                            "minimum_value_warning": "100",
                                            "maximum_value_warning": "10000",
                                            "enabled": "acceleration_enabled and support_bottom_enable and (support_enable or support_tree_enable)",
                                            "limit_to_extruder": "support_bottom_extruder_nr",
                                            "settable_per_mesh": false,
                                            "settable_per_extruder": true
                                        }
                                    }
                                }
                            }
                        },
                        "acceleration_prime_tower":
                        {
                            "label": "Prime Tower Acceleration",
                            "description": "The acceleration with which the prime tower is printed.",
                            "unit": "mm/s²",
                            "type": "float",
                            "minimum_value": "0.1",
                            "minimum_value_warning": "100",
                            "maximum_value_warning": "10000",
                            "default_value": 3000,
                            "value": "acceleration_print",
                            "enabled": "resolveOrValue('prime_tower_enable') and resolveOrValue('acceleration_enabled')",
                            "settable_per_mesh": false
                        }
                    }
                },
                "acceleration_travel":
                {
                    "label": "Travel Acceleration",
                    "description": "The acceleration with which travel moves are made.",
                    "unit": "mm/s²",
                    "type": "float",
                    "default_value": 5000,
                    "minimum_value": "0.1",
                    "minimum_value_warning": "100",
                    "maximum_value_warning": "10000",
                    "value": "acceleration_print if magic_spiralize else 5000",
                    "enabled": "resolveOrValue('acceleration_enabled')",
                    "settable_per_mesh": false
                },
                "acceleration_layer_0":
                {
                    "label": "Initial Layer Acceleration",
                    "description": "The acceleration for the initial layer.",
                    "unit": "mm/s²",
                    "type": "float",
                    "default_value": 3000,
                    "value": "acceleration_print",
                    "minimum_value": "0.1",
                    "minimum_value_warning": "100",
                    "maximum_value_warning": "10000",
                    "enabled": "resolveOrValue('acceleration_enabled')",
                    "settable_per_mesh": true,
                    "children":
                    {
                        "acceleration_print_layer_0":
                        {
                            "label": "Initial Layer Print Acceleration",
                            "description": "The acceleration during the printing of the initial layer.",
                            "unit": "mm/s²",
                            "type": "float",
                            "default_value": 3000,
                            "value": "acceleration_layer_0",
                            "minimum_value": "0.1",
                            "minimum_value_warning": "100",
                            "maximum_value_warning": "10000",
                            "enabled": "resolveOrValue('acceleration_enabled')",
                            "settable_per_mesh": true
                        },
                        "acceleration_walls_layer_0":
                        {
                            "label": "Initial Layer Wall Acceleration",
                            "description": "The acceleration during the printing of walls in the initial layer.",
                            "unit": "mm/s",
                            "type": "float",
                            "default_value": 3000,
                            "value": "acceleration_print_layer_0",
                            "minimum_value": "0.1",
                            "minimum_value_warning": "100",
                            "maximum_value_warning": "10000",
                            "enabled": "resolveOrValue('acceleration_enabled')",
                            "settable_per_extruder": true,
                            "settable_per_mesh": false
                        },
                        "acceleration_travel_layer_0":
                        {
                            "label": "Initial Layer Travel Acceleration",
                            "description": "The acceleration for travel moves in the initial layer.",
                            "unit": "mm/s²",
                            "type": "float",
                            "default_value": 3000,
                            "value": "acceleration_layer_0 * acceleration_travel / acceleration_print",
                            "minimum_value": "0.1",
                            "minimum_value_warning": "100",
                            "maximum_value_warning": "10000",
                            "enabled": "resolveOrValue('acceleration_enabled')",
                            "settable_per_extruder": true,
                            "settable_per_mesh": false
                        }
                    }
                },
                "acceleration_skirt_brim":
                {
                    "label": "Skirt/Brim Acceleration",
                    "description": "The acceleration with which the skirt and brim are printed. Normally this is done with the initial layer acceleration, but sometimes you might want to print the skirt or brim at a different acceleration.",
                    "unit": "mm/s²",
                    "type": "float",
                    "default_value": 3000,
                    "value": "acceleration_layer_0",
                    "minimum_value": "0.1",
                    "minimum_value_warning": "100",
                    "maximum_value_warning": "10000",
                    "enabled": "resolveOrValue('acceleration_enabled') and (resolveOrValue('adhesion_type') == 'skirt' or resolveOrValue('adhesion_type') == 'brim' or resolveOrValue('draft_shield_enabled') or resolveOrValue('ooze_shield_enabled'))",
                    "settable_per_mesh": false,
                    "limit_to_extruder": "adhesion_extruder_nr"
                },
                "jerk_enabled":
                {
                    "label": "Enable Jerk Control",
                    "description": "Enables adjusting the jerk of print head when the velocity in the X or Y axis changes. Increasing the jerk can reduce printing time at the cost of print quality.",
                    "type": "bool",
                    "default_value": false,
                    "resolve": "any(extruderValues('jerk_enabled'))",
                    "settable_per_mesh": false,
                    "settable_per_extruder": false
                },
                "jerk_print":
                {
                    "label": "Print Jerk",
                    "description": "The maximum instantaneous velocity change of the print head.",
                    "unit": "mm/s",
                    "type": "float",
                    "minimum_value": "0",
                    "maximum_value_warning": "50",
                    "default_value": 20,
                    "enabled": "resolveOrValue('jerk_enabled')",
                    "settable_per_mesh": true,
                    "children":
                    {
                        "jerk_infill":
                        {
                            "label": "Infill Jerk",
                            "description": "The maximum instantaneous velocity change with which infill is printed.",
                            "unit": "mm/s",
                            "type": "float",
                            "minimum_value": "0",
                            "maximum_value_warning": "50",
                            "default_value": 20,
                            "value": "jerk_print",
                            "enabled": "resolveOrValue('jerk_enabled') and infill_sparse_density > 0",
                            "limit_to_extruder": "infill_extruder_nr",
                            "settable_per_mesh": true
                        },
                        "jerk_wall":
                        {
                            "label": "Wall Jerk",
                            "description": "The maximum instantaneous velocity change with which the walls are printed.",
                            "unit": "mm/s",
                            "type": "float",
                            "minimum_value": "0",
                            "maximum_value_warning": "50",
                            "default_value": 20,
                            "value": "jerk_print",
                            "enabled": "resolveOrValue('jerk_enabled')",
                            "settable_per_mesh": true,
                            "children":
                            {
                                "jerk_wall_0":
                                {
                                    "label": "Outer Wall Jerk",
                                    "description": "The maximum instantaneous velocity change with which the outermost walls are printed.",
                                    "unit": "mm/s",
                                    "type": "float",
                                    "minimum_value": "0",
                                    "maximum_value_warning": "50",
                                    "default_value": 20,
                                    "value": "jerk_wall",
                                    "enabled": "resolveOrValue('jerk_enabled')",
                                    "limit_to_extruder": "wall_0_extruder_nr",
                                    "settable_per_mesh": true
                                },
                                "jerk_wall_x":
                                {
                                    "label": "Inner Wall Jerk",
                                    "description": "The maximum instantaneous velocity change with which all inner walls are printed.",
                                    "unit": "mm/s",
                                    "type": "float",
                                    "minimum_value": "0",
                                    "maximum_value_warning": "50",
                                    "default_value": 20,
                                    "value": "jerk_wall",
                                    "enabled": "resolveOrValue('jerk_enabled')",
                                    "limit_to_extruder": "wall_x_extruder_nr",
                                    "settable_per_mesh": true
                                }
                            }
                        },
                        "jerk_roofing":
                        {
                            "label": "Top Surface Skin Jerk",
                            "description": "The maximum instantaneous velocity change with which top surface skin layers are printed.",
                            "unit": "mm/s",
                            "type": "float",
                            "minimum_value": "0",
                            "maximum_value_warning": "50",
                            "default_value": 20,
                            "value": "jerk_topbottom",
                            "enabled": "resolveOrValue('jerk_enabled') and roofing_layer_count > 0 and top_layers > 0",
                            "limit_to_extruder": "roofing_extruder_nr",
                            "settable_per_mesh": true
                        },
                        "jerk_topbottom":
                        {
                            "label": "Top/Bottom Jerk",
                            "description": "The maximum instantaneous velocity change with which top/bottom layers are printed.",
                            "unit": "mm/s",
                            "type": "float",
                            "minimum_value": "0",
                            "maximum_value_warning": "50",
                            "default_value": 20,
                            "value": "jerk_print",
                            "enabled": "(top_layers > 0 or bottom_layers > 0) and resolveOrValue('jerk_enabled')",
                            "limit_to_extruder": "top_bottom_extruder_nr",
                            "settable_per_mesh": true
                        },
                        "jerk_support":
                        {
                            "label": "Support Jerk",
                            "description": "The maximum instantaneous velocity change with which the support structure is printed.",
                            "unit": "mm/s",
                            "type": "float",
                            "minimum_value": "0",
                            "maximum_value_warning": "50",
                            "default_value": 20,
                            "value": "jerk_print",
                            "enabled": "resolveOrValue('jerk_enabled') and (support_enable or support_tree_enable)",
                            "settable_per_mesh": false,
                            "settable_per_extruder": true,
                            "limit_to_extruder": "support_extruder_nr",
                            "children":
                            {
                                "jerk_support_infill":
                                {
                                    "label": "Support Infill Jerk",
                                    "description": "The maximum instantaneous velocity change with which the infill of support is printed.",
                                    "unit": "mm/s",
                                    "type": "float",
                                    "default_value": 20,
                                    "value": "jerk_support",
                                    "minimum_value": "0",
                                    "maximum_value_warning": "50",
                                    "enabled": "resolveOrValue('jerk_enabled') and (support_enable or support_tree_enable)",
                                    "limit_to_extruder": "support_infill_extruder_nr",
                                    "settable_per_mesh": false,
                                    "settable_per_extruder": true
                                },
                                "jerk_support_interface":
                                {
                                    "label": "Support Interface Jerk",
                                    "description": "The maximum instantaneous velocity change with which the roofs and floors of support are printed.",
                                    "unit": "mm/s",
                                    "type": "float",
                                    "default_value": 20,
                                    "value": "jerk_support",
                                    "minimum_value": "0",
                                    "maximum_value_warning": "50",
                                    "enabled": "resolveOrValue('jerk_enabled') and support_interface_enable and (support_enable or support_tree_enable)",
                                    "limit_to_extruder": "support_interface_extruder_nr",
                                    "settable_per_mesh": false,
                                    "settable_per_extruder": true,
                                    "children":
                                    {
                                        "jerk_support_roof":
                                        {
                                            "label": "Support Roof Jerk",
                                            "description": "The maximum instantaneous velocity change with which the roofs of support are printed.",
                                            "unit": "mm/s",
                                            "type": "float",
                                            "default_value": 20,
                                            "value": "extruderValue(support_roof_extruder_nr, 'jerk_support_interface')",
                                            "minimum_value": "0",
                                            "maximum_value_warning": "50",
                                            "enabled": "resolveOrValue('jerk_enabled') and support_roof_enable and (support_enable or support_tree_enable)",
                                            "limit_to_extruder": "support_roof_extruder_nr",
                                            "settable_per_mesh": false,
                                            "settable_per_extruder": true
                                        },
                                        "jerk_support_bottom":
                                        {
                                            "label": "Support Floor Jerk",
                                            "description": "The maximum instantaneous velocity change with which the floors of support are printed.",
                                            "unit": "mm/s",
                                            "type": "float",
                                            "default_value": 20,
                                            "value": "extruderValue(support_roof_extruder_nr, 'jerk_support_interface')",
                                            "minimum_value": "0",
                                            "maximum_value_warning": "50",
                                            "enabled": "resolveOrValue('jerk_enabled') and support_bottom_enable and (support_enable or support_tree_enable)",
                                            "limit_to_extruder": "support_bottom_extruder_nr",
                                            "settable_per_mesh": false,
                                            "settable_per_extruder": true
                                        }
                                    }
                                }
                            }
                        },
                        "jerk_prime_tower":
                        {
                            "label": "Prime Tower Jerk",
                            "description": "The maximum instantaneous velocity change with which the prime tower is printed.",
                            "unit": "mm/s",
                            "type": "float",
                            "minimum_value": "0",
                            "maximum_value_warning": "50",
                            "default_value": 20,
                            "value": "jerk_print",
                            "enabled": "resolveOrValue('prime_tower_enable') and resolveOrValue('jerk_enabled')",
                            "settable_per_mesh": false
                        }
                    }
                },
                "jerk_travel":
                {
                    "label": "Travel Jerk",
                    "description": "The maximum instantaneous velocity change with which travel moves are made.",
                    "unit": "mm/s",
                    "type": "float",
                    "default_value": 30,
                    "minimum_value": "0",
                    "maximum_value_warning": "50",
                    "value": "jerk_print if magic_spiralize else 30",
                    "enabled": "resolveOrValue('jerk_enabled')",
                    "settable_per_mesh": false
                },
                "jerk_layer_0":
                {
                    "label": "Initial Layer Jerk",
                    "description": "The print maximum instantaneous velocity change for the initial layer.",
                    "unit": "mm/s",
                    "type": "float",
                    "default_value": 20,
                    "value": "jerk_print",
                    "minimum_value": "0",
                    "maximum_value_warning": "50",
                    "enabled": "resolveOrValue('jerk_enabled')",
                    "settable_per_mesh": true,
                    "children":
                    {
                        "jerk_print_layer_0":
                        {
                            "label": "Initial Layer Print Jerk",
                            "description": "The maximum instantaneous velocity change during the printing of the initial layer.",
                            "unit": "mm/s",
                            "type": "float",
                            "default_value": 20,
                            "value": "jerk_layer_0",
                            "minimum_value": "0",
                            "maximum_value_warning": "50",
                            "enabled": "resolveOrValue('jerk_enabled')",
                            "settable_per_mesh": true
                        },
                        "jerk_walls_layer_0":
                        {
                            "label": "Initial Layer Walls Jerk",
                            "description": "The maximum instantaneous velocity change during the printing of walls in the initial layer.",
                            "unit": "mm/s",
                            "type": "float",
                            "default_value": 20,
                            "value": "jerk_print_layer_0",
                            "minimum_value": "0.1",
                            "maximum_value_warning": "50",
                            "enabled": "resolveOrValue('jerk_enabled')",
                            "settable_per_extruder": true,
                            "settable_per_mesh": false
                        },
                        "jerk_travel_layer_0":
                        {
                            "label": "Initial Layer Travel Jerk",
                            "description": "The maximum instantaneous velocity change for travel moves in the initial layer.",
                            "unit": "mm/s",
                            "type": "float",
                            "default_value": 20,
                            "value": "jerk_layer_0 * jerk_travel / jerk_print",
                            "minimum_value": "0",
                            "maximum_value_warning": "50",
                            "enabled": "resolveOrValue('jerk_enabled')",
                            "settable_per_extruder": true,
                            "settable_per_mesh": false
                        }
                    }
                },
                "jerk_skirt_brim":
                {
                    "label": "Skirt/Brim Jerk",
                    "description": "The maximum instantaneous velocity change with which the skirt and brim are printed.",
                    "unit": "mm/s",
                    "type": "float",
                    "default_value": 20,
                    "minimum_value": "0",
                    "maximum_value_warning": "50",
                    "value": "jerk_layer_0",
                    "enabled": "resolveOrValue('jerk_enabled') and (resolveOrValue('adhesion_type') == 'skirt' or resolveOrValue('adhesion_type') == 'brim' or resolveOrValue('draft_shield_enabled') or resolveOrValue('ooze_shield_enabled'))",
                    "settable_per_mesh": false,
                    "limit_to_extruder": "adhesion_extruder_nr"
                }
            }
        },
        "travel":
        {
            "label": "Travel",
            "icon": "category_travel",
            "description": "travel",
            "type": "category",
            "children":
            {
                "retraction_combing":
                {
                    "label": "Combing Mode",
                    "description": "Combing keeps the nozzle within already printed areas when traveling. This results in slightly longer travel moves but reduces the need for retractions. If combing is off, the material will retract and the nozzle moves in a straight line to the next point. It is also possible to avoid combing over top/bottom skin areas or to only comb within the infill.",
                    "type": "enum",
                    "options":
                    {
                        "off": "Off",
                        "all": "All",
                        "noskin": "Not in Skin",
                        "infill": "Within Infill"
                    },
                    "default_value": "all",
                    "resolve": "'noskin' if 'noskin' in extruderValues('retraction_combing') else ('infill' if 'infill' in extruderValues('retraction_combing') else ('all' if 'all' in extruderValues('retraction_combing') else 'off'))",
                    "settable_per_mesh": false,
                    "settable_per_extruder": false
                },
                "travel_no_combing_on_initial_layer":
                {
                    "label": "Disable combing on the initial layer",
                    "description": "Disabling combing on the initial layer can improve the adhesion of wall lines to the build plate.",
                    "type": "bool",
                    "default_value": false,
                    "enabled": "resolveOrValue('retraction_combing') != 'off'",
                    "settable_per_mesh": false,
                    "settable_per_extruder": true
                },
                "retraction_combing_max_distance":
                {
                    "label": "Max Comb Distance With No Retract",
                    "description": "When non-zero, combing travel moves that are longer than this distance will use retraction.",
                    "unit": "mm",
                    "type": "float",
                    "default_value": 0,
                    "minimum_value": "0",
                    "enabled": "resolveOrValue('retraction_combing') != 'off'",
                    "settable_per_mesh": false,
                    "settable_per_extruder": true
                },
                "retraction_combing_max_extra_distance":
                {
                    "label": "Max Comb Extra Distance",
                    "description": "When non-zero, combing travel moves that exceed the straight line distance by this amount or more will be replaced with a straight line travel move.",
                    "unit": "mm",
                    "type": "float",
                    "default_value": 0,
                    "minimum_value": "0",
                    "enabled": "resolveOrValue('retraction_combing') != 'off'",
                    "settable_per_mesh": false,
                    "settable_per_extruder": true
                },
                "travel_retract_before_outer_wall":
                {
                    "label": "Retract Before Outer Wall",
                    "description": "Always retract when moving to start an outer wall.",
                    "type": "bool",
                    "default_value": false,
                    "enabled": "retraction_enable",
                    "settable_per_mesh": false,
                    "settable_per_extruder": false
                },
                "travel_avoid_other_parts":
                {
                    "label": "Avoid Printed Parts When Traveling",
                    "description": "The nozzle avoids already printed parts when traveling. This option is only available when combing is enabled.",
                    "type": "bool",
                    "default_value": true,
                    "enabled": "resolveOrValue('retraction_combing') != 'off'",
                    "settable_per_mesh": false,
                    "settable_per_extruder": true
                },
                "travel_avoid_supports":
                {
                    "label": "Avoid Supports When Traveling",
                    "description": "The nozzle avoids already printed supports when traveling. This option is only available when combing is enabled.",
                    "type": "bool",
                    "default_value": false,
                    "enabled": "resolveOrValue('retraction_combing') != 'off' and travel_avoid_other_parts",
                    "settable_per_mesh": false,
                    "settable_per_extruder": true
                },
                "travel_avoid_distance":
                {
                    "label": "Travel Avoid Distance",
                    "description": "The distance between the nozzle and already printed parts when avoiding during travel moves.",
                    "unit": "mm",
                    "type": "float",
                    "default_value": 0.625,
                    "value": "machine_nozzle_tip_outer_diameter / 2 * 1.25",
                    "minimum_value": "0",
                    "minimum_value_warning": "machine_nozzle_tip_outer_diameter * 0.5",
                    "maximum_value_warning": "machine_nozzle_tip_outer_diameter * 5",
                    "enabled": "resolveOrValue('retraction_combing') != 'off' and travel_avoid_other_parts",
                    "settable_per_mesh": false,
                    "settable_per_extruder": true
                },
                "layer_start_x":
                {
                    "label": "Layer Start X",
                    "description": "The X coordinate of the position near where to find the part to start printing each layer.",
                    "unit": "mm",
                    "type": "float",
                    "default_value": 0.0,
                    "minimum_value": "machine_width / -2 if machine_center_is_zero else 0",
                    "settable_per_mesh": false,
                    "settable_per_extruder": true,
                    "settable_per_meshgroup": true
                },
                "layer_start_y":
                {
                    "label": "Layer Start Y",
                    "description": "The Y coordinate of the position near where to find the part to start printing each layer.",
                    "unit": "mm",
                    "type": "float",
                    "default_value": 0.0,
                    "minimum_value": "machine_depth / -2 if machine_center_is_zero else 0",
                    "settable_per_mesh": false,
                    "settable_per_extruder": true,
                    "settable_per_meshgroup": true
                },
                "retraction_hop_enabled": {
                    "label": "Z Hop When Retracted",
                    "description": "Whenever a retraction is done, the build plate is lowered to create clearance between the nozzle and the print. It prevents the nozzle from hitting the print during travel moves, reducing the chance to knock the print from the build plate.",
                    "type": "bool",
                    "default_value": false,
                    "enabled": "retraction_enable",
                    "settable_per_mesh": false,
                    "settable_per_extruder": true
                },
                "retraction_hop_only_on_initial_layer":
                {
                    "label": "Z Hop Only On Initial Layer",
                    "description": "Use Z Hop on just the initial layer. Reduces the chance of the initial layer lines coming away from the build plate.",
                    "type": "bool",
                    "default_value": false,
                    "enabled": "retraction_enable and not retraction_hop_enabled",
                    "settable_per_mesh": false,
                    "settable_per_extruder": true
                },
                "retraction_hop_only_when_collides": {
                    "label": "Z Hop Only Over Printed Parts",
                    "description": "Only perform a Z Hop when moving over printed parts which cannot be avoided by horizontal motion by Avoid Printed Parts when Traveling.",
                    "type": "bool",
                    "default_value": false,
                    "enabled": "retraction_enable and retraction_hop_enabled and travel_avoid_other_parts",
                    "settable_per_mesh": false,
                    "settable_per_extruder": true
                },
                "retraction_hop": {
                    "label": "Z Hop Height",
                    "description": "The height difference when performing a Z Hop.",
                    "unit": "mm",
                    "type": "float",
                    "default_value": 1,
                    "minimum_value_warning": "0",
                    "maximum_value_warning": "10",
                    "enabled": "retraction_enable and retraction_hop_enabled",
                    "settable_per_mesh": false,
                    "settable_per_extruder": true
                },
                "retraction_hop_after_extruder_switch": {
                    "label": "Z Hop After Extruder Switch",
                    "description": "After the machine switched from one extruder to the other, the build plate is lowered to create clearance between the nozzle and the print. This prevents the nozzle from leaving oozed material on the outside of a print.",
                    "type": "bool",
                    "default_value": true,
                    "enabled": "retraction_hop_enabled and extruders_enabled_count > 1",
                    "settable_per_mesh": false,
                    "settable_per_extruder": true
                },
                "retraction_hop_after_extruder_switch_height": 
                {
                    "label": "Z Hop After Extruder Switch Height",
                    "description": "The height difference when performing a Z Hop after extruder switch.",
                    "unit": "mm",
                    "type": "float",
                    "default_value": 1,
                    "value": "retraction_hop",
                    "minimum_value_warning": "0",
                    "maximum_value_warning": "10",
                    "enabled": "retraction_enable and retraction_hop_after_extruder_switch and extruders_enabled_count > 1",
                    "settable_per_mesh": false,
                    "settable_per_extruder": true
                }
            }
        },
        "cooling":
        {
            "label": "Cooling",
            "icon": "category_cool",
            "description": "Cooling",
            "type": "category",
            "children":
            {
                "cool_fan_enabled":
                {
                    "label": "Enable Print Cooling",
                    "description": "Enables the print cooling fans while printing. The fans improve print quality on layers with short layer times and bridging / overhangs.",
                    "type": "bool",
                    "default_value": true,
                    "settable_per_mesh": false,
                    "settable_per_extruder": true
                },
                "cool_fan_speed":
                {
                    "label": "Fan Speed",
                    "description": "The speed at which the print cooling fans spin.",
                    "unit": "%",
                    "type": "float",
                    "minimum_value": "0",
                    "maximum_value": "100",
                    "default_value": 100,
                    "value": "100.0 if cool_fan_enabled else 0.0",
                    "enabled": "cool_fan_enabled",
                    "settable_per_mesh": false,
                    "settable_per_extruder": true,
                    "children":
                    {
                        "cool_fan_speed_min":
                        {
                            "label": "Regular Fan Speed",
                            "description": "The speed at which the fans spin before hitting the threshold. When a layer prints faster than the threshold, the fan speed gradually inclines towards the maximum fan speed.",
                            "unit": "%",
                            "type": "float",
                            "minimum_value": "0",
                            "maximum_value": "100",
                            "value": "cool_fan_speed",
                            "default_value": 100,
                            "enabled": "cool_fan_enabled",
                            "settable_per_mesh": false,
                            "settable_per_extruder": true
                        },
                        "cool_fan_speed_max":
                        {
                            "label": "Maximum Fan Speed",
                            "description": "The speed at which the fans spin on the minimum layer time. The fan speed gradually increases between the regular fan speed and maximum fan speed when the threshold is hit.",
                            "unit": "%",
                            "type": "float",
                            "minimum_value": "max(0, cool_fan_speed_min)",
                            "maximum_value": "100",
                            "default_value": 100,
                            "enabled": "cool_fan_enabled",
                            "value": "cool_fan_speed",
                            "settable_per_mesh": false,
                            "settable_per_extruder": true
                        }
                    }
                },
                "cool_min_layer_time_fan_speed_max":
                {
                    "label": "Regular/Maximum Fan Speed Threshold",
                    "description": "The layer time which sets the threshold between regular fan speed and maximum fan speed. Layers that print slower than this time use regular fan speed. For faster layers the fan speed gradually increases towards the maximum fan speed.",
                    "unit": "s",
                    "type": "float",
                    "default_value": 10,
                    "maximum_value_warning": "600",
                    "settable_per_mesh": false,
                    "settable_per_extruder": true
                },
                "cool_fan_speed_0":
                {
                    "label": "Initial Fan Speed",
                    "description": "The speed at which the fans spin when Initial Fan Speed at Height is reached. In subsequent layers the fan speed is gradually increased up to the layer corresponding to Regular Fan Speed at Height.",
                    "unit": "%",
                    "type": "float",
                    "minimum_value": "0",
                    "maximum_value": "100",
                    "default_value": 0,
                    "enabled": "cool_fan_enabled",
                    "settable_per_mesh": false,
                    "settable_per_extruder": true
                },
                "cool_fan_min_at_height":
                {
                    "label": "Initial Fan Speed at Height",
                    "description": "The height at which the fans spin at Initial Fan Speed. The fans are off below this height.",
                    "unit": "mm",
                    "type": "float",
                    "default_value": 0,
                    "value": "0",
                    "minimum_value": "0",
                    "settable_per_mesh": false,
                    "settable_per_extruder": true,
                    "children":
                    {
                        "cool_fan_min_layer":
                        {
                            "label": "Initial Fan Speed at Layer",
                            "description": "The layer at which the fans spin at Initial Fan Speed. If Initial Fan Speed at Height is set, this value is calculated and rounded to a whole number.",
                            "type": "int",
                            "default_value": 1,
                            "minimum_value": "1",
                            "value": "max(1, int(math.floor((cool_fan_min_at_height - resolveOrValue('layer_height_0')) / resolveOrValue('layer_height')) + 2))",
                            "settable_per_mesh": false,
                            "settable_per_extruder": true
                        }
                    }
                },
                "cool_fan_full_at_height":
                {
                    "label": "Regular Fan Speed at Height",
                    "description": "The height at which the fans spin on regular fan speed. At the layers below the fan speed gradually increases from Initial Fan Speed to Regular Fan Speed.",
                    "unit": "mm",
                    "type": "float",
                    "default_value": 0.5,
                    "value": "0 if resolveOrValue('adhesion_type') == 'raft' else resolveOrValue('layer_height_0')",
                    "minimum_value": "0",
                    "maximum_value_warning": "10.0",
                    "settable_per_mesh": false,
                    "settable_per_extruder": true,
                    "children":
                    {
                        "cool_fan_full_layer":
                        {
                            "label": "Regular Fan Speed at Layer",
                            "description": "The layer at which the fans spin on regular fan speed. If regular fan speed at height is set, this value is calculated and rounded to a whole number.",
                            "type": "int",
                            "default_value": 2,
                            "minimum_value": "1",
                            "maximum_value_warning": "10 / resolveOrValue('layer_height')",
                            "value": "max(1, int(math.floor((cool_fan_full_at_height - resolveOrValue('layer_height_0')) / resolveOrValue('layer_height')) + 2))",
                            "settable_per_mesh": false,
                            "settable_per_extruder": true
                        }
                    }
                },
                "cool_min_layer_time":
                {
                    "label": "Minimum Layer Time",
                    "description": "The minimum time spent in a layer. This forces the printer to slow down, to at least spend the time set here in one layer. This allows the printed material to cool down properly before printing the next layer. Layers may still take shorter than the minimal layer time if Lift Head is disabled and if the Minimum Speed would otherwise be violated.",
                    "unit": "s",
                    "type": "float",
                    "default_value": 5,
                    "minimum_value": "0",
                    "maximum_value_warning": "600",
                    "settable_per_mesh": false,
                    "settable_per_extruder": true
                },
                "cool_min_speed":
                {
                    "label": "Minimum Speed",
                    "description": "The minimum print speed, despite slowing down due to the minimum layer time. When the printer would slow down too much, the pressure in the nozzle would be too low and result in bad print quality.",
                    "unit": "mm/s",
                    "type": "float",
                    "default_value": 10,
                    "minimum_value": "0",
                    "maximum_value_warning": "100",
                    "settable_per_mesh": false,
                    "settable_per_extruder": true
                },
                "cool_lift_head":
                {
                    "label": "Lift Head",
                    "description": "When the minimum speed is hit because of minimum layer time, lift the head away from the print and wait the extra time until the minimum layer time is reached.",
                    "type": "bool",
                    "default_value": false,
                    "settable_per_mesh": false,
                    "settable_per_extruder": true
                },
                "cool_fan_lag":
                {
                    "label": "Cooling Fan Lag",
                    "description": "The time it takes the cooling fan to accelerate from 0 to 100%.",
                    "unit": "s",
                    "type": "float",
                    "default_value": 1,
                    "minimum_value": "0",
                    "settable_per_mesh": false,
                    "settable_per_extruder": true
                }
            }
        },
        "support":
        {
            "label": "Support",
            "type": "category",
            "icon": "category_support",
            "description": "Support",
            "children":
            {
                "support_enable":
                {
                    "label": "Generate Support",
                    "description": "Generate structures to support parts of the model which have overhangs. Without these structures, such parts would collapse during printing.",
                    "type": "bool",
                    "default_value": false,
                    "settable_per_mesh": true,
                    "settable_per_extruder": false
                },
                "support_extruder_nr":
                {
                    "label": "Support Extruder",
                    "description": "The extruder train to use for printing the support. This is used in multi-extrusion.",
                    "type": "extruder",
                    "default_value": "0",
                    "value": "int(defaultExtruderPosition())",
                    "enabled": "(support_enable or support_tree_enable) and extruders_enabled_count > 1",
                    "settable_per_mesh": false,
                    "settable_per_extruder": false,
                    "children": {
                        "support_infill_extruder_nr":
                        {
                            "label": "Support Infill Extruder",
                            "description": "The extruder train to use for printing the infill of the support. This is used in multi-extrusion.",
                            "type": "extruder",
                            "default_value": "0",
                            "value": "support_extruder_nr",
                            "enabled": "(support_enable or support_tree_enable) and extruders_enabled_count > 1",
                            "settable_per_mesh": false,
                            "settable_per_extruder": false
                        },
                        "support_extruder_nr_layer_0":
                        {
                            "label": "First Layer Support Extruder",
                            "description": "The extruder train to use for printing the first layer of support infill. This is used in multi-extrusion.",
                            "type": "extruder",
                            "default_value": "0",
                            "value": "support_extruder_nr",
                            "enabled": "(support_enable or support_tree_enable) and extruders_enabled_count > 1",
                            "settable_per_mesh": false,
                            "settable_per_extruder": false
                        },
                        "support_interface_extruder_nr":
                        {
                            "label": "Support Interface Extruder",
                            "description": "The extruder train to use for printing the roofs and floors of the support. This is used in multi-extrusion.",
                            "type": "extruder",
                            "default_value": "0",
                            "value": "support_extruder_nr",
                            "enabled": "(support_enable or support_tree_enable) and extruders_enabled_count > 1",
                            "settable_per_mesh": false,
                            "settable_per_extruder": false,
                            "children":
                            {
                                "support_roof_extruder_nr":
                                {
                                    "label": "Support Roof Extruder",
                                    "description": "The extruder train to use for printing the roofs of the support. This is used in multi-extrusion.",
                                    "type": "extruder",
                                    "default_value": "0",
                                    "value": "support_interface_extruder_nr",
                                    "enabled": "(support_enable or support_tree_enable) and extruders_enabled_count > 1",
                                    "settable_per_mesh": false,
                                    "settable_per_extruder": false
                                },
                                "support_bottom_extruder_nr":
                                {
                                    "label": "Support Floor Extruder",
                                    "description": "The extruder train to use for printing the floors of the support. This is used in multi-extrusion.",
                                    "type": "extruder",
                                    "default_value": "0",
                                    "value": "support_interface_extruder_nr",
                                    "enabled": "(support_enable or support_tree_enable) and extruders_enabled_count > 1",
                                    "settable_per_mesh": false,
                                    "settable_per_extruder": false
                                }
                            }
                        }
                    }
                },
                "support_type":
                {
                    "label": "Support Placement",
                    "description": "Adjusts the placement of the support structures. The placement can be set to touching build plate or everywhere. When set to everywhere the support structures will also be printed on the model.",
                    "type": "enum",
                    "options":
                    {
                        "buildplate": "Touching Buildplate",
                        "everywhere": "Everywhere"
                    },
                    "default_value": "everywhere",
                    "resolve": "'everywhere' if 'everywhere' in extruderValues('support_type') else 'buildplate'",
                    "enabled": "support_enable or support_tree_enable",
                    "settable_per_mesh": false,
                    "settable_per_extruder": false
                },
                "support_angle":
                {
                    "label": "Support Overhang Angle",
                    "description": "The minimum angle of overhangs for which support is added. At a value of 0° all overhangs are supported, 90° will not provide any support.",
                    "unit": "°",
                    "type": "float",
                    "minimum_value": "0",
                    "maximum_value": "90",
                    "maximum_value_warning": "80",
                    "default_value": 50,
                    "limit_to_extruder": "support_roof_extruder_nr if support_roof_enable else support_infill_extruder_nr",
                    "enabled": "support_enable or support_tree_enable",
                    "settable_per_mesh": true
                },
                "support_pattern":
                {
                    "label": "Support Pattern",
                    "description": "The pattern of the support structures of the print. The different options available result in sturdy or easy to remove support.",
                    "type": "enum",
                    "options":
                    {
                        "lines": "Lines",
                        "grid": "Grid",
                        "triangles": "Triangles",
                        "concentric": "Concentric",
                        "zigzag": "Zig Zag",
                        "cross": "Cross",
                        "gyroid": "Gyroid"
                    },
                    "default_value": "zigzag",
                    "enabled": "support_enable or support_tree_enable",
                    "limit_to_extruder": "support_infill_extruder_nr",
                    "settable_per_mesh": false,
                    "settable_per_extruder": true
                },
                "support_pattern_resolution":
                {
                    "label": "Support Pattern Resolution",
                    "description": "The resolution of the support pattern of the print. High resolution produces the most accurate pattern, low resolution generates the fewest lines.",
                    "type": "enum",
                    "options":
                    {
                        "high_resolution": "High",
                        "medium_resolution": "Medium",
                        "low_resolution": "Low"
                    },
                    "default_value": "medium_resolution",
                    "enabled": "(support_enable or support_tree_enable) and support_pattern == 'gyroid'",
                    "limit_to_extruder": "support_infill_extruder_nr",
                    "settable_per_mesh": false,
                    "settable_per_extruder": true
                },
               "support_wall_count":
                {
                    "label": "Support Wall Line Count",
                    "description": "The number of walls with which to surround support infill. Adding a wall can make support print more reliably and can support overhangs better, but increases print time and material used.",
                    "default_value": 1,
                    "minimum_value": "0",
                    "minimum_value_warning": "1 if support_pattern == 'concentric' else 0",
                    "maximum_value_warning": "3",
                    "type": "int",
                    "value": "1 if (support_pattern == 'grid' or support_pattern == 'triangles' or support_pattern == 'concentric') else 0",
                    "enabled": "support_enable",
                    "limit_to_extruder": "support_infill_extruder_nr",
                    "settable_per_mesh": false,
                    "settable_per_extruder": true
                },
                "zig_zaggify_support":
                {
                    "label": "Connect Support Lines",
                    "description": "Connect the ends of the support lines together. Enabling this setting can make your support more sturdy and reduce underextrusion, but it will cost more material.",
                    "type": "bool",
                    "default_value": false,
                    "value": "support_pattern == 'cross' or support_pattern == 'gyroid'",
                    "enabled": "(support_enable or support_tree_enable) and (support_pattern == 'grid' or support_pattern == 'triangles' or support_pattern == 'cross' or support_pattern == 'gyroid')",
                    "limit_to_extruder": "support_infill_extruder_nr",
                    "settable_per_mesh": false,
                    "settable_per_extruder": true
                },
                "support_connect_zigzags":
                {
                    "label": "Connect Support ZigZags",
                    "description": "Connect the ZigZags. This will increase the strength of the zig zag support structure.",
                    "type": "bool",
                    "default_value": true,
                    "enabled": "(support_enable or support_tree_enable) and support_pattern == 'zigzag'",
                    "limit_to_extruder": "support_infill_extruder_nr",
                    "settable_per_mesh": false,
                    "settable_per_extruder": true
                },
                "support_infill_rate":
                {
                    "label": "Support Density",
                    "description": "Adjusts the density of the support structure. A higher value results in better overhangs, but the supports are harder to remove.",
                    "unit": "%",
                    "type": "float",
                    "minimum_value": "0",
                    "maximum_value_warning": "100",
                    "default_value": 15,
                    "value": "15 if support_enable else 0 if support_tree_enable else 15",
                    "enabled": "support_enable or support_tree_enable",
                    "limit_to_extruder": "support_infill_extruder_nr",
                    "settable_per_mesh": false,
                    "settable_per_extruder": true,
                    "children":
                    {
                        "support_line_distance":
                        {
                            "label": "Support Line Distance",
                            "description": "Distance between the printed support structure lines. This setting is calculated by the support density.",
                            "unit": "mm",
                            "type": "float",
                            "minimum_value": "0",
                            "minimum_value_warning": "support_line_width",
                            "default_value": 2.66,
                            "enabled": "support_enable or support_tree_enable",
                            "value": "0 if support_infill_rate == 0 else (support_line_width * 100) / support_infill_rate * (2 if support_pattern == 'grid' else (3 if support_pattern == 'triangles' else 1))",
                            "limit_to_extruder": "support_infill_extruder_nr",
                            "settable_per_mesh": false,
                            "settable_per_extruder": true
                        },
                        "support_initial_layer_line_distance":
                        {
                            "label": "Initial Layer Support Line Distance",
                            "description": "Distance between the printed initial layer support structure lines. This setting is calculated by the support density.",
                            "unit": "mm",
                            "type": "float",
                            "minimum_value": "0",
                            "minimum_value_warning": "support_line_width",
                            "default_value": 2.66,
                            "enabled": "support_enable or support_tree_enable",
                            "value": "support_line_distance",
                            "limit_to_extruder": "support_infill_extruder_nr",
                            "settable_per_mesh": false,
                            "settable_per_extruder": true
                        }
                    }
                },
                "support_infill_angles":
                {
                    "label": "Support Infill Line Directions",
                    "description": "A list of integer line directions to use. Elements from the list are used sequentially as the layers progress and when the end of the list is reached, it starts at the beginning again. The list items are separated by commas and the whole list is contained in square brackets. Default is an empty list which means use the default angle 0 degrees.",
                    "type": "[int]",
                    "default_value": "[ ]",
                    "enabled": "(support_enable or support_tree_enable) and support_pattern != 'concentric' and support_infill_rate > 0",
                    "limit_to_extruder": "support_infill_extruder_nr",
                    "settable_per_mesh": false,
                    "settable_per_extruder": true
                },
                "support_brim_enable":
                {
                    "label": "Enable Support Brim",
                    "description": "Generate a brim within the support infill regions of the first layer. This brim is printed underneath the support, not around it. Enabling this setting increases the adhesion of support to the build plate.",
                    "type": "bool",
                    "default_value": false,
                    "enabled": "support_enable or support_tree_enable",
                    "limit_to_extruder": "support_infill_extruder_nr",
                    "settable_per_mesh": false,
                    "settable_per_extruder": true
                },
                "support_brim_width":
                {
                    "label": "Support Brim Width",
                    "description": "The width of the brim to print underneath the support. A larger brim enhances adhesion to the build plate, at the cost of some extra material.",
                    "type": "float",
                    "unit": "mm",
                    "default_value": 8.0,
                    "minimum_value": "0.0",
                    "maximum_value_warning": "50.0",
                    "enabled": "(support_enable or support_tree_enable) and support_brim_enable",
                    "settable_per_mesh": false,
                    "settable_per_extruder": true,
                    "limit_to_extruder": "support_infill_extruder_nr",
                    "children":
                    {
                        "support_brim_line_count":
                        {
                            "label": "Support Brim Line Count",
                            "description": "The number of lines used for the support brim. More brim lines enhance adhesion to the build plate, at the cost of some extra material.",
                            "type": "int",
                            "default_value": 20,
                            "minimum_value": "0",
                            "maximum_value_warning": "50 / skirt_brim_line_width",
                            "value": "math.ceil(support_brim_width / (skirt_brim_line_width * initial_layer_line_width_factor / 100.0))",
                            "enabled": "(support_enable or support_tree_enable) and support_brim_enable",
                            "settable_per_mesh": false,
                            "settable_per_extruder": true,
                            "limit_to_extruder": "support_infill_extruder_nr"
                        }
                    }
                },
                "support_z_distance":
                {
                    "label": "Support Z Distance",
                    "description": "Distance from the top/bottom of the support structure to the print. This gap provides clearance to remove the supports after the model is printed. This value is rounded up to a multiple of the layer height.",
                    "unit": "mm",
                    "type": "float",
                    "minimum_value": "0",
                    "maximum_value_warning": "machine_nozzle_size",
                    "default_value": 0.1,
                    "limit_to_extruder": "support_interface_extruder_nr if support_interface_enable else support_infill_extruder_nr",
                    "enabled": "support_enable or support_tree_enable",
                    "settable_per_mesh": true,
                    "children":
                    {
                        "support_top_distance":
                        {
                            "label": "Support Top Distance",
                            "description": "Distance from the top of the support to the print.",
                            "unit": "mm",
                            "minimum_value": "0",
                            "maximum_value_warning": "machine_nozzle_size",
                            "default_value": 0.1,
                            "type": "float",
                            "enabled": "support_enable or support_tree_enable",
                            "value": "extruderValue(support_roof_extruder_nr if support_roof_enable else support_infill_extruder_nr, 'support_z_distance')",
                            "limit_to_extruder": "support_roof_extruder_nr if support_roof_enable else support_infill_extruder_nr",
                            "settable_per_mesh": true
                        },
                        "support_bottom_distance":
                        {
                            "label": "Support Bottom Distance",
                            "description": "Distance from the print to the bottom of the support.",
                            "unit": "mm",
                            "minimum_value": "0",
                            "maximum_value_warning": "machine_nozzle_size",
                            "default_value": 0.1,
                            "value": "extruderValue(support_bottom_extruder_nr if support_bottom_enable else support_infill_extruder_nr, 'support_z_distance') if support_type == 'everywhere' else 0",
                            "limit_to_extruder": "support_bottom_extruder_nr if support_bottom_enable else support_infill_extruder_nr",
                            "type": "float",
                            "enabled": "(support_enable or support_tree_enable) and resolveOrValue('support_type') == 'everywhere'",
                            "settable_per_mesh": true
                        }
                    }
                },
                "support_xy_distance":
                {
                    "label": "Support X/Y Distance",
                    "description": "Distance of the support structure from the print in the X/Y directions.",
                    "unit": "mm",
                    "type": "float",
                    "minimum_value": "0",
                    "maximum_value_warning": "1.5 * machine_nozzle_tip_outer_diameter",
                    "default_value": 0.7,
                    "limit_to_extruder": "support_infill_extruder_nr",
                    "enabled": "support_enable or support_tree_enable",
                    "settable_per_mesh": true
                },
                "support_xy_overrides_z":
                {
                    "label": "Support Distance Priority",
                    "description": "Whether the Support X/Y Distance overrides the Support Z Distance or vice versa. When X/Y overrides Z the X/Y distance can push away the support from the model, influencing the actual Z distance to the overhang. We can disable this by not applying the X/Y distance around overhangs.",
                    "type": "enum",
                    "options":
                    {
                        "xy_overrides_z": "X/Y overrides Z",
                        "z_overrides_xy": "Z overrides X/Y"
                    },
                    "default_value": "z_overrides_xy",
                    "limit_to_extruder": "support_infill_extruder_nr",
                    "enabled": "support_enable",
                    "settable_per_mesh": true
                },
                "support_xy_distance_overhang":
                {
                    "label": "Minimum Support X/Y Distance",
                    "description": "Distance of the support structure from the overhang in the X/Y directions. ",
                    "unit": "mm",
                    "type": "float",
                    "minimum_value": "0",
                    "minimum_value_warning": "support_xy_distance - support_line_width * 2",
                    "maximum_value_warning": "support_xy_distance",
                    "default_value": 0.2,
                    "value": "machine_nozzle_size / 2",
                    "limit_to_extruder": "support_infill_extruder_nr",
                    "enabled": "support_enable and support_xy_overrides_z == 'z_overrides_xy'",
                    "settable_per_mesh": true
                },
                "support_bottom_stair_step_height":
                {
                    "label": "Support Stair Step Height",
                    "description": "The height of the steps of the stair-like bottom of support resting on the model. A low value makes the support harder to remove, but too high values can lead to unstable support structures. Set to zero to turn off the stair-like behaviour.",
                    "unit": "mm",
                    "type": "float",
                    "default_value": 0.3,
                    "limit_to_extruder": "support_bottom_extruder_nr if support_bottom_enable else support_infill_extruder_nr",
                    "minimum_value": "0",
                    "maximum_value_warning": "1.0",
                    "enabled": "support_enable",
                    "settable_per_mesh": true
                },
                "support_bottom_stair_step_width":
                {
                    "label": "Support Stair Step Maximum Width",
                    "description": "The maximum width of the steps of the stair-like bottom of support resting on the model. A low value makes the support harder to remove, but too high values can lead to unstable support structures.",
                    "unit": "mm",
                    "type": "float",
                    "default_value": 5.0,
                    "limit_to_extruder": "support_interface_extruder_nr if support_interface_enable else support_infill_extruder_nr",
                    "minimum_value": "0",
                    "maximum_value_warning": "10.0",
                    "enabled": "support_enable",
                    "settable_per_mesh": true
                },
                "support_join_distance":
                {
                    "label": "Support Join Distance",
                    "description": "The maximum distance between support structures in the X/Y directions. When separate structures are closer together than this value, the structures merge into one.",
                    "unit": "mm",
                    "type": "float",
                    "default_value": 2.0,
                    "limit_to_extruder": "support_infill_extruder_nr",
                    "minimum_value_warning": "0",
                    "maximum_value_warning": "10",
                    "enabled": "support_enable",
                    "settable_per_mesh": true
                },
                "support_offset":
                {
                    "label": "Support Horizontal Expansion",
                    "description": "Amount of offset applied to all support polygons in each layer. Positive values can smooth out the support areas and result in more sturdy support.",
                    "unit": "mm",
                    "type": "float",
                    "default_value": 0,
                    "limit_to_extruder": "support_infill_extruder_nr",
                    "minimum_value_warning": "-1 * machine_nozzle_size",
                    "maximum_value_warning": "10 * machine_nozzle_size",
                    "enabled": "support_enable",
                    "settable_per_mesh": true
                },
                "support_infill_sparse_thickness":
                {
                    "label": "Support Infill Layer Thickness",
                    "description": "The thickness per layer of support infill material. This value should always be a multiple of the layer height and is otherwise rounded.",
                    "unit": "mm",
                    "type": "float",
                    "default_value": 0.1,
                    "minimum_value": "resolveOrValue('layer_height')",
                    "maximum_value_warning": "0.75 * machine_nozzle_size",
                    "maximum_value": "resolveOrValue('layer_height') * 8",
                    "value": "resolveOrValue('layer_height')",
                    "enabled": "(support_enable or support_tree_enable) and support_infill_rate > 0",
                    "limit_to_extruder": "support_infill_extruder_nr",
                    "settable_per_mesh": false
                },
                "gradual_support_infill_steps":
                {
                    "label": "Gradual Support Infill Steps",
                    "description": "Number of times to reduce the support infill density by half when getting further below top surfaces. Areas which are closer to top surfaces get a higher density, up to the Support Infill Density.",
                    "default_value": 0,
                    "type": "int",
                    "minimum_value": "0",
                    "maximum_value_warning": "1 if (support_pattern == 'cross' or support_pattern == 'lines' or support_pattern == 'zigzag' or support_pattern == 'concentric') else 5",
                    "maximum_value": "999999 if support_line_distance == 0 else (20 - math.log(support_line_distance) / math.log(2))",
                    "enabled": "(support_enable or support_tree_enable) and support_infill_rate > 0",
                    "limit_to_extruder": "support_infill_extruder_nr",
                    "settable_per_mesh": false
                },
                "gradual_support_infill_step_height":
                {
                    "label": "Gradual Support Infill Step Height",
                    "description": "The height of support infill of a given density before switching to half the density.",
                    "unit": "mm",
                    "type": "float",
                    "default_value": 1,
                    "minimum_value": "0.0001",
                    "minimum_value_warning": "3 * resolveOrValue('layer_height')",
                    "enabled": "(support_enable or support_tree_enable) and support_infill_rate > 0 and gradual_support_infill_steps > 0",
                    "limit_to_extruder": "support_infill_extruder_nr",
                    "settable_per_mesh": false
                },
                "minimum_support_area": 
                {
                    "label": "Minimum Support Area",
                    "description": "Minimum area size for support polygons. Polygons which have an area smaller than this value will not be generated.",
                    "unit": "mm²",
                    "type": "float",
                    "default_value": 0.0,
                    "minimum_value": "0",
                    "enabled": "support_enable",
                    "limit_to_extruder": "support_infill_extruder_nr",
                    "settable_per_mesh": true
                },
                "support_interface_enable":
                {
                    "label": "Enable Support Interface",
                    "description": "Generate a dense interface between the model and the support. This will create a skin at the top of the support on which the model is printed and at the bottom of the support, where it rests on the model.",
                    "type": "bool",
                    "default_value": false,
                    "limit_to_extruder": "support_interface_extruder_nr",
                    "enabled": "support_enable or support_tree_enable",
                    "settable_per_mesh": true,
                    "children":
                    {
                        "support_roof_enable":
                        {
                            "label": "Enable Support Roof",
                            "description": "Generate a dense slab of material between the top of support and the model. This will create a skin between the model and support.",
                            "type": "bool",
                            "default_value": false,
                            "value": "extruderValue(support_roof_extruder_nr, 'support_interface_enable')",
                            "limit_to_extruder": "support_roof_extruder_nr",
                            "enabled": "support_enable or support_tree_enable",
                            "settable_per_mesh": true
                        },
                        "support_bottom_enable":
                        {
                            "label": "Enable Support Floor",
                            "description": "Generate a dense slab of material between the bottom of the support and the model. This will create a skin between the model and support.",
                            "type": "bool",
                            "default_value": false,
                            "value": "extruderValue(support_bottom_extruder_nr, 'support_interface_enable')",
                            "limit_to_extruder": "support_bottom_extruder_nr",
                            "enabled": "support_enable or support_tree_enable",
                            "settable_per_mesh": true
                        }
                    }
                },
                "support_interface_height":
                {
                    "label": "Support Interface Thickness",
                    "description": "The thickness of the interface of the support where it touches with the model on the bottom or the top.",
                    "unit": "mm",
                    "type": "float",
                    "default_value": 1,
                    "minimum_value": "0",
                    "minimum_value_warning": "0.2 + layer_height",
                    "maximum_value_warning": "10",
                    "limit_to_extruder": "support_interface_extruder_nr",
                    "enabled": "support_interface_enable and (support_enable or support_tree_enable)",
                    "settable_per_mesh": true,
                    "children":
                    {
                        "support_roof_height":
                        {
                            "label": "Support Roof Thickness",
                            "description": "The thickness of the support roofs. This controls the amount of dense layers at the top of the support on which the model rests.",
                            "unit": "mm",
                            "type": "float",
                            "default_value": 1,
                            "minimum_value": "0",
                            "minimum_value_warning": "0.2 + layer_height",
                            "maximum_value_warning": "10",
                            "value": "extruderValue(support_roof_extruder_nr, 'support_interface_height')",
                            "limit_to_extruder": "support_roof_extruder_nr",
                            "enabled": "support_roof_enable and (support_enable or support_tree_enable)",
                            "settable_per_mesh": true
                        },
                        "support_bottom_height":
                        {
                            "label": "Support Floor Thickness",
                            "description": "The thickness of the support floors. This controls the number of dense layers that are printed on top of places of a model on which support rests.",
                            "unit": "mm",
                            "type": "float",
                            "default_value": 1,
                            "value": "extruderValue(support_bottom_extruder_nr, 'support_interface_height')",
                            "minimum_value": "0",
                            "minimum_value_warning": "min(0.2 + layer_height, support_bottom_stair_step_height)",
                            "maximum_value_warning": "10",
                            "limit_to_extruder": "support_bottom_extruder_nr",
                            "enabled": "support_bottom_enable and (support_enable or support_tree_enable)",
                            "settable_per_mesh": true
                        }
                    }
                },
                "support_interface_skip_height": {
                    "label": "Support Interface Resolution",
                    "description": "When checking where there's model above and below the support, take steps of the given height. Lower values will slice slower, while higher values may cause normal support to be printed in some places where there should have been support interface.",
                    "unit": "mm",
                    "type": "float",
                    "default_value": 0.3,
                    "minimum_value": "0",
                    "maximum_value_warning": "support_interface_height",
                    "limit_to_extruder": "support_interface_extruder_nr",
                    "enabled": "support_interface_enable and (support_enable or support_tree_enable)",
                    "settable_per_mesh": true
                },
                "support_interface_density":
                {
                    "label": "Support Interface Density",
                    "description": "Adjusts the density of the roofs and floors of the support structure. A higher value results in better overhangs, but the supports are harder to remove.",
                    "unit": "%",
                    "type": "float",
                    "default_value": 100,
                    "minimum_value": "0",
                    "maximum_value_warning": "100",
                    "limit_to_extruder": "support_interface_extruder_nr",
                    "enabled": "support_interface_enable and (support_enable or support_tree_enable)",
                    "settable_per_mesh": false,
                    "settable_per_extruder": true,
                    "children":
                    {
                        "support_roof_density":
                        {
                            "label": "Support Roof Density",
                            "description": "The density of the roofs of the support structure. A higher value results in better overhangs, but the supports are harder to remove.",
                            "unit": "%",
                            "type": "float",
                            "default_value": 100,
                            "minimum_value": "0",
                            "maximum_value": "100",
                            "limit_to_extruder": "support_roof_extruder_nr",
                            "enabled": "support_roof_enable and (support_enable or support_tree_enable)",
                            "value": "extruderValue(support_roof_extruder_nr, 'support_interface_density')",
                            "settable_per_mesh": false,
                            "settable_per_extruder": true,
                            "children":
                            {
                                "support_roof_line_distance":
                                {
                                    "label": "Support Roof Line Distance",
                                    "description": "Distance between the printed support roof lines. This setting is calculated by the Support Roof Density, but can be adjusted separately.",
                                    "unit": "mm",
                                    "type": "float",
                                    "default_value": 0.4,
                                    "minimum_value": "0",
                                    "minimum_value_warning": "support_roof_line_width - 0.0001",
                                    "value": "0 if support_roof_density == 0 else (support_roof_line_width * 100) / support_roof_density * (2 if support_roof_pattern == 'grid' else (3 if support_roof_pattern == 'triangles' else 1))",
                                    "limit_to_extruder": "support_roof_extruder_nr",
                                    "enabled": "support_roof_enable and (support_enable or support_tree_enable)",
                                    "settable_per_mesh": false,
                                    "settable_per_extruder": true
                                }
                            }
                        },
                        "support_bottom_density":
                        {
                            "label": "Support Floor Density",
                            "description": "The density of the floors of the support structure. A higher value results in better adhesion of the support on top of the model.",
                            "unit": "%",
                            "type": "float",
                            "default_value": 100,
                            "minimum_value": "0",
                            "maximum_value": "100",
                            "limit_to_extruder": "support_bottom_extruder_nr",
                            "enabled": "support_bottom_enable and (support_enable or support_tree_enable)",
                            "value": "extruderValue(support_bottom_extruder_nr, 'support_interface_density')",
                            "settable_per_mesh": false,
                            "settable_per_extruder": true,
                            "children":
                            {
                                "support_bottom_line_distance":
                                {
                                    "label": "Support Floor Line Distance",
                                    "description": "Distance between the printed support floor lines. This setting is calculated by the Support Floor Density, but can be adjusted separately.",
                                    "unit": "mm",
                                    "type": "float",
                                    "default_value": 0.4,
                                    "minimum_value": "0",
                                    "minimum_value_warning": "support_bottom_line_width - 0.0001",
                                    "value": "0 if support_bottom_density == 0 else (support_bottom_line_width * 100) / support_bottom_density * (2 if support_bottom_pattern == 'grid' else (3 if support_bottom_pattern == 'triangles' else 1))",
                                    "limit_to_extruder": "support_bottom_extruder_nr",
                                    "enabled": "support_bottom_enable and (support_enable or support_tree_enable)",
                                    "settable_per_mesh": false,
                                    "settable_per_extruder": true
                                }
                            }
                        }
                    }
                },
                "support_interface_pattern":
                {
                    "label": "Support Interface Pattern",
                    "description": "The pattern with which the interface of the support with the model is printed.",
                    "type": "enum",
                    "options":
                    {
                        "lines": "Lines",
                        "grid": "Grid",
                        "triangles": "Triangles",
                        "concentric": "Concentric",
                        "zigzag": "Zig Zag"
                    },
                    "default_value": "concentric",
                    "limit_to_extruder": "support_interface_extruder_nr",
                    "enabled": "support_interface_enable and (support_enable or support_tree_enable)",
                    "settable_per_mesh": false,
                    "settable_per_extruder": true,
                    "children":
                    {
                        "support_roof_pattern":
                        {
                            "label": "Support Roof Pattern",
                            "description": "The pattern with which the roofs of the support are printed.",
                            "type": "enum",
                            "options":
                            {
                                "lines": "Lines",
                                "grid": "Grid",
                                "triangles": "Triangles",
                                "concentric": "Concentric",
                                "zigzag": "Zig Zag"
                            },
                            "default_value": "concentric",
                            "value": "extruderValue(support_roof_extruder_nr, 'support_interface_pattern')",
                            "limit_to_extruder": "support_roof_extruder_nr",
                            "enabled": "support_roof_enable and (support_enable or support_tree_enable)",
                            "settable_per_mesh": false,
                            "settable_per_extruder": true
                        },
                        "support_bottom_pattern":
                        {
                            "label": "Support Floor Pattern",
                            "description": "The pattern with which the floors of the support are printed.",
                            "type": "enum",
                            "options":
                            {
                                "lines": "Lines",
                                "grid": "Grid",
                                "triangles": "Triangles",
                                "concentric": "Concentric",
                                "zigzag": "Zig Zag"
                            },
                            "default_value": "concentric",
                            "value": "extruderValue(support_bottom_extruder_nr, 'support_interface_pattern')",
                            "limit_to_extruder": "support_bottom_extruder_nr",
                            "enabled": "support_bottom_enable and (support_enable or support_tree_enable)",
                            "settable_per_mesh": false,
                            "settable_per_extruder": true
                        }
                    }
                },
                "minimum_interface_area": 
                {
                    "label": "Minimum Support Interface Area",
                    "description": "Minimum area size for support interface polygons. Polygons which have an area smaller than this value will be printed as normal support.",
                    "unit": "mm²",
                    "type": "float",
                    "default_value": 1.0,
                    "minimum_value": "0",
                    "minimum_value_warning": "minimum_support_area",
                    "limit_to_extruder": "support_interface_extruder_nr",
                    "enabled": "support_interface_enable and (support_enable or support_tree_enable)",
                    "settable_per_mesh": true,
                    "children":
                    {
                        "minimum_roof_area": 
                        {
                            "label": "Minimum Support Roof Area",
                            "description": "Minimum area size for the roofs of the support. Polygons which have an area smaller than this value will be printed as normal support.",
                            "unit": "mm²",
                            "type": "float",
                            "default_value": 1.0,
                            "value": "extruderValue(support_roof_extruder_nr, 'minimum_interface_area')",
                            "minimum_value": "0",
                            "minimum_value_warning": "minimum_support_area",
                            "limit_to_extruder": "support_roof_extruder_nr",
                            "enabled": "support_roof_enable and (support_enable or support_tree_enable)",
                            "settable_per_mesh": true
                        },
                        "minimum_bottom_area": 
                        {
                            "label": "Minimum Support Floor Area",
                            "description": "Minimum area size for the floors of the support. Polygons which have an area smaller than this value will be printed as normal support.",
                            "unit": "mm²",
                            "type": "float",
                            "default_value": 1.0,
                            "value": "extruderValue(support_bottom_extruder_nr, 'minimum_interface_area')",
                            "minimum_value": "0",
                            "minimum_value_warning": "minimum_support_area",
                            "limit_to_extruder": "support_bottom_extruder_nr",
                            "enabled": "support_bottom_enable and (support_enable or support_tree_enable)",
                            "settable_per_mesh": true
                        }
                    }
                },
                "support_interface_offset": 
                {
                    "label": "Support Interface Horizontal Expansion",
                    "description": "Amount of offset applied to the support interface polygons.",
                    "unit": "mm",
                    "type": "float",
                    "default_value": 0.0,
                    "maximum_value": "extruderValue(support_extruder_nr, 'support_offset')",
                    "limit_to_extruder": "support_interface_extruder_nr",
                    "enabled": "support_interface_enable and (support_enable or support_tree_enable)",
                    "settable_per_mesh": false,
                    "settable_per_extruder": true,
                    "children":
                    {
                        "support_roof_offset": 
                        {
                            "label": "Support Roof Horizontal Expansion",
                            "description": "Amount of offset applied to the roofs of the support.",
                            "unit": "mm",
                            "type": "float",
                            "default_value": 0.0,
                            "value": "extruderValue(support_roof_extruder_nr, 'support_interface_offset')",
                            "maximum_value": "extruderValue(support_extruder_nr, 'support_offset')",
                            "limit_to_extruder": "support_roof_extruder_nr",
                            "enabled": "support_roof_enable and (support_enable or support_tree_enable)",
                            "settable_per_mesh": false,
                            "settable_per_extruder": true
                        },
                        "support_bottom_offset": 
                        {
                            "label": "Support Floor Horizontal Expansion",
                            "description": "Amount of offset applied to the floors of the support.",
                            "unit": "mm",
                            "type": "float",
                            "default_value": 0.0,
                            "value": "extruderValue(support_bottom_extruder_nr, 'support_interface_offset')",
                            "maximum_value": "extruderValue(support_extruder_nr, 'support_offset')",
                            "limit_to_extruder": "support_bottom_extruder_nr",
                            "enabled": "support_bottom_enable and (support_enable or support_tree_enable)",
                            "settable_per_mesh": false,
                            "settable_per_extruder": true
                        }
                    }
                },
                "support_interface_angles":
                {
                    "label": "Support Interface Line Directions",
                    "description": "A list of integer line directions to use. Elements from the list are used sequentially as the layers progress and when the end of the list is reached, it starts at the beginning again. The list items are separated by commas and the whole list is contained in square brackets. Default is an empty list which means use the default angles (alternates between 45 and 135 degrees if interfaces are quite thick or 90 degrees).",
                    "type": "[int]",
                    "default_value": "[ ]",
                    "limit_to_extruder": "support_interface_extruder_nr",
                    "enabled": "(support_enable or support_tree_enable) and support_interface_enable and support_interface_pattern != 'concentric'",
                    "settable_per_mesh": false,
                    "settable_per_extruder": true,
                    "children":
                    {
                        "support_roof_angles":
                        {
                            "label": "Support Roof Line Directions",
                            "description": "A list of integer line directions to use. Elements from the list are used sequentially as the layers progress and when the end of the list is reached, it starts at the beginning again. The list items are separated by commas and the whole list is contained in square brackets. Default is an empty list which means use the default angles (alternates between 45 and 135 degrees if interfaces are quite thick or 90 degrees).",
                            "type": "[int]",
                            "default_value": "[ ]",
                            "value": "support_interface_angles",
                            "limit_to_extruder": "support_roof_extruder_nr",
                            "enabled": "(support_enable or support_tree_enable) and support_roof_enable and support_roof_pattern != 'concentric'",
                            "settable_per_mesh": false,
                            "settable_per_extruder": true
                        },
                        "support_bottom_angles":
                        {
                            "label": "Support Floor Line Directions",
                            "description": "A list of integer line directions to use. Elements from the list are used sequentially as the layers progress and when the end of the list is reached, it starts at the beginning again. The list items are separated by commas and the whole list is contained in square brackets. Default is an empty list which means use the default angles (alternates between 45 and 135 degrees if interfaces are quite thick or 90 degrees).",
                            "type": "[int]",
                            "default_value": "[ ]",
                            "value": "support_interface_angles",
                            "limit_to_extruder": "support_bottom_extruder_nr",
                            "enabled": "(support_enable or support_tree_enable) and support_bottom_enable and support_bottom_pattern != 'concentric'",
                            "settable_per_mesh": false,
                            "settable_per_extruder": true
                        }
                    }
                },
                "support_fan_enable":
                {
                    "label": "Fan Speed Override",
                    "description": "When enabled, the print cooling fan speed is altered for the skin regions immediately above the support.",
                    "type": "bool",
                    "default_value": false,
                    "enabled": "support_enable or support_tree_enable",
                    "settable_per_mesh": false
                },
                "support_supported_skin_fan_speed":
                {
                    "label": "Supported Skin Fan Speed",
                    "description": "Percentage fan speed to use when printing the skin regions immediately above the support. Using a high fan speed can make the support easier to remove.",
                    "unit": "%",
                    "minimum_value": "0",
                    "maximum_value": "100",
                    "default_value": 100,
                    "type": "float",
                    "enabled": "(support_enable or support_tree_enable) and support_fan_enable",
                    "settable_per_mesh": false
                },
                "support_use_towers":
                {
                    "label": "Use Towers",
                    "description": "Use specialized towers to support tiny overhang areas. These towers have a larger diameter than the region they support. Near the overhang the towers' diameter decreases, forming a roof.",
                    "type": "bool",
                    "default_value": true,
                    "limit_to_extruder": "support_infill_extruder_nr",
                    "enabled": "support_enable",
                    "settable_per_mesh": true
                },
                "support_tower_diameter":
                {
                    "label": "Tower Diameter",
                    "description": "The diameter of a special tower.",
                    "unit": "mm",
                    "type": "float",
                    "default_value": 3.0,
                    "limit_to_extruder": "support_infill_extruder_nr",
                    "minimum_value": "0",
                    "minimum_value_warning": "2 * machine_nozzle_size",
                    "maximum_value_warning": "20",
                    "enabled": "support_enable and support_use_towers",
                    "settable_per_mesh": true
                },
                "support_tower_maximum_supported_diameter":
                {
                    "label": "Maximum Tower-Supported Diameter",
                    "description": "Maximum diameter in the X/Y directions of a small area which is to be supported by a specialized support tower.",
                    "unit": "mm",
                    "type": "float",
                    "default_value": 3.0,
                    "limit_to_extruder": "support_infill_extruder_nr",
                    "minimum_value": "0",
                    "minimum_value_warning": "2 * machine_nozzle_size",
                    "maximum_value_warning": "20",
                    "maximum_value": "support_tower_diameter",
                    "enabled": "support_enable and support_use_towers",
                    "settable_per_mesh": true
                },
                "support_tower_roof_angle":
                {
                    "label": "Tower Roof Angle",
                    "description": "The angle of a rooftop of a tower. A higher value results in pointed tower roofs, a lower value results in flattened tower roofs.",
                    "unit": "°",
                    "type": "int",
                    "minimum_value": "0",
                    "maximum_value": "90",
                    "default_value": 65,
                    "limit_to_extruder": "support_infill_extruder_nr",
                    "enabled": "support_enable and support_use_towers",
                    "settable_per_mesh": true
                },
                "support_mesh_drop_down":
                {
                    "label": "Drop Down Support Mesh",
                    "description": "Make support everywhere below the support mesh, so that there's no overhang in the support mesh.",
                    "type": "bool",
                    "default_value": true,
                    "enabled": "support_mesh",
                    "settable_per_mesh": true,
                    "settable_per_extruder": false,
                    "settable_per_meshgroup": false,
                    "settable_globally": false
                }
            }
        },
        "platform_adhesion":
        {
            "label": "Build Plate Adhesion",
            "type": "category",
            "icon": "category_adhesion",
            "description": "Adhesion",
            "children":
            {
                "prime_blob_enable":
                {
                    "label": "Enable Prime Blob",
                    "description": "Whether to prime the filament with a blob before printing. Turning this setting on will ensure that the extruder will have material ready at the nozzle before printing. Printing Brim or Skirt can act like priming too, in which case turning this setting off saves some time.",
                    "type": "bool",
                    "default_value": false,
                    "settable_per_mesh": false,
                    "settable_per_extruder": true,
                    "enabled": false,
                    "warning_value": "True if resolveOrValue('print_sequence') == 'one_at_a_time' else None"
                },
                "extruder_prime_pos_x":
                {
                    "label": "Extruder Prime X Position",
                    "description": "The X coordinate of the position where the nozzle primes at the start of printing.",
                    "type": "float",
                    "unit": "mm",
                    "default_value": 0,
                    "minimum_value_warning": "machine_width / -2 if machine_center_is_zero else 0",
                    "maximum_value_warning": "machine_width / 2 if machine_center_is_zero else machine_width",
                    "settable_per_mesh": false,
                    "settable_per_extruder": true,
                    "enabled": false
                },
                "extruder_prime_pos_y":
                {
                    "label": "Extruder Prime Y Position",
                    "description": "The Y coordinate of the position where the nozzle primes at the start of printing.",
                    "type": "float",
                    "unit": "mm",
                    "default_value": 0,
                    "minimum_value_warning": "machine_depth / -2 if machine_center_is_zero else 0",
                    "maximum_value_warning": "machine_depth / 2 if machine_center_is_zero else machine_depth",
                    "settable_per_mesh": false,
                    "settable_per_extruder": true,
                    "enabled": false
                },
                "adhesion_type":
                {
                    "label": "Build Plate Adhesion Type",
                    "description": "Different options that help to improve both priming your extrusion and adhesion to the build plate. Brim adds a single layer flat area around the base of your model to prevent warping. Raft adds a thick grid with a roof below the model. Skirt is a line printed around the model, but not connected to the model.",
                    "type": "enum",
                    "options":
                    {
                        "skirt": "Skirt",
                        "brim": "Brim",
                        "raft": "Raft",
                        "none": "None"
                    },
                    "default_value": "brim",
                    "resolve": "extruderValue(adhesion_extruder_nr, 'adhesion_type')",
                    "settable_per_mesh": false,
                    "settable_per_extruder": false
                },
                "adhesion_extruder_nr":
                {
                    "label": "Build Plate Adhesion Extruder",
                    "description": "The extruder train to use for printing the skirt/brim/raft. This is used in multi-extrusion.",
                    "type": "extruder",
                    "default_value": "0",
                    "value": "int(defaultExtruderPosition())",
                    "enabled": "extruders_enabled_count > 1 and (resolveOrValue('adhesion_type') != 'none' or resolveOrValue('prime_tower_brim_enable'))",
                    "settable_per_mesh": false,
                    "settable_per_extruder": false
                },
                "skirt_line_count":
                {
                    "label": "Skirt Line Count",
                    "description": "Multiple skirt lines help to prime your extrusion better for small models. Setting this to 0 will disable the skirt.",
                    "type": "int",
                    "default_value": 1,
                    "minimum_value": "0",
                    "maximum_value_warning": "10",
                    "enabled": "resolveOrValue('adhesion_type') == 'skirt'",
                    "settable_per_mesh": false,
                    "settable_per_extruder": true,
                    "limit_to_extruder": "adhesion_extruder_nr"
                },
                "skirt_gap":
                {
                    "label": "Skirt Distance",
                    "description": "The horizontal distance between the skirt and the first layer of the print.\nThis is the minimum distance. Multiple skirt lines will extend outwards from this distance.",
                    "unit": "mm",
                    "type": "float",
                    "default_value": 3,
                    "minimum_value_warning": "max(extruderValues('machine_nozzle_size'))",
                    "maximum_value_warning": "10",
                    "enabled": "resolveOrValue('adhesion_type') == 'skirt'",
                    "settable_per_mesh": false,
                    "settable_per_extruder": true,
                    "limit_to_extruder": "adhesion_extruder_nr"
                },
                "skirt_brim_minimal_length":
                {
                    "label": "Skirt/Brim Minimum Length",
                    "description": "The minimum length of the skirt or brim. If this length is not reached by all skirt or brim lines together, more skirt or brim lines will be added until the minimum length is reached. Note: If the line count is set to 0 this is ignored.",
                    "unit": "mm",
                    "type": "float",
                    "default_value": 250,
                    "minimum_value": "0",
                    "minimum_value_warning": "25",
                    "maximum_value_warning": "2500",
                    "enabled": "resolveOrValue('adhesion_type') == 'skirt' or resolveOrValue('adhesion_type') == 'brim' or resolveOrValue('prime_tower_brim_enable')",
                    "settable_per_mesh": false,
                    "settable_per_extruder": true
                },
                "brim_width":
                {
                    "label": "Brim Width",
                    "description": "The distance from the model to the outermost brim line. A larger brim enhances adhesion to the build plate, but also reduces the effective print area.",
                    "type": "float",
                    "unit": "mm",
                    "default_value": 8.0,
                    "minimum_value": "0.0",
                    "maximum_value_warning": "50.0",
                    "maximum_value": "0.5 * min(machine_width, machine_depth)",
                    "enabled": "resolveOrValue('adhesion_type') == 'brim' or resolveOrValue('prime_tower_brim_enable')",
                    "settable_per_mesh": false,
                    "settable_per_extruder": true,
                    "limit_to_extruder": "adhesion_extruder_nr",
                    "children":
                    {
                        "brim_line_count":
                        {
                            "label": "Brim Line Count",
                            "description": "The number of lines used for a brim. More brim lines enhance adhesion to the build plate, but also reduces the effective print area.",
                            "type": "int",
                            "default_value": 20,
                            "minimum_value": "0",
                            "maximum_value_warning": "50 / skirt_brim_line_width",
                            "maximum_value": "0.5 * min(machine_width, machine_depth) / skirt_brim_line_width",
                            "value": "math.ceil(brim_width / (skirt_brim_line_width * initial_layer_line_width_factor / 100.0))",
                            "enabled": "resolveOrValue('adhesion_type') == 'brim' or resolveOrValue('prime_tower_brim_enable')",
                            "settable_per_mesh": false,
                            "settable_per_extruder": true,
                            "limit_to_extruder": "adhesion_extruder_nr"
                        }
                    }
                },
<<<<<<< HEAD
                "brim_gap":
=======
               "brim_gap":
>>>>>>> ed838baa
                {
                    "label": "Brim Distance",
                    "description": "The horizontal distance between the first brim line and the outline of the first layer of the print. A small gap can make the brim easier to remove while still providing the thermal benefits.",
                    "unit": "mm",
                    "type": "float",
                    "default_value": 0,
                    "minimum_value": "0",
                    "maximum_value_warning": "skirt_brim_line_width",
                    "enabled": "resolveOrValue('adhesion_type') == 'brim'",
                    "settable_per_mesh": true,
                    "settable_per_extruder": true,
                    "limit_to_extruder": "adhesion_extruder_nr"
                },
                "brim_replaces_support":
                {
                    "label": "Brim Replaces Support",
                    "description": "Enforce brim to be printed around the model even if that space would otherwise be occupied by support. This replaces some regions of the first layer of support by brim regions.",
                    "type": "bool",
                    "default_value": true,
                    "enabled": "resolveOrValue('adhesion_type') == 'brim' and (support_enable or support_tree_enable)",
                    "settable_per_mesh": false,
                    "settable_per_extruder": true,
                    "limit_to_extruder": "support_infill_extruder_nr"
                },
                "brim_outside_only":
                {
                    "label": "Brim Only on Outside",
                    "description": "Only print the brim on the outside of the model. This reduces the amount of brim you need to remove afterwards, while it doesn't reduce the bed adhesion that much.",
                    "type": "bool",
                    "default_value": true,
                    "enabled": "resolveOrValue('adhesion_type') == 'brim'",
                    "settable_per_mesh": false,
                    "settable_per_extruder": true,
                    "limit_to_extruder": "adhesion_extruder_nr"
                },
                "raft_margin":
                {
                    "label": "Raft Extra Margin",
                    "description": "If the raft is enabled, this is the extra raft area around the model which is also given a raft. Increasing this margin will create a stronger raft while using more material and leaving less area for your print.",
                    "unit": "mm",
                    "type": "float",
                    "default_value": 15,
                    "minimum_value_warning": "raft_interface_line_width",
                    "maximum_value_warning": "20",
                    "enabled": "resolveOrValue('adhesion_type') == 'raft'",
                    "limit_to_extruder": "adhesion_extruder_nr",
                    "settable_per_mesh": false,
                    "settable_per_extruder": true
                },
                "raft_smoothing":
                {
                    "label": "Raft Smoothing",
                    "description": "This setting controls how much inner corners in the raft outline are rounded. Inward corners are rounded to a semi circle with a radius equal to the value given here. This setting also removes holes in the raft outline which are smaller than such a circle.",
                    "unit": "mm",
                    "type": "float",
                    "default_value": 5,
                    "minimum_value": "0",
                    "minimum_value_warning": "raft_interface_line_width",
                    "enabled": "resolveOrValue('adhesion_type') == 'raft'",
                    "limit_to_extruder": "adhesion_extruder_nr",
                    "settable_per_mesh": false,
                    "settable_per_extruder": true
                },
                "raft_airgap":
                {
                    "label": "Raft Air Gap",
                    "description": "The gap between the final raft layer and the first layer of the model. Only the first layer is raised by this amount to lower the bonding between the raft layer and the model. Makes it easier to peel off the raft.",
                    "unit": "mm",
                    "type": "float",
                    "default_value": 0.3,
                    "minimum_value": "0",
                    "maximum_value_warning": "min(extruderValues('machine_nozzle_size'))",
                    "enabled": "resolveOrValue('adhesion_type') == 'raft'",
                    "settable_per_mesh": false,
                    "settable_per_extruder": true,
                    "limit_to_extruder": "adhesion_extruder_nr"
                },
                "layer_0_z_overlap":
                {
                    "label": "Initial Layer Z Overlap",
                    "description": "Make the first and second layer of the model overlap in the Z direction to compensate for the filament lost in the airgap. All models above the first model layer will be shifted down by this amount.",
                    "unit": "mm",
                    "type": "float",
                    "default_value": 0.22,
                    "value": "raft_airgap / 2",
                    "minimum_value": "0",
                    "maximum_value_warning": "raft_airgap",
                    "enabled": "resolveOrValue('adhesion_type') == 'raft'",
                    "settable_per_mesh": false,
                    "settable_per_extruder": true,
                    "limit_to_extruder": "adhesion_extruder_nr"
                },
                "raft_surface_layers":
                {
                    "label": "Raft Top Layers",
                    "description": "The number of top layers on top of the 2nd raft layer. These are fully filled layers that the model sits on. 2 layers result in a smoother top surface than 1.",
                    "type": "int",
                    "default_value": 2,
                    "minimum_value": "0",
                    "maximum_value_warning": "20",
                    "enabled": "resolveOrValue('adhesion_type') == 'raft'",
                    "settable_per_mesh": false,
                    "settable_per_extruder": true,
                    "limit_to_extruder": "adhesion_extruder_nr"
                },
                "raft_surface_thickness":
                {
                    "label": "Raft Top Layer Thickness",
                    "description": "Layer thickness of the top raft layers.",
                    "unit": "mm",
                    "type": "float",
                    "default_value": 0.1,
                    "value": "resolveOrValue('layer_height')",
                    "minimum_value": "0.001",
                    "minimum_value_warning": "0.04",
                    "maximum_value_warning": "0.75 * machine_nozzle_size",
                    "enabled": "resolveOrValue('adhesion_type') == 'raft'",
                    "settable_per_mesh": false,
                    "settable_per_extruder": true,
                    "limit_to_extruder": "adhesion_extruder_nr"
                },
                "raft_surface_line_width":
                {
                    "label": "Raft Top Line Width",
                    "description": "Width of the lines in the top surface of the raft. These can be thin lines so that the top of the raft becomes smooth.",
                    "unit": "mm",
                    "type": "float",
                    "default_value": 0.4,
                    "value": "line_width",
                    "minimum_value": "0.001",
                    "minimum_value_warning": "machine_nozzle_size * 0.1",
                    "maximum_value_warning": "machine_nozzle_size * 2",
                    "enabled": "resolveOrValue('adhesion_type') == 'raft'",
                    "settable_per_mesh": false,
                    "settable_per_extruder": true,
                    "limit_to_extruder": "adhesion_extruder_nr"
                },
                "raft_surface_line_spacing":
                {
                    "label": "Raft Top Spacing",
                    "description": "The distance between the raft lines for the top raft layers. The spacing should be equal to the line width, so that the surface is solid.",
                    "unit": "mm",
                    "type": "float",
                    "default_value": 0.4,
                    "minimum_value": "0",
                    "minimum_value_warning": "raft_surface_line_width",
                    "maximum_value_warning": "raft_surface_line_width * 3",
                    "enabled": "resolveOrValue('adhesion_type') == 'raft'",
                    "value": "raft_surface_line_width",
                    "settable_per_mesh": false,
                    "settable_per_extruder": true,
                    "limit_to_extruder": "adhesion_extruder_nr"
                },
                "raft_interface_thickness":
                {
                    "label": "Raft Middle Thickness",
                    "description": "Layer thickness of the middle raft layer.",
                    "unit": "mm",
                    "type": "float",
                    "default_value": 0.15,
                    "value": "resolveOrValue('layer_height') * 1.5",
                    "minimum_value": "0.001",
                    "minimum_value_warning": "0.04",
                    "maximum_value_warning": "0.75 * machine_nozzle_size",
                    "enabled": "resolveOrValue('adhesion_type') == 'raft'",
                    "settable_per_mesh": false,
                    "settable_per_extruder": true,
                    "limit_to_extruder": "adhesion_extruder_nr"
                },
                "raft_interface_line_width":
                {
                    "label": "Raft Middle Line Width",
                    "description": "Width of the lines in the middle raft layer. Making the second layer extrude more causes the lines to stick to the build plate.",
                    "unit": "mm",
                    "type": "float",
                    "default_value": 0.7,
                    "value": "line_width * 2",
                    "minimum_value": "0.001",
                    "minimum_value_warning": "machine_nozzle_size * 0.5",
                    "maximum_value_warning": "machine_nozzle_size * 3",
                    "enabled": "resolveOrValue('adhesion_type') == 'raft'",
                    "settable_per_mesh": false,
                    "settable_per_extruder": true,
                    "limit_to_extruder": "adhesion_extruder_nr"
                },
                "raft_interface_line_spacing":
                {
                    "label": "Raft Middle Spacing",
                    "description": "The distance between the raft lines for the middle raft layer. The spacing of the middle should be quite wide, while being dense enough to support the top raft layers.",
                    "unit": "mm",
                    "type": "float",
                    "default_value": 0.9,
                    "value": "raft_interface_line_width + 0.2",
                    "minimum_value": "0",
                    "minimum_value_warning": "raft_interface_line_width",
                    "maximum_value_warning": "15.0",
                    "enabled": "resolveOrValue('adhesion_type') == 'raft'",
                    "settable_per_mesh": false,
                    "settable_per_extruder": true,
                    "limit_to_extruder": "adhesion_extruder_nr"
                },
                "raft_base_thickness":
                {
                    "label": "Raft Base Thickness",
                    "description": "Layer thickness of the base raft layer. This should be a thick layer which sticks firmly to the printer build plate.",
                    "unit": "mm",
                    "type": "float",
                    "default_value": 0.3,
                    "value": "resolveOrValue('layer_height_0') * 1.2",
                    "minimum_value": "0.001",
                    "minimum_value_warning": "0.04",
                    "maximum_value_warning": "0.75 * raft_base_line_width",
                    "enabled": "resolveOrValue('adhesion_type') == 'raft'",
                    "settable_per_mesh": false,
                    "settable_per_extruder": true,
                    "limit_to_extruder": "adhesion_extruder_nr"
                },
                "raft_base_line_width":
                {
                    "label": "Raft Base Line Width",
                    "description": "Width of the lines in the base raft layer. These should be thick lines to assist in build plate adhesion.",
                    "unit": "mm",
                    "type": "float",
                    "default_value": 0.8,
                    "minimum_value": "0.001",
                    "value": "machine_nozzle_size * 2",
                    "minimum_value_warning": "machine_nozzle_size * 0.5",
                    "maximum_value_warning": "machine_nozzle_size * 3",
                    "enabled": "resolveOrValue('adhesion_type') == 'raft'",
                    "settable_per_mesh": false,
                    "settable_per_extruder": true,
                    "limit_to_extruder": "adhesion_extruder_nr"
                },
                "raft_base_line_spacing":
                {
                    "label": "Raft Base Line Spacing",
                    "description": "The distance between the raft lines for the base raft layer. Wide spacing makes for easy removal of the raft from the build plate.",
                    "unit": "mm",
                    "type": "float",
                    "default_value": 1.6,
                    "value": "raft_base_line_width * 2",
                    "minimum_value": "0",
                    "minimum_value_warning": "raft_base_line_width",
                    "maximum_value_warning": "100",
                    "enabled": "resolveOrValue('adhesion_type') == 'raft'",
                    "settable_per_mesh": false,
                    "settable_per_extruder": true,
                    "limit_to_extruder": "adhesion_extruder_nr"
                },
                "raft_speed":
                {
                    "label": "Raft Print Speed",
                    "description": "The speed at which the raft is printed.",
                    "unit": "mm/s",
                    "type": "float",
                    "default_value": 20,
                    "minimum_value": "0.1",
                    "maximum_value": "math.sqrt(machine_max_feedrate_x ** 2 + machine_max_feedrate_y ** 2)",
                    "maximum_value_warning": "200",
                    "enabled": "resolveOrValue('adhesion_type') == 'raft'",
                    "value": "speed_print / 60 * 30",
                    "settable_per_mesh": false,
                    "settable_per_extruder": true,
                    "limit_to_extruder": "adhesion_extruder_nr",
                    "children":
                    {
                        "raft_surface_speed":
                        {
                            "label": "Raft Top Print Speed",
                            "description": "The speed at which the top raft layers are printed. These should be printed a bit slower, so that the nozzle can slowly smooth out adjacent surface lines.",
                            "unit": "mm/s",
                            "type": "float",
                            "default_value": 20,
                            "minimum_value": "0.1",
                            "maximum_value": "math.sqrt(machine_max_feedrate_x ** 2 + machine_max_feedrate_y ** 2)",
                            "maximum_value_warning": "100",
                            "enabled": "resolveOrValue('adhesion_type') == 'raft'",
                            "value": "raft_speed",
                            "settable_per_mesh": false,
                            "settable_per_extruder": true,
                            "limit_to_extruder": "adhesion_extruder_nr"
                        },
                        "raft_interface_speed":
                        {
                            "label": "Raft Middle Print Speed",
                            "description": "The speed at which the middle raft layer is printed. This should be printed quite slowly, as the volume of material coming out of the nozzle is quite high.",
                            "unit": "mm/s",
                            "type": "float",
                            "default_value": 15,
                            "value": "raft_speed * 0.75",
                            "minimum_value": "0.1",
                            "maximum_value": "math.sqrt(machine_max_feedrate_x ** 2 + machine_max_feedrate_y ** 2)",
                            "maximum_value_warning": "150",
                            "enabled": "resolveOrValue('adhesion_type') == 'raft'",
                            "settable_per_mesh": false,
                            "settable_per_extruder": true,
                            "limit_to_extruder": "adhesion_extruder_nr"
                        },
                        "raft_base_speed":
                        {
                            "label": "Raft Base Print Speed",
                            "description": "The speed at which the base raft layer is printed. This should be printed quite slowly, as the volume of material coming out of the nozzle is quite high.",
                            "unit": "mm/s",
                            "type": "float",
                            "default_value": 15,
                            "minimum_value": "0.1",
                            "maximum_value": "math.sqrt(machine_max_feedrate_x ** 2 + machine_max_feedrate_y ** 2)",
                            "maximum_value_warning": "200",
                            "enabled": "resolveOrValue('adhesion_type') == 'raft'",
                            "value": "0.75 * raft_speed",
                            "settable_per_mesh": false,
                            "settable_per_extruder": true,
                            "limit_to_extruder": "adhesion_extruder_nr"
                        }
                    }
                },
                "raft_acceleration":
                {
                    "label": "Raft Print Acceleration",
                    "description": "The acceleration with which the raft is printed.",
                    "unit": "mm/s²",
                    "type": "float",
                    "default_value": 3000,
                    "minimum_value": "0.1",
                    "minimum_value_warning": "100",
                    "maximum_value_warning": "10000",
                    "value": "acceleration_print",
                    "enabled": "resolveOrValue('adhesion_type') == 'raft' and resolveOrValue('acceleration_enabled')",
                    "settable_per_mesh": false,
                    "limit_to_extruder": "adhesion_extruder_nr",
                    "children":
                    {
                        "raft_surface_acceleration":
                        {
                            "label": "Raft Top Print Acceleration",
                            "description": "The acceleration with which the top raft layers are printed.",
                            "unit": "mm/s²",
                            "type": "float",
                            "default_value": 3000,
                            "value": "raft_acceleration",
                            "minimum_value": "0.1",
                            "minimum_value_warning": "100",
                            "maximum_value_warning": "10000",
                            "enabled": "resolveOrValue('adhesion_type') == 'raft' and resolveOrValue('acceleration_enabled')",
                            "settable_per_mesh": false,
                            "limit_to_extruder": "adhesion_extruder_nr"
                        },
                        "raft_interface_acceleration":
                        {
                            "label": "Raft Middle Print Acceleration",
                            "description": "The acceleration with which the middle raft layer is printed.",
                            "unit": "mm/s²",
                            "type": "float",
                            "default_value": 3000,
                            "value": "raft_acceleration",
                            "minimum_value": "0.1",
                            "minimum_value_warning": "100",
                            "maximum_value_warning": "10000",
                            "enabled": "resolveOrValue('adhesion_type') == 'raft' and resolveOrValue('acceleration_enabled')",
                            "settable_per_mesh": false,
                            "limit_to_extruder": "adhesion_extruder_nr"
                        },
                        "raft_base_acceleration":
                        {
                            "label": "Raft Base Print Acceleration",
                            "description": "The acceleration with which the base raft layer is printed.",
                            "unit": "mm/s²",
                            "type": "float",
                            "default_value": 3000,
                            "value": "raft_acceleration",
                            "minimum_value": "0.1",
                            "minimum_value_warning": "100",
                            "maximum_value_warning": "10000",
                            "enabled": "resolveOrValue('adhesion_type') == 'raft' and resolveOrValue('acceleration_enabled')",
                            "settable_per_mesh": false,
                            "limit_to_extruder": "adhesion_extruder_nr"
                        }
                    }
                },
                "raft_jerk":
                {
                    "label": "Raft Print Jerk",
                    "description": "The jerk with which the raft is printed.",
                    "unit": "mm/s",
                    "type": "float",
                    "default_value": 20,
                    "minimum_value": "0",
                    "minimum_value_warning": "5",
                    "maximum_value_warning": "50",
                    "value": "jerk_print",
                    "enabled": "resolveOrValue('adhesion_type') == 'raft' and resolveOrValue('jerk_enabled')",
                    "settable_per_mesh": false,
                    "limit_to_extruder": "adhesion_extruder_nr",
                    "children":
                    {
                        "raft_surface_jerk":
                        {
                            "label": "Raft Top Print Jerk",
                            "description": "The jerk with which the top raft layers are printed.",
                            "unit": "mm/s",
                            "type": "float",
                            "default_value": 20,
                            "value": "raft_jerk",
                            "minimum_value": "0",
                            "minimum_value_warning": "5",
                            "maximum_value_warning": "100",
                            "enabled": "resolveOrValue('adhesion_type') == 'raft' and resolveOrValue('jerk_enabled')",
                            "settable_per_mesh": false,
                            "limit_to_extruder": "adhesion_extruder_nr"
                        },
                        "raft_interface_jerk":
                        {
                            "label": "Raft Middle Print Jerk",
                            "description": "The jerk with which the middle raft layer is printed.",
                            "unit": "mm/s",
                            "type": "float",
                            "default_value": 20,
                            "value": "raft_jerk",
                            "minimum_value": "0",
                            "minimum_value_warning": "5",
                            "maximum_value_warning": "50",
                            "enabled": "resolveOrValue('adhesion_type') == 'raft' and resolveOrValue('jerk_enabled')",
                            "settable_per_mesh": false,
                            "limit_to_extruder": "adhesion_extruder_nr"
                        },
                        "raft_base_jerk":
                        {
                            "label": "Raft Base Print Jerk",
                            "description": "The jerk with which the base raft layer is printed.",
                            "unit": "mm/s",
                            "type": "float",
                            "default_value": 20,
                            "value": "raft_jerk",
                            "minimum_value": "0",
                            "minimum_value_warning": "5",
                            "maximum_value_warning": "50",
                            "enabled": "resolveOrValue('adhesion_type') == 'raft' and resolveOrValue('jerk_enabled')",
                            "settable_per_mesh": false,
                            "limit_to_extruder": "adhesion_extruder_nr"
                        }
                    }
                },
                "raft_fan_speed":
                {
                    "label": "Raft Fan Speed",
                    "description": "The fan speed for the raft.",
                    "unit": "%",
                    "type": "float",
                    "minimum_value": "0",
                    "maximum_value": "100",
                    "default_value": 0,
                    "settable_per_mesh": false,
                    "settable_per_extruder": true,
                    "enabled": "resolveOrValue('adhesion_type') == 'raft'",
                    "limit_to_extruder": "adhesion_extruder_nr",
                    "children":
                    {
                        "raft_surface_fan_speed":
                        {
                            "label": "Raft Top Fan Speed",
                            "description": "The fan speed for the top raft layers.",
                            "unit": "%",
                            "type": "float",
                            "minimum_value": "0",
                            "maximum_value": "100",
                            "default_value": 0,
                            "value": "raft_fan_speed",
                            "enabled": "resolveOrValue('adhesion_type') == 'raft'",
                            "settable_per_mesh": false,
                            "settable_per_extruder": true,
                            "limit_to_extruder": "adhesion_extruder_nr"
                        },
                        "raft_interface_fan_speed":
                        {
                            "label": "Raft Middle Fan Speed",
                            "description": "The fan speed for the middle raft layer.",
                            "unit": "%",
                            "type": "float",
                            "minimum_value": "0",
                            "maximum_value": "100",
                            "default_value": 0,
                            "value": "raft_fan_speed",
                            "enabled": "resolveOrValue('adhesion_type') == 'raft'",
                            "settable_per_mesh": false,
                            "settable_per_extruder": true,
                            "limit_to_extruder": "adhesion_extruder_nr"
                        },
                        "raft_base_fan_speed":
                        {
                            "label": "Raft Base Fan Speed",
                            "description": "The fan speed for the base raft layer.",
                            "unit": "%",
                            "type": "float",
                            "minimum_value": "0",
                            "maximum_value": "100",
                            "default_value": 0,
                            "value": "raft_fan_speed",
                            "enabled": "resolveOrValue('adhesion_type') == 'raft'",
                            "settable_per_mesh": false,
                            "settable_per_extruder": true,
                            "limit_to_extruder": "adhesion_extruder_nr"
                        }
                    }
                }
            }
        },
        "dual":
        {
            "label": "Dual Extrusion",
            "type": "category",
            "icon": "category_dual",
            "description": "Settings used for printing with multiple extruders.",
            "children":
            {
                "prime_tower_enable":
                {
                    "label": "Enable Prime Tower",
                    "description": "Print a tower next to the print which serves to prime the material after each nozzle switch.",
                    "type": "bool",
                    "enabled": "extruders_enabled_count > 1",
                    "default_value": false,
                    "resolve": "(extruders_enabled_count > 1) and any(extruderValues('prime_tower_enable'))",
                    "settable_per_mesh": false,
                    "settable_per_extruder": false
                },
                "prime_tower_size":
                {
                    "label": "Prime Tower Size",
                    "description": "The width of the prime tower.",
                    "type": "float",
                    "unit": "mm",
                    "enabled": "resolveOrValue('prime_tower_enable')",
                    "default_value": 20,
                    "resolve": "max(extruderValues('prime_tower_size'))",
                    "minimum_value": "0",
                    "maximum_value": "min(0.5 * machine_width, 0.5 * machine_depth)",
                    "minimum_value_warning": "max(extruderValues('prime_tower_line_width')) * 2",
                    "maximum_value_warning": "20",
                    "settable_per_mesh": false,
                    "settable_per_extruder": false
                },
                "prime_tower_min_volume":
                {
                    "label": "Prime Tower Minimum Volume",
                    "description": "The minimum volume for each layer of the prime tower in order to purge enough material.",
                    "unit": "mm³",
                    "type": "float",
                    "default_value": 6,
                    "minimum_value": "0",
                    "maximum_value_warning": "(resolveOrValue('prime_tower_size') * 0.5) ** 2 * 3.14159 * resolveOrValue('layer_height')",
                    "enabled": "resolveOrValue('prime_tower_enable')",
                    "settable_per_mesh": false,
                    "settable_per_extruder": true
                },
                "extruder_min_volume":
                {
                    "label": "Extruder Minimum Volume",
                    "description": "The minimum volume to be extruded for each layer the extruder is used. The combined volume of the print and the prime tower will be greater or equal to this.",
                    "unit": "mm³",
                    "type": "float",
                    "default_value": 0,
                    "minimum_value": "0",
                    "maximum_value_warning": "(resolveOrValue('prime_tower_size') * 0.5) ** 2 * 3.14159 * resolveOrValue('layer_height')",
                    "enabled": "resolveOrValue('prime_tower_enable')",
                    "settable_per_mesh": false,
                    "settable_per_extruder": true
                },
                "prime_tower_position_x":
                {
                    "label": "Prime Tower X Position",
                    "description": "The x coordinate of the position of the prime tower.",
                    "type": "float",
                    "unit": "mm",
                    "enabled": "resolveOrValue('prime_tower_enable')",
                    "default_value": 200,
                    "value": "machine_width - max(extruderValue(adhesion_extruder_nr, 'brim_width') * extruderValue(adhesion_extruder_nr, 'initial_layer_line_width_factor') / 100 if adhesion_type == 'brim' or (prime_tower_brim_enable and adhesion_type != 'raft') else (extruderValue(adhesion_extruder_nr, 'raft_margin') if adhesion_type == 'raft' else (extruderValue(adhesion_extruder_nr, 'skirt_gap') if adhesion_type == 'skirt' else 0)), max(extruderValues('travel_avoid_distance'))) - max(extruderValues('support_offset')) - sum(extruderValues('skirt_brim_line_width')) * extruderValue(adhesion_extruder_nr, 'initial_layer_line_width_factor') / 100 - (resolveOrValue('draft_shield_dist') if resolveOrValue('draft_shield_enabled') else 0) - 1",
                    "maximum_value": "machine_width / 2 if machine_center_is_zero else machine_width",
                    "minimum_value": "resolveOrValue('prime_tower_size') - machine_width / 2 if machine_center_is_zero else resolveOrValue('prime_tower_size')",
                    "settable_per_mesh": false,
                    "settable_per_extruder": false
                },
                "prime_tower_position_y":
                {
                    "label": "Prime Tower Y Position",
                    "description": "The y coordinate of the position of the prime tower.",
                    "type": "float",
                    "unit": "mm",
                    "enabled": "resolveOrValue('prime_tower_enable')",
                    "default_value": 200,
                    "value": "machine_depth - prime_tower_size - max(extruderValue(adhesion_extruder_nr, 'brim_width') * extruderValue(adhesion_extruder_nr, 'initial_layer_line_width_factor') / 100 if adhesion_type == 'brim' or (prime_tower_brim_enable and adhesion_type != 'raft') else (extruderValue(adhesion_extruder_nr, 'raft_margin') if adhesion_type == 'raft' else (extruderValue(adhesion_extruder_nr, 'skirt_gap') if adhesion_type == 'skirt' else 0)), max(extruderValues('travel_avoid_distance'))) - max(extruderValues('support_offset')) - sum(extruderValues('skirt_brim_line_width')) * extruderValue(adhesion_extruder_nr, 'initial_layer_line_width_factor') / 100 - (resolveOrValue('draft_shield_dist') if resolveOrValue('draft_shield_enabled') else 0) - 1",
                    "maximum_value": "machine_depth / 2 - resolveOrValue('prime_tower_size') if machine_center_is_zero else machine_depth - resolveOrValue('prime_tower_size')",
                    "minimum_value": "machine_depth / -2 if machine_center_is_zero else 0",
                    "settable_per_mesh": false,
                    "settable_per_extruder": false
                },
                "prime_tower_compact":
                {
                    "label": "Compact Prime Tower",
                    "description": "When enabled, all extruders share the same prime tower area rather than each extruder having its own area.",
                    "type": "bool",
                    "enabled": "resolveOrValue('prime_tower_enable')",
                    "default_value": false,
                    "settable_per_mesh": false,
                    "settable_per_extruder": false
                },
                "prime_all_extruders_on_layer_0":
                {
                    "label": "Prime All Extruders Used On Initial Layer",
                    "description": "When enabled, all extruders used on the initial layer are primed. Otherwise, only the outermost extruder is primed.",
                    "type": "bool",
                    "enabled": "resolveOrValue('prime_tower_enable')",
                    "default_value": false,
                    "settable_per_mesh": false,
                    "settable_per_extruder": false
                },
               "prime_tower_wipe_enabled":
                {
                    "label": "Wipe Inactive Nozzle on Prime Tower",
                    "description": "After printing the prime tower with one nozzle, wipe the oozed material from the other nozzle off on the prime tower.",
                    "type": "bool",
                    "enabled": "resolveOrValue('prime_tower_enable')",
                    "default_value": true,
                    "settable_per_mesh": false,
                    "settable_per_extruder": true
                },
                "prime_tower_brim_enable":
                {
                    "label": "Prime Tower Brim",
                    "description": "Prime-towers might need the extra adhesion afforded by a brim even if the model doesn't. Presently can't be used with the 'Raft' adhesion-type.",
                    "type": "bool",
                    "enabled": "resolveOrValue('prime_tower_enable') and (resolveOrValue('adhesion_type') != 'raft')",
                    "resolve": "resolveOrValue('prime_tower_enable') and (resolveOrValue('adhesion_type') in ('none', 'skirt'))",
                    "default_value": false,
                    "settable_per_mesh": false,
                    "settable_per_extruder": false
                },
                "ooze_shield_enabled":
                {
                    "label": "Enable Ooze Shield",
                    "description": "Enable exterior ooze shield. This will create a shell around the model which is likely to wipe a second nozzle if it's at the same height as the first nozzle.",
                    "type": "bool",
                    "resolve": "any(extruderValues('ooze_shield_enabled'))",
                    "enabled": "extruders_enabled_count > 1",
                    "default_value": false,
                    "settable_per_mesh": false,
                    "settable_per_extruder": false
                },
                "ooze_shield_angle":
                {
                    "label": "Ooze Shield Angle",
                    "description": "The maximum angle a part in the ooze shield will have. With 0 degrees being vertical, and 90 degrees being horizontal. A smaller angle leads to less failed ooze shields, but more material.",
                    "type": "float",
                    "unit": "°",
                    "enabled": "resolveOrValue('ooze_shield_enabled')",
                    "default_value": 60,
                    "resolve": "min(extruderValues('ooze_shield_angle'))",
                    "minimum_value": "0",
                    "maximum_value": "90",
                    "settable_per_mesh": false,
                    "settable_per_extruder": false
                },
                "ooze_shield_dist":
                {
                    "label": "Ooze Shield Distance",
                    "description": "Distance of the ooze shield from the print, in the X/Y directions.",
                    "type": "float",
                    "unit": "mm",
                    "enabled": "resolveOrValue('ooze_shield_enabled')",
                    "default_value": 2,
                    "resolve": "max(extruderValues('ooze_shield_dist'))",
                    "minimum_value": "0",
                    "maximum_value_warning": "20",
                    "settable_per_mesh": false,
                    "settable_per_extruder": false
                }
            }
        },
        "meshfix":
        {
            "label": "Mesh Fixes",
            "type": "category",
            "icon": "category_fixes",
            "description": "category_fixes",
            "children":
            {
                "meshfix_union_all":
                {
                    "label": "Union Overlapping Volumes",
                    "description": "Ignore the internal geometry arising from overlapping volumes within a mesh and print the volumes as one. This may cause unintended internal cavities to disappear.",
                    "type": "bool",
                    "default_value": true,
                    "settable_per_mesh": true
                },
                "meshfix_union_all_remove_holes":
                {
                    "label": "Remove All Holes",
                    "description": "Remove the holes in each layer and keep only the outside shape. This will ignore any invisible internal geometry. However, it also ignores layer holes which can be viewed from above or below.",
                    "type": "bool",
                    "default_value": false,
                    "settable_per_mesh": true
                },
                "meshfix_extensive_stitching":
                {
                    "label": "Extensive Stitching",
                    "description": "Extensive stitching tries to stitch up open holes in the mesh by closing the hole with touching polygons. This option can introduce a lot of processing time.",
                    "type": "bool",
                    "default_value": false,
                    "settable_per_mesh": true
                },
                "meshfix_keep_open_polygons":
                {
                    "label": "Keep Disconnected Faces",
                    "description": "Normally Cura tries to stitch up small holes in the mesh and remove parts of a layer with big holes. Enabling this option keeps those parts which cannot be stitched. This option should be used as a last resort option when everything else fails to produce proper g-code.",
                    "type": "bool",
                    "default_value": false,
                    "settable_per_mesh": true
                },
                "multiple_mesh_overlap":
                {
                    "label": "Merged Meshes Overlap",
                    "description": "Make meshes which are touching each other overlap a bit. This makes them bond together better.",
                    "type": "float",
                    "unit": "mm",
                    "default_value": 0.15,
                    "minimum_value": "0",
                    "maximum_value_warning": "1.0",
                    "limit_to_extruder": "wall_0_extruder_nr",
                    "settable_per_mesh": true
                },
                "carve_multiple_volumes":
                {
                    "label": "Remove Mesh Intersection",
                    "description": "Remove areas where multiple meshes are overlapping with each other. This may be used if merged dual material objects overlap with each other.",
                    "type": "bool",
                    "default_value": true,
                    "value": "extruders_enabled_count > 1",
                    "enabled": "all(p != 'surface' for p in extruderValues('magic_mesh_surface_mode'))",
                    "settable_per_mesh": false,
                    "settable_per_extruder": false,
                    "settable_per_meshgroup": true
                },
                "alternate_carve_order":
                {
                    "label": "Alternate Mesh Removal",
                    "description": "Switch to which mesh intersecting volumes will belong with every layer, so that the overlapping meshes become interwoven. Turning this setting off will cause one of the meshes to obtain all of the volume in the overlap, while it is removed from the other meshes.",
                    "type": "bool",
                    "default_value": true,
                    "enabled": "carve_multiple_volumes and all(p != 'surface' for p in extruderValues('magic_mesh_surface_mode'))",
                    "settable_per_mesh": false,
                    "settable_per_extruder": false,
                    "settable_per_meshgroup": true
                },
                "remove_empty_first_layers":
                {
                    "label": "Remove Empty First Layers",
                    "description": "Remove empty layers beneath the first printed layer if they are present. Disabling this setting can cause empty first layers if the Slicing Tolerance setting is set to Exclusive or Middle.",
                    "type": "bool",
                    "default_value": true,
                    "enabled": "not (support_enable or support_tree_enable)",
                    "settable_per_mesh": false,
                    "settable_per_extruder": false
                },
                "meshfix_maximum_resolution":
                {
                    "label": "Maximum Resolution",
                    "description": "The minimum size of a line segment after slicing. If you increase this, the mesh will have a lower resolution. This may allow the printer to keep up with the speed it has to process g-code and will increase slice speed by removing details of the mesh that it can't process anyway.",
                    "type": "float",
                    "unit": "mm",
                    "default_value": 0.5,
                    "minimum_value": "0.001",
                    "minimum_value_warning": "0.01",
                    "maximum_value_warning": "3",
                    "settable_per_mesh": true
                },
                "meshfix_maximum_travel_resolution":
                {
                    "label": "Maximum Travel Resolution",
                    "description": "The minimum size of a travel line segment after slicing. If you increase this, the travel moves will have less smooth corners. This may allow the printer to keep up with the speed it has to process g-code, but it may cause model avoidance to become less accurate.",
                    "type": "float",
                    "unit": "mm",
                    "default_value": 1.0,
                    "value": "min(meshfix_maximum_resolution * speed_travel / speed_print, 2 * line_width)",
                    "minimum_value": "0.001",
                    "minimum_value_warning": "0.05",
                    "maximum_value_warning": "10",
                    "settable_per_mesh": false,
                    "settable_per_extruder": true
                },
                "meshfix_maximum_deviation":
                {
                    "label": "Maximum Deviation",
                    "description": "The maximum deviation allowed when reducing the resolution for the Maximum Resolution setting. If you increase this, the print will be less accurate, but the g-code will be smaller. Maximum Deviation is a limit for Maximum Resolution, so if the two conflict the Maximum Deviation will always be held true.",
                    "type": "float",
                    "unit": "mm",
                    "default_value": 0.05,
                    "minimum_value": "0.001",
                    "minimum_value_warning": "0.01",
                    "maximum_value_warning": "0.3",
                    "settable_per_mesh": true
                }
            }
        },
        "blackmagic":
        {
            "label": "Special Modes",
            "type": "category",
            "icon": "category_blackmagic",
            "description": "category_blackmagic",
            "children":
            {
                "print_sequence":
                {
                    "label": "Print Sequence",
                    "description": "Whether to print all models one layer at a time or to wait for one model to finish, before moving on to the next. One at a time mode is only possible if all models are separated in such a way that the whole print head can move in between and all models are lower than the distance between the nozzle and the X/Y axes.",
                    "type": "enum",
                    "options":
                    {
                        "all_at_once": "All at Once",
                        "one_at_a_time": "One at a Time"
                    },
                    "default_value": "all_at_once",
                    "enabled": "extruders_enabled_count == 1",
                    "settable_per_mesh": false,
                    "settable_per_extruder": false,
                    "settable_per_meshgroup": false
                },
                "infill_mesh":
                {
                    "label": "Infill Mesh",
                    "description": "Use this mesh to modify the infill of other meshes with which it overlaps. Replaces infill regions of other meshes with regions for this mesh. It's suggested to only print one Wall and no Top/Bottom Skin for this mesh.",
                    "type": "bool",
                    "default_value": false,
                    "settable_per_mesh": true,
                    "settable_per_extruder": false,
                    "settable_per_meshgroup": false,
                    "settable_globally": false
                },
                "infill_mesh_order":
                {
                    "label": "Infill Mesh Order",
                    "description": "Determines which infill mesh is inside the infill of another infill mesh. An infill mesh with a higher order will modify the infill of infill meshes with lower order and normal meshes.",
                    "default_value": 0,
                    "value": "1 if infill_mesh else 0",
                    "minimum_value_warning": "1",
                    "maximum_value_warning": "50",
                    "type": "int",
                    "settable_per_mesh": true,
                    "settable_per_extruder": false,
                    "settable_per_meshgroup": false,
                    "settable_globally": false
                },
                "cutting_mesh":
                {
                    "label": "Cutting Mesh",
                    "description": "Limit the volume of this mesh to within other meshes. You can use this to make certain areas of one mesh print with different settings and with a whole different extruder.",
                    "type": "bool",
                    "default_value": false,
                    "settable_per_mesh": true,
                    "settable_per_extruder": false,
                    "settable_per_meshgroup": false,
                    "settable_globally": false
                },
                "mold_enabled":
                {
                    "label": "Mold",
                    "description": "Print models as a mold, which can be cast in order to get a model which resembles the models on the build plate.",
                    "type": "bool",
                    "default_value": false,
                    "settable_per_mesh": true
                },
                "mold_width":
                {
                    "label": "Minimal Mold Width",
                    "description": "The minimal distance between the ouside of the mold and the outside of the model.",
                    "unit": "mm",
                    "type": "float",
                    "minimum_value_warning": "wall_line_width_0 * 2",
                    "maximum_value_warning": "100",
                    "default_value": 5,
                    "settable_per_mesh": true,
                    "enabled": "mold_enabled"
                },
                "mold_roof_height":
                {
                    "label": "Mold Roof Height",
                    "description": "The height above horizontal parts in your model which to print mold.",
                    "unit": "mm",
                    "type": "float",
                    "minimum_value": "0",
                    "maximum_value_warning": "5",
                    "default_value": 0.5,
                    "settable_per_mesh": true,
                    "enabled": "mold_enabled"
                },
                "mold_angle":
                {
                    "label": "Mold Angle",
                    "description": "The angle of overhang of the outer walls created for the mold. 0° will make the outer shell of the mold vertical, while 90° will make the outside of the model follow the contour of the model.",
                    "unit": "°",
                    "type": "float",
                    "minimum_value": "-89",
                    "minimum_value_warning": "0",
                    "maximum_value_warning": "support_angle",
                    "maximum_value": "90",
                    "default_value": 40,
                    "settable_per_mesh": true,
                    "enabled": "mold_enabled"
                },
                "support_mesh":
                {
                    "label": "Support Mesh",
                    "description": "Use this mesh to specify support areas. This can be used to generate support structure.",
                    "type": "bool",
                    "default_value": false,
                    "settable_per_mesh": true,
                    "settable_per_extruder": false,
                    "settable_per_meshgroup": false,
                    "settable_globally": false
                },
                "anti_overhang_mesh":
                {
                    "label": "Anti Overhang Mesh",
                    "description": "Use this mesh to specify where no part of the model should be detected as overhang. This can be used to remove unwanted support structure.",
                    "type": "bool",
                    "default_value": false,
                    "settable_per_mesh": true,
                    "settable_per_extruder": false,
                    "settable_per_meshgroup": false,
                    "settable_globally": false
                },
                "magic_mesh_surface_mode":
                {
                    "label": "Surface Mode",
                    "description": "Treat the model as a surface only, a volume, or volumes with loose surfaces. The normal print mode only prints enclosed volumes. \"Surface\" prints a single wall tracing the mesh surface with no infill and no top/bottom skin. \"Both\" prints enclosed volumes like normal and any remaining polygons as surfaces.",
                    "type": "enum",
                    "options":
                    {
                        "normal": "Normal",
                        "surface": "Surface",
                        "both": "Both"
                    },
                    "default_value": "normal",
                    "settable_per_mesh": true
                },
                "magic_spiralize":
                {
                    "label": "Spiralize Outer Contour",
                    "description": "Spiralize smooths out the Z move of the outer edge. This will create a steady Z increase over the whole print. This feature turns a solid model into a single walled print with a solid bottom. This feature should only be enabled when each layer only contains a single part.",
                    "type": "bool",
                    "default_value": false,
                    "settable_per_mesh": false,
                    "settable_per_extruder": false
                },
                "smooth_spiralized_contours":
                {
                    "label": "Smooth Spiralized Contours",
                    "description": "Smooth the spiralized contours to reduce the visibility of the Z seam (the Z seam should be barely visible on the print but will still be visible in the layer view). Note that smoothing will tend to blur fine surface details.",
                    "type": "bool",
                    "default_value": true,
                    "enabled": "magic_spiralize",
                    "settable_per_mesh": false,
                    "settable_per_extruder": false
                },
                "spiralize_min_line_width":
                {
                    "label": "Minimum Spiralized Line Width",
                    "description": "The minimum width of a spiralized contour line as a percentage of the normal line width. Setting this to a value less than 100 enables variable width spiralized contours.",
                    "type": "float",
                    "unit": "%",
                    "enabled": "magic_spiralize",
                    "default_value": 100,
                    "minimum_value": "20",
                    "minimum_value_warning": "50",
                    "maximum_value": "100",
                    "settable_per_mesh": false,
                    "settable_per_extruder": false
                },
                "spiralize_max_line_width":
                {
                    "label": "Maximum Spiralized Line Width",
                    "description": "The maximum width of a spiralized contour line as a percentage of the normal line width. Setting this to a value greater than 100 enables variable width spiralized contours.",
                    "type": "float",
                    "unit": "%",
                    "enabled": "magic_spiralize",
                    "default_value": 100,
                    "minimum_value": "100",
                    "maximum_value": "500",
                    "maximum_value_warning": "200",
                    "settable_per_mesh": false,
                    "settable_per_extruder": false
                },
                "relative_extrusion":
                {
                    "label": "Relative Extrusion",
                    "description": "Use relative extrusion rather than absolute extrusion. Using relative E-steps makes for easier post-processing of the g-code. However, it's not supported by all printers and it may produce very slight deviations in the amount of deposited material compared to absolute E-steps. Irrespective of this setting, the extrusion mode will always be set to absolute before any g-code script is output.",
                    "type": "bool",
                    "default_value": false,
                    "value": "machine_gcode_flavor==\"RepRap (RepRap)\"",
                    "settable_per_mesh": false,
                    "settable_per_extruder": false
                }
            }
        },
        "experimental":
        {
            "label": "Experimental",
            "type": "category",
            "icon": "category_experimental",
            "description": "experimental!",
            "children":
            {
                "support_tree_enable":
                {
                    "label": "Tree Support",
                    "description": "Generate a tree-like support with branches that support your print. This may reduce material usage and print time, but greatly increases slicing time.",
                    "type": "bool",
                    "default_value": false,
                    "settable_per_mesh": true,
                    "settable_per_extruder": false
                },
                "support_tree_angle":
                {
                    "label": "Tree Support Branch Angle",
                    "description": "The angle of the branches. Use a lower angle to make them more vertical and more stable. Use a higher angle to be able to have more reach.",
                    "unit": "°",
                    "type": "float",
                    "minimum_value": "0",
                    "maximum_value": "90",
                    "maximum_value_warning": "60",
                    "default_value": 40,
                    "limit_to_extruder": "support_infill_extruder_nr",
                    "enabled": "support_tree_enable",
                    "settable_per_mesh": false,
                    "settable_per_extruder": true
                },
                "support_tree_branch_distance":
                {
                    "label": "Tree Support Branch Distance",
                    "description": "How far apart the branches need to be when they touch the model. Making this distance small will cause the tree support to touch the model at more points, causing better overhang but making support harder to remove.",
                    "unit": "mm",
                    "type": "float",
                    "minimum_value": "0.001",
                    "default_value": 1,
                    "limit_to_extruder": "support_infill_extruder_nr",
                    "enabled": "support_tree_enable",
                    "settable_per_mesh": true
                },
                "support_tree_branch_diameter":
                {
                    "label": "Tree Support Branch Diameter",
                    "description": "The diameter of the thinnest branches of tree support. Thicker branches are more sturdy. Branches towards the base will be thicker than this.",
                    "unit": "mm",
                    "type": "float",
                    "minimum_value": "0.001",
                    "minimum_value_warning": "support_line_width * 2",
                    "default_value": 2,
                    "limit_to_extruder": "support_infill_extruder_nr",
                    "enabled": "support_tree_enable",
                    "settable_per_mesh": false,
                    "settable_per_extruder": true
                },
                "support_tree_branch_diameter_angle":
                {
                    "label": "Tree Support Branch Diameter Angle",
                    "description": "The angle of the branches' diameter as they gradually become thicker towards the bottom. An angle of 0 will cause the branches to have uniform thickness over their length. A bit of an angle can increase stability of the tree support.",
                    "unit": "°",
                    "type": "float",
                    "minimum_value": "0",
                    "maximum_value": "89.9999",
                    "maximum_value_warning": "15",
                    "default_value": 5,
                    "limit_to_extruder": "support_infill_extruder_nr",
                    "enabled": "support_tree_enable",
                    "settable_per_mesh": false,
                    "settable_per_extruder": true
                },
                "support_tree_collision_resolution":
                {
                    "label": "Tree Support Collision Resolution",
                    "description": "Resolution to compute collisions with to avoid hitting the model. Setting this lower will produce more accurate trees that fail less often, but increases slicing time dramatically.",
                    "unit": "mm",
                    "type": "float",
                    "minimum_value": "0.001",
                    "minimum_value_warning": "support_line_width / 4",
                    "maximum_value_warning": "support_line_width * 2",
                    "default_value": 0.4,
                    "value": "support_line_width / 2",
                    "limit_to_extruder": "support_infill_extruder_nr",
                    "enabled": "support_tree_enable and support_tree_branch_diameter_angle > 0",
                    "settable_per_mesh": false,
                    "settable_per_extruder": true
                },
                "support_tree_wall_thickness":
                {
                    "label": "Tree Support Wall Thickness",
                    "description": "The thickness of the walls of the branches of tree support. Thicker walls take longer to print but don't fall over as easily.",
                    "unit": "mm",
                    "type": "float",
                    "minimum_value": "0",
                    "minimum_value_warning": "wall_line_width",
                    "default_value": 0.8,
                    "value": "support_line_width",
                    "limit_to_extruder": "support_infill_extruder_nr",
                    "enabled": "support_tree_enable",
                    "settable_per_mesh": false,
                    "settable_per_extruder": true,
                    "children":
                    {
                        "support_tree_wall_count":
                        {
                            "label": "Tree Support Wall Line Count",
                            "description": "The number of walls of the branches of tree support. Thicker walls take longer to print but don't fall over as easily.",
                            "type": "int",
                            "minimum_value": "0",
                            "minimum_value_warning": "1",
                            "default_value": 1,
                            "value": "round(support_tree_wall_thickness / support_line_width)",
                            "limit_to_extruder": "support_infill_extruder_nr",
                            "enabled": "support_tree_enable",
                            "settable_per_mesh": false,
                            "settable_per_extruder": true
                        }
                    }
                },
                "slicing_tolerance":
                {
                    "label": "Slicing Tolerance",
                    "description": "How to slice layers with diagonal surfaces. The areas of a layer can be generated based on where the middle of the layer intersects the surface (Middle). Alternatively each layer can have the areas which fall inside of the volume throughout the height of the layer (Exclusive) or a layer has the areas which fall inside anywhere within the layer (Inclusive). Exclusive retains the most details, Inclusive makes for the best fit and Middle takes the least time to process.",
                    "type": "enum",
                    "options":
                    {
                        "middle": "Middle",
                        "exclusive": "Exclusive",
                        "inclusive": "Inclusive"
                    },
                    "default_value": "middle",
                    "settable_per_mesh": true
                },
                "roofing_line_width":
                {
                    "label": "Top Surface Skin Line Width",
                    "description": "Width of a single line of the areas at the top of the print.",
                    "unit": "mm",
                    "minimum_value": "0.001",
                    "minimum_value_warning": "0.1 + 0.4 * machine_nozzle_size",
                    "maximum_value_warning": "2 * machine_nozzle_size",
                    "default_value": 0.4,
                    "type": "float",
                    "value": "skin_line_width",
                    "limit_to_extruder": "roofing_extruder_nr",
                    "settable_per_mesh": true,
                    "enabled": "roofing_layer_count > 0 and top_layers > 0"
                },
                "roofing_pattern":
                {
                    "label": "Top Surface Skin Pattern",
                    "description": "The pattern of the top most layers.",
                    "type": "enum",
                    "options":
                    {
                        "lines": "Lines",
                        "concentric": "Concentric",
                        "zigzag": "Zig Zag"
                    },
                    "default_value": "lines",
                    "value": "top_bottom_pattern",
                    "limit_to_extruder": "roofing_extruder_nr",
                    "settable_per_mesh": true,
                    "enabled": "roofing_layer_count > 0 and top_layers > 0"
                },
                "roofing_angles":
                {
                    "label": "Top Surface Skin Line Directions",
                    "description": "A list of integer line directions to use when the top surface skin layers use the lines or zig zag pattern. Elements from the list are used sequentially as the layers progress and when the end of the list is reached, it starts at the beginning again. The list items are separated by commas and the whole list is contained in square brackets. Default is an empty list which means use the traditional default angles (45 and 135 degrees).",
                    "type": "[int]",
                    "default_value": "[ ]",
                    "value": "skin_angles",
                    "enabled": "roofing_pattern != 'concentric' and roofing_layer_count > 0 and top_layers > 0",
                    "limit_to_extruder": "roofing_extruder_nr",
                    "settable_per_mesh": true
                },
                "infill_enable_travel_optimization":
                {
                    "label": "Infill Travel Optimization",
                    "description": "When enabled, the order in which the infill lines are printed is optimized to reduce the distance travelled. The reduction in travel time achieved very much depends on the model being sliced, infill pattern, density, etc. Note that, for some models that have many small areas of infill, the time to slice the model may be greatly increased.",
                    "type": "bool",
                    "enabled": "resolveOrValue('retraction_combing') != 'off'",
                    "default_value": false,
                    "settable_per_mesh": true
                },
                "material_flow_dependent_temperature":
                {
                    "label": "Auto Temperature",
                    "description": "Change the temperature for each layer automatically with the average flow speed of that layer.",
                    "type": "bool",
                    "default_value": false,
                    "enabled": "machine_nozzle_temp_enabled and False",
                    "settable_per_mesh": false,
                    "settable_per_extruder": true
                },
                "material_flow_temp_graph":
                {
                    "label": "Flow Temperature Graph",
                    "description": "Data linking material flow (in mm3 per second) to temperature (degrees Celsius).",
                    "unit": "[[mm³,°C]]",
                    "type": "str",
                    "default_value": "[[3.5,200],[7.0,240]]",
                    "enabled": "False and machine_nozzle_temp_enabled and material_flow_dependent_temperature",
                    "settable_per_mesh": false,
                    "settable_per_extruder": true
                },
                "minimum_polygon_circumference":
                {
                    "label": "Minimum Polygon Circumference",
                    "description": "Polygons in sliced layers that have a circumference smaller than this amount will be filtered out. Lower values lead to higher resolution mesh at the cost of slicing time. It is meant mostly for high resolution SLA printers and very tiny 3D models with a lot of details.",
                    "unit": "mm",
                    "type": "float",
                    "default_value": 1.0,
                    "minimum_value": "0",
                    "minimum_value_warning": "0.05",
                    "maximum_value_warning": "1.0",
                    "settable_per_mesh": true,
                    "settable_per_extruder": false
                },
                "support_skip_some_zags":
                {
                    "label": "Break Up Support In Chunks",
                    "description": "Skip some support line connections to make the support structure easier to break away. This setting is applicable to the Zig Zag support infill pattern.",
                    "type": "bool",
                    "default_value": false,
                    "enabled": "support_enable and (support_pattern == 'zigzag')",
                    "limit_to_extruder": "support_infill_extruder_nr",
                    "settable_per_mesh": false,
                    "settable_per_extruder": true
                },
                "support_skip_zag_per_mm":
                {
                    "label": "Support Chunk Size",
                    "description": "Leave out a connection between support lines once every N millimeter to make the support structure easier to break away.",
                    "type": "float",
                    "unit": "mm",
                    "default_value": 20,
                    "minimum_value": "0",
                    "minimum_value_warning": "support_line_distance",
                    "enabled": "support_enable and (support_pattern == 'zigzag') and support_skip_some_zags",
                    "limit_to_extruder": "support_infill_extruder_nr",
                    "settable_per_mesh": false,
                    "settable_per_extruder": true,
                    "children":
                    {
                        "support_zag_skip_count":
                        {
                            "label": "Support Chunk Line Count",
                            "description": "Skip one in every N connection lines to make the support structure easier to break away.",
                            "type": "int",
                            "default_value": 5,
                            "value": "0 if support_line_distance == 0 else round(support_skip_zag_per_mm / support_line_distance)",
                            "minimum_value": "1",
                            "minimum_value_warning": "3",
                            "enabled": "support_enable and (support_pattern == 'zigzag') and support_skip_some_zags",
                            "limit_to_extruder": "support_infill_extruder_nr",
                            "settable_per_mesh": false,
                            "settable_per_extruder": true
                        }
                    }
                },
                "draft_shield_enabled":
                {
                    "label": "Enable Draft Shield",
                    "description": "This will create a wall around the model, which traps (hot) air and shields against exterior airflow. Especially useful for materials which warp easily.",
                    "type": "bool",
                    "default_value": false,
                    "settable_per_mesh": false,
                    "settable_per_extruder": false
                },
                "draft_shield_dist":
                {
                    "label": "Draft Shield X/Y Distance",
                    "description": "Distance of the draft shield from the print, in the X/Y directions.",
                    "unit": "mm",
                    "type": "float",
                    "minimum_value": "0",
                    "maximum_value_warning": "10",
                    "default_value": 10,
                    "resolve": "max(extruderValues('draft_shield_dist'))",
                    "enabled": "draft_shield_enabled",
                    "settable_per_mesh": false,
                    "settable_per_extruder": false
                },
                "draft_shield_height_limitation":
                {
                    "label": "Draft Shield Limitation",
                    "description": "Set the height of the draft shield. Choose to print the draft shield at the full height of the model or at a limited height.",
                    "type": "enum",
                    "options":
                    {
                        "full": "Full",
                        "limited": "Limited"
                    },
                    "default_value": "full",
                    "resolve": "'full' if 'full' in extruderValues('draft_shield_height_limitation') else 'limited'",
                    "enabled": "draft_shield_enabled",
                    "settable_per_mesh": false,
                    "settable_per_extruder": false
                },
                "draft_shield_height":
                {
                    "label": "Draft Shield Height",
                    "description": "Height limitation of the draft shield. Above this height no draft shield will be printed.",
                    "unit": "mm",
                    "type": "float",
                    "minimum_value": "0",
                    "maximum_value_warning": "9999",
                    "default_value": 10,
                    "value": "10",
                    "enabled": "draft_shield_enabled and draft_shield_height_limitation == 'limited'",
                    "settable_per_mesh": false,
                    "settable_per_extruder": false
                },
                "conical_overhang_enabled":
                {
                    "label": "Make Overhang Printable",
                    "description": "Change the geometry of the printed model such that minimal support is required. Steep overhangs will become shallow overhangs. Overhanging areas will drop down to become more vertical.",
                    "type": "bool",
                    "default_value": false
                },
                "conical_overhang_angle":
                {
                    "label": "Maximum Model Angle",
                    "description": "The maximum angle of overhangs after the they have been made printable. At a value of 0° all overhangs are replaced by a piece of model connected to the build plate, 90° will not change the model in any way.",
                    "unit": "°",
                    "type": "float",
                    "minimum_value": "-89",
                    "minimum_value_warning": "0",
                    "maximum_value": "89",
                    "default_value": 50,
                    "enabled": "conical_overhang_enabled"
                },
                "coasting_enable":
                {
                    "label": "Enable Coasting",
                    "description": "Coasting replaces the last part of an extrusion path with a travel path. The oozed material is used to print the last piece of the extrusion path in order to reduce stringing.",
                    "type": "bool",
                    "default_value": false,
                    "settable_per_mesh": false,
                    "settable_per_extruder": true
                },
                "coasting_volume":
                {
                    "label": "Coasting Volume",
                    "description": "The volume otherwise oozed. This value should generally be close to the nozzle diameter cubed.",
                    "unit": "mm³",
                    "type": "float",
                    "default_value": 0.064,
                    "minimum_value": "0",
                    "maximum_value_warning": "machine_nozzle_size * 5",
                    "enabled": "coasting_enable",
                    "settable_per_mesh": false,
                    "settable_per_extruder": true
                },
                "coasting_min_volume":
                {
                    "label": "Minimum Volume Before Coasting",
                    "description": "The smallest volume an extrusion path should have before allowing coasting. For smaller extrusion paths, less pressure has been built up in the bowden tube and so the coasted volume is scaled linearly. This value should always be larger than the Coasting Volume.",
                    "unit": "mm³",
                    "type": "float",
                    "default_value": 0.8,
                    "minimum_value": "0",
                    "maximum_value_warning": "10.0",
                    "enabled": "coasting_enable",
                    "settable_per_mesh": false,
                    "settable_per_extruder": true
                },
                "coasting_speed":
                {
                    "label": "Coasting Speed",
                    "description": "The speed by which to move during coasting, relative to the speed of the extrusion path. A value slightly under 100% is advised, since during the coasting move the pressure in the bowden tube drops.",
                    "unit": "%",
                    "type": "float",
                    "default_value": 90,
                    "minimum_value": "0.0001",
                    "maximum_value_warning": "100",
                    "enabled": "coasting_enable",
                    "settable_per_mesh": false,
                    "settable_per_extruder": true
                },
                "cross_infill_pocket_size":
                {
                    "label": "Cross 3D Pocket Size",
                    "description": "The size of pockets at four-way crossings in the cross 3D pattern at heights where the pattern is touching itself.",
                    "unit": "mm",
                    "type": "float",
                    "default_value": 2.0,
                    "value": "infill_line_distance",
                    "minimum_value": "0",
                    "maximum_value_warning": "infill_line_distance * math.sqrt(2)",
                    "enabled": "infill_pattern == 'cross_3d'",
                    "limit_to_extruder": "infill_extruder_nr",
                    "settable_per_mesh": true
                },
                "cross_infill_density_image":
                {
                    "label": "Cross Infill Density Image",
                    "description": "The file location of an image of which the brightness values determine the minimal density at the corresponding location in the infill of the print.",
                    "type": "str",
                    "default_value": "",
                    "enabled": "infill_pattern == 'cross' or infill_pattern == 'cross_3d'",
                    "limit_to_extruder": "infill_extruder_nr",
                    "settable_per_mesh": true
                },
                "cross_support_density_image":
                {
                    "label": "Cross Fill Density Image for Support",
                    "description": "The file location of an image of which the brightness values determine the minimal density at the corresponding location in the support.",
                    "type": "str",
                    "default_value": "",
                    "enabled": "support_pattern == 'cross' or support_pattern == 'cross_3d'",
                    "limit_to_extruder": "support_infill_extruder_nr",
                    "settable_per_mesh": false,
                    "settable_per_extruder": true
                },
                "spaghetti_infill_enabled":
                {
                    "label": "Spaghetti Infill",
                    "description": "Print the infill every so often, so that the filament will curl up chaotically inside the object. This reduces print time, but the behaviour is rather unpredictable.",
                    "type": "bool",
                    "default_value": false,
                    "enabled": "infill_sparse_density > 0",
                    "limit_to_extruder": "infill_extruder_nr",
                    "settable_per_mesh": true
                },
                "spaghetti_infill_stepped":
                {
                    "label": "Spaghetti Infill Stepping",
                    "description": "Whether to print spaghetti infill in steps or extrude all the infill filament at the end of the print.",
                    "type": "bool",
                    "default_value": true,
                    "enabled": "infill_sparse_density > 0 and spaghetti_infill_enabled",
                    "limit_to_extruder": "infill_extruder_nr",
                    "settable_per_mesh": true
                },
                "spaghetti_max_infill_angle":
                {
                    "label": "Spaghetti Maximum Infill Angle",
                    "description": "The maximum angle w.r.t. the Z axis of the inside of the print for areas which are to be filled with spaghetti infill afterwards. Lowering this value causes more angled parts in your model to be filled on each layer.",
                    "unit": "°",
                    "type": "float",
                    "default_value": 10,
                    "minimum_value": "0",
                    "maximum_value": "90",
                    "maximum_value_warning": "45",
                    "enabled": "infill_sparse_density > 0 and spaghetti_infill_enabled and spaghetti_infill_stepped",
                    "limit_to_extruder": "infill_extruder_nr",
                    "settable_per_mesh": true
                },
                "spaghetti_max_height":
                {
                    "label": "Spaghetti Infill Maximum Height",
                    "description": "The maximum height of inside space which can be combined and filled from the top.",
                    "unit": "mm",
                    "type": "float",
                    "default_value": 2.0,
                    "minimum_value": "layer_height",
                    "maximum_value_warning": "10.0",
                    "enabled": "infill_sparse_density > 0 and spaghetti_infill_enabled and spaghetti_infill_stepped",
                    "limit_to_extruder": "infill_extruder_nr",
                    "settable_per_mesh": true
                },
                "spaghetti_inset":
                {
                    "label": "Spaghetti Inset",
                    "description": "The offset from the walls from where the spaghetti infill will be printed.",
                    "unit": "mm",
                    "type": "float",
                    "default_value": 0.2,
                    "minimum_value_warning": "0",
                    "maximum_value_warning": "5.0",
                    "enabled": "infill_sparse_density > 0 and spaghetti_infill_enabled",
                    "limit_to_extruder": "infill_extruder_nr",
                    "settable_per_mesh": true
                },
                "spaghetti_flow":
                {
                    "label": "Spaghetti Flow",
                    "description": "Adjusts the density of the spaghetti infill. Note that the Infill Density only controls the line spacing of the filling pattern, not the amount of extrusion for spaghetti infill.",
                    "unit": "%",
                    "type": "float",
                    "default_value": 20,
                    "minimum_value": "0",
                    "maximum_value_warning": "100",
                    "enabled": "infill_sparse_density > 0 and spaghetti_infill_enabled",
                    "limit_to_extruder": "infill_extruder_nr",
                    "settable_per_mesh": true
                },
                "spaghetti_infill_extra_volume":
                {
                    "label": "Spaghetti Infill Extra Volume",
                    "description": "A correction term to adjust the total volume being extruded each time when filling spaghetti.",
                    "unit": "mm³",
                    "type": "float",
                    "default_value": 0,
                    "minimum_value_warning": "0",
                    "maximum_value_warning": "100",
                    "enabled": "infill_sparse_density > 0 and spaghetti_infill_enabled",
                    "limit_to_extruder": "infill_extruder_nr",
                    "settable_per_mesh": true
                },
                "support_conical_enabled":
                {
                    "label": "Enable Conical Support",
                    "description": "Make support areas smaller at the bottom than at the overhang.",
                    "type": "bool",
                    "default_value": false,
                    "enabled": "support_enable",
                    "limit_to_extruder": "support_infill_extruder_nr",
                    "settable_per_mesh": true
                },
                "support_conical_angle":
                {
                    "label": "Conical Support Angle",
                    "description": "The angle of the tilt of conical support. With 0 degrees being vertical, and 90 degrees being horizontal. Smaller angles cause the support to be more sturdy, but consist of more material. Negative angles cause the base of the support to be wider than the top.",
                    "unit": "°",
                    "type": "float",
                    "minimum_value": "-90",
                    "minimum_value_warning": "-45",
                    "maximum_value_warning": "45",
                    "maximum_value": "90",
                    "default_value": 30,
                    "enabled": "support_conical_enabled and support_enable",
                    "limit_to_extruder": "support_infill_extruder_nr",
                    "settable_per_mesh": true
                },
                "support_conical_min_width":
                {
                    "label": "Conical Support Minimum Width",
                    "description": "Minimum width to which the base of the conical support area is reduced. Small widths can lead to unstable support structures.",
                    "unit": "mm",
                    "default_value": 5.0,
                    "minimum_value": "0",
                    "minimum_value_warning": "machine_nozzle_size * 3",
                    "maximum_value_warning": "100.0",
                    "type": "float",
                    "enabled": "support_conical_enabled and support_enable and support_conical_angle > 0",
                    "limit_to_extruder": "support_infill_extruder_nr",
                    "settable_per_mesh": true
                },
                "magic_fuzzy_skin_enabled":
                {
                    "label": "Fuzzy Skin",
                    "description": "Randomly jitter while printing the outer wall, so that the surface has a rough and fuzzy look.",
                    "type": "bool",
                    "default_value": false,
                    "limit_to_extruder": "wall_0_extruder_nr",
                    "settable_per_mesh": true
                },
                "magic_fuzzy_skin_outside_only":
                {
                    "label": "Fuzzy Skin Outside Only",
                    "description": "Jitter only the parts' outlines and not the parts' holes.",
                    "type": "bool",
                    "default_value": false,
                    "enabled": "magic_fuzzy_skin_enabled",
                    "limit_to_extruder": "wall_0_extruder_nr",
                    "settable_per_mesh": true
                },
               "magic_fuzzy_skin_thickness":
                {
                    "label": "Fuzzy Skin Thickness",
                    "description": "The width within which to jitter. It's advised to keep this below the outer wall width, since the inner walls are unaltered.",
                    "type": "float",
                    "unit": "mm",
                    "default_value": 0.3,
                    "minimum_value": "0.001",
                    "maximum_value_warning": "wall_line_width_0",
                    "enabled": "magic_fuzzy_skin_enabled",
                    "limit_to_extruder": "wall_0_extruder_nr",
                    "settable_per_mesh": true
                },
                "magic_fuzzy_skin_point_density":
                {
                    "label": "Fuzzy Skin Density",
                    "description": "The average density of points introduced on each polygon in a layer. Note that the original points of the polygon are discarded, so a low density results in a reduction of the resolution.",
                    "type": "float",
                    "unit": "1/mm",
                    "default_value": 1.25,
                    "minimum_value": "0.008",
                    "minimum_value_warning": "0.1",
                    "maximum_value_warning": "10",
                    "maximum_value": "2 / magic_fuzzy_skin_thickness",
                    "enabled": "magic_fuzzy_skin_enabled",
                    "limit_to_extruder": "wall_0_extruder_nr",
                    "settable_per_mesh": true,
                    "children":
                    {
                        "magic_fuzzy_skin_point_dist":
                        {
                            "label": "Fuzzy Skin Point Distance",
                            "description": "The average distance between the random points introduced on each line segment. Note that the original points of the polygon are discarded, so a high smoothness results in a reduction of the resolution. This value must be higher than half the Fuzzy Skin Thickness.",
                            "type": "float",
                            "unit": "mm",
                            "default_value": 0.8,
                            "minimum_value": "magic_fuzzy_skin_thickness / 2",
                            "minimum_value_warning": "0.1",
                            "maximum_value_warning": "10",
                            "value": "10000 if magic_fuzzy_skin_point_density == 0 else 1 / magic_fuzzy_skin_point_density",
                            "enabled": "magic_fuzzy_skin_enabled",
                            "limit_to_extruder": "wall_0_extruder_nr",
                            "settable_per_mesh": true
                        }
                    }
                },
                "flow_rate_max_extrusion_offset":
                {
                    "label": "Flow Rate Compensation Max Extrusion Offset",
                    "description": "The maximum distance in mm to move the filament to compensate for changes in flow rate.",
                    "unit": "mm",
                    "type": "float",
                    "minimum_value": "0",
                    "maximum_value_warning": "10",
                    "default_value": 0,
                    "settable_per_mesh": false,
                    "settable_per_extruder": false,
                    "settable_per_meshgroup": false
                },
                "flow_rate_extrusion_offset_factor":
                {
                    "label": "Flow Rate Compensation Factor",
                    "description": "How far to move the filament in order to compensate for changes in flow rate, as a percentage of how far the filament would move in one second of extrusion.",
                    "unit": "%",
                    "type": "float",
                    "minimum_value": "0",
                    "maximum_value_warning": "100",
                    "default_value": 100,
                    "settable_per_mesh": false,
                    "settable_per_extruder": false,
                    "settable_per_meshgroup": false
                },
                "wireframe_enabled":
                {
                    "label": "Wire Printing",
                    "description": "Print only the outside surface with a sparse webbed structure, printing 'in thin air'. This is realized by horizontally printing the contours of the model at given Z intervals which are connected via upward and diagonally downward lines.",
                    "type": "bool",
                    "default_value": false,
                    "settable_per_mesh": false,
                    "settable_per_extruder": false,
                    "settable_per_meshgroup": false
                },
                "wireframe_height":
                {
                    "label": "WP Connection Height",
                    "description": "The height of the upward and diagonally downward lines between two horizontal parts. This determines the overall density of the net structure. Only applies to Wire Printing.",
                    "type": "float",
                    "unit": "mm",
                    "default_value": 3,
                    "value": "machine_nozzle_head_distance",
                    "minimum_value": "0.001",
                    "maximum_value_warning": "20",
                    "enabled": "wireframe_enabled",
                    "settable_per_mesh": false,
                    "settable_per_extruder": false,
                    "settable_per_meshgroup": false
                },
                "wireframe_roof_inset":
                {
                    "label": "WP Roof Inset Distance",
                    "description": "The distance covered when making a connection from a roof outline inward. Only applies to Wire Printing.",
                    "type": "float",
                    "unit": "mm",
                    "default_value": 3,
                    "minimum_value": "0",
                    "minimum_value_warning": "machine_nozzle_size",
                    "maximum_value_warning": "20",
                    "enabled": "wireframe_enabled",
                    "value": "wireframe_height",
                    "settable_per_mesh": false,
                    "settable_per_extruder": false,
                    "settable_per_meshgroup": false
                },
                "wireframe_printspeed":
                {
                    "label": "WP Speed",
                    "description": "Speed at which the nozzle moves when extruding material. Only applies to Wire Printing.",
                    "unit": "mm/s",
                    "type": "float",
                    "default_value": 5,
                    "minimum_value": "0.05",
                    "maximum_value": "math.sqrt(machine_max_feedrate_x ** 2 + machine_max_feedrate_y ** 2 + machine_max_feedrate_z ** 2)",
                    "maximum_value_warning": "50",
                    "enabled": "wireframe_enabled",
                    "settable_per_mesh": false,
                    "settable_per_extruder": false,
                    "settable_per_meshgroup": false,
                    "children":
                    {
                        "wireframe_printspeed_bottom":
                        {
                            "label": "WP Bottom Printing Speed",
                            "description": "Speed of printing the first layer, which is the only layer touching the build platform. Only applies to Wire Printing.",
                            "unit": "mm/s",
                            "type": "float",
                            "default_value": 5,
                            "minimum_value": "0.05",
                            "maximum_value": "math.sqrt(machine_max_feedrate_x ** 2 + machine_max_feedrate_y ** 2)",
                            "maximum_value_warning": "50",
                            "enabled": "wireframe_enabled",
                            "value": "wireframe_printspeed_flat",
                            "settable_per_mesh": false,
                            "settable_per_extruder": false,
                            "settable_per_meshgroup": false
                        },
                        "wireframe_printspeed_up":
                        {
                            "label": "WP Upward Printing Speed",
                            "description": "Speed of printing a line upward 'in thin air'. Only applies to Wire Printing.",
                            "unit": "mm/s",
                            "type": "float",
                            "default_value": 5,
                            "minimum_value": "0.05",
                            "maximum_value": "math.sqrt(machine_max_feedrate_x ** 2 + machine_max_feedrate_y ** 2 + machine_max_feedrate_z ** 2)",
                            "maximum_value_warning": "50",
                            "enabled": "wireframe_enabled",
                            "value": "wireframe_printspeed",
                            "settable_per_mesh": false,
                            "settable_per_extruder": false,
                            "settable_per_meshgroup": false
                        },
                        "wireframe_printspeed_down":
                        {
                            "label": "WP Downward Printing Speed",
                            "description": "Speed of printing a line diagonally downward. Only applies to Wire Printing.",
                            "unit": "mm/s",
                            "type": "float",
                            "default_value": 5,
                            "minimum_value": "0.05",
                            "maximum_value": "math.sqrt(machine_max_feedrate_x ** 2 + machine_max_feedrate_y ** 2 + machine_max_feedrate_z ** 2)",
                            "maximum_value_warning": "50",
                            "enabled": "wireframe_enabled",
                            "value": "wireframe_printspeed",
                            "settable_per_mesh": false,
                            "settable_per_extruder": false,
                            "settable_per_meshgroup": false
                        },
                        "wireframe_printspeed_flat":
                        {
                            "label": "WP Horizontal Printing Speed",
                            "description": "Speed of printing the horizontal contours of the model. Only applies to Wire Printing.",
                            "unit": "mm/s",
                            "type": "float",
                            "default_value": 5,
                            "minimum_value": "0.05",
                            "maximum_value": "math.sqrt(machine_max_feedrate_x ** 2 + machine_max_feedrate_y ** 2)",
                            "maximum_value_warning": "100",
                            "value": "wireframe_printspeed",
                            "enabled": "wireframe_enabled",
                            "settable_per_mesh": false,
                            "settable_per_extruder": false,
                            "settable_per_meshgroup": false
                        }
                    }
                },
                "wireframe_flow":
                {
                    "label": "WP Flow",
                    "description": "Flow compensation: the amount of material extruded is multiplied by this value. Only applies to Wire Printing.",
                    "unit": "%",
                    "default_value": 100,
                    "minimum_value": "0",
                    "maximum_value_warning": "100",
                    "type": "float",
                    "enabled": "wireframe_enabled",
                    "settable_per_mesh": false,
                    "settable_per_extruder": false,
                    "settable_per_meshgroup": false,
                    "children":
                    {
                        "wireframe_flow_connection":
                        {
                            "label": "WP Connection Flow",
                            "description": "Flow compensation when going up or down. Only applies to Wire Printing.",
                            "unit": "%",
                            "default_value": 100,
                            "minimum_value": "0",
                            "maximum_value_warning": "100",
                            "type": "float",
                            "enabled": "wireframe_enabled",
                            "value": "wireframe_flow",
                            "settable_per_mesh": false,
                            "settable_per_extruder": false,
                            "settable_per_meshgroup": false
                        },
                        "wireframe_flow_flat":
                        {
                            "label": "WP Flat Flow",
                            "description": "Flow compensation when printing flat lines. Only applies to Wire Printing.",
                            "unit": "%",
                            "default_value": 100,
                            "minimum_value": "0",
                            "maximum_value_warning": "100",
                            "type": "float",
                            "enabled": "wireframe_enabled",
                            "value": "wireframe_flow",
                            "settable_per_mesh": false,
                            "settable_per_extruder": false,
                            "settable_per_meshgroup": false
                        }
                    }
                },
                "wireframe_top_delay":
                {
                    "label": "WP Top Delay",
                    "description": "Delay time after an upward move, so that the upward line can harden. Only applies to Wire Printing.",
                    "unit": "s",
                    "type": "float",
                    "default_value": 0,
                    "minimum_value": "0",
                    "maximum_value_warning": "1",
                    "enabled": "wireframe_enabled",
                    "settable_per_mesh": false,
                    "settable_per_extruder": false,
                    "settable_per_meshgroup": false
                },
                "wireframe_bottom_delay":
                {
                    "label": "WP Bottom Delay",
                    "description": "Delay time after a downward move. Only applies to Wire Printing.",
                    "unit": "s",
                    "type": "float",
                    "default_value": 0,
                    "minimum_value": "0",
                    "maximum_value_warning": "1",
                    "enabled": "wireframe_enabled",
                    "settable_per_mesh": false,
                    "settable_per_extruder": false,
                    "settable_per_meshgroup": false
                },
                "wireframe_flat_delay":
                {
                    "label": "WP Flat Delay",
                    "description": "Delay time between two horizontal segments. Introducing such a delay can cause better adhesion to previous layers at the connection points, while too long delays cause sagging. Only applies to Wire Printing.",
                    "unit": "s",
                    "type": "float",
                    "default_value": 0.1,
                    "minimum_value": "0",
                    "maximum_value_warning": "0.5",
                    "enabled": "wireframe_enabled",
                    "settable_per_mesh": false,
                    "settable_per_extruder": false,
                    "settable_per_meshgroup": false
                },
                "wireframe_up_half_speed":
                {
                    "label": "WP Ease Upward",
                    "description": "Distance of an upward move which is extruded with half speed.\nThis can cause better adhesion to previous layers, while not heating the material in those layers too much. Only applies to Wire Printing.",
                    "type": "float",
                    "unit": "mm",
                    "default_value": 0.3,
                    "minimum_value": "0",
                    "maximum_value_warning": "5.0",
                    "enabled": "wireframe_enabled",
                    "settable_per_mesh": false,
                    "settable_per_extruder": false,
                    "settable_per_meshgroup": false
                },
                "wireframe_top_jump":
                {
                    "label": "WP Knot Size",
                    "description": "Creates a small knot at the top of an upward line, so that the consecutive horizontal layer has a better chance to connect to it. Only applies to Wire Printing.",
                    "type": "float",
                    "unit": "mm",
                    "default_value": 0.6,
                    "minimum_value": "0",
                    "maximum_value_warning": "2.0",
                    "enabled": "wireframe_enabled and wireframe_strategy == 'knot'",
                    "settable_per_mesh": false,
                    "settable_per_extruder": false,
                    "settable_per_meshgroup": false
                },
                "wireframe_fall_down":
                {
                    "label": "WP Fall Down",
                    "description": "Distance with which the material falls down after an upward extrusion. This distance is compensated for. Only applies to Wire Printing.",
                    "type": "float",
                    "unit": "mm",
                    "default_value": 0.5,
                    "minimum_value": "0",
                    "maximum_value_warning": "wireframe_height",
                    "enabled": "wireframe_enabled and wireframe_strategy == 'compensate'",
                    "settable_per_mesh": false,
                    "settable_per_extruder": false,
                    "settable_per_meshgroup": false
                },
                "wireframe_drag_along":
                {
                    "label": "WP Drag Along",
                    "description": "Distance with which the material of an upward extrusion is dragged along with the diagonally downward extrusion. This distance is compensated for. Only applies to Wire Printing.",
                    "type": "float",
                    "unit": "mm",
                    "default_value": 0.6,
                    "minimum_value": "0",
                    "maximum_value_warning": "wireframe_height",
                    "enabled": "wireframe_enabled and wireframe_strategy == 'compensate'",
                    "settable_per_mesh": false,
                    "settable_per_extruder": false,
                    "settable_per_meshgroup": false
                },
                "wireframe_strategy":
                {
                    "label": "WP Strategy",
                    "description": "Strategy for making sure two consecutive layers connect at each connection point. Retraction lets the upward lines harden in the right position, but may cause filament grinding. A knot can be made at the end of an upward line to heighten the chance of connecting to it and to let the line cool; however, it may require slow printing speeds. Another strategy is to compensate for the sagging of the top of an upward line; however, the lines won't always fall down as predicted.",
                    "type": "enum",
                    "options":
                    {
                        "compensate": "Compensate",
                        "knot": "Knot",
                        "retract": "Retract"
                    },
                    "default_value": "compensate",
                    "enabled": "wireframe_enabled",
                    "settable_per_mesh": false,
                    "settable_per_extruder": false,
                    "settable_per_meshgroup": false
                },
                "wireframe_straight_before_down":
                {
                    "label": "WP Straighten Downward Lines",
                    "description": "Percentage of a diagonally downward line which is covered by a horizontal line piece. This can prevent sagging of the top most point of upward lines. Only applies to Wire Printing.",
                    "type": "float",
                    "unit": "%",
                    "default_value": 20,
                    "minimum_value": "0",
                    "maximum_value": "100",
                    "enabled": "wireframe_enabled",
                    "settable_per_mesh": false,
                    "settable_per_extruder": false,
                    "settable_per_meshgroup": false
                },
                "wireframe_roof_fall_down":
                {
                    "label": "WP Roof Fall Down",
                    "description": "The distance which horizontal roof lines printed 'in thin air' fall down when being printed. This distance is compensated for. Only applies to Wire Printing.",
                    "type": "float",
                    "unit": "mm",
                    "default_value": 2,
                    "minimum_value_warning": "0",
                    "maximum_value_warning": "wireframe_roof_inset",
                    "enabled": "wireframe_enabled",
                    "settable_per_mesh": false,
                    "settable_per_extruder": false,
                    "settable_per_meshgroup": false
                },
                "wireframe_roof_drag_along":
                {
                    "label": "WP Roof Drag Along",
                    "description": "The distance of the end piece of an inward line which gets dragged along when going back to the outer outline of the roof. This distance is compensated for. Only applies to Wire Printing.",
                    "type": "float",
                    "unit": "mm",
                    "default_value": 0.8,
                    "minimum_value": "0",
                    "maximum_value_warning": "10",
                    "enabled": "wireframe_enabled",
                    "settable_per_mesh": false,
                    "settable_per_extruder": false,
                    "settable_per_meshgroup": false
                },
                "wireframe_roof_outer_delay":
                {
                    "label": "WP Roof Outer Delay",
                    "description": "Time spent at the outer perimeters of hole which is to become a roof. Longer times can ensure a better connection. Only applies to Wire Printing.",
                    "type": "float",
                    "unit": "s",
                    "default_value": 0.2,
                    "minimum_value": "0",
                    "maximum_value_warning": "2.0",
                    "enabled": "wireframe_enabled",
                    "settable_per_mesh": false,
                    "settable_per_extruder": false,
                    "settable_per_meshgroup": false
                },
                "wireframe_nozzle_clearance":
                {
                    "label": "WP Nozzle Clearance",
                    "description": "Distance between the nozzle and horizontally downward lines. Larger clearance results in diagonally downward lines with a less steep angle, which in turn results in less upward connections with the next layer. Only applies to Wire Printing.",
                    "type": "float",
                    "unit": "mm",
                    "default_value": 1,
                    "minimum_value_warning": "0",
                    "maximum_value_warning": "10.0",
                    "enabled": "wireframe_enabled",
                    "settable_per_mesh": false,
                    "settable_per_extruder": false,
                    "settable_per_meshgroup": false
                },
                "adaptive_layer_height_enabled":
                {
                    "label": "Use Adaptive Layers",
                    "description": "Adaptive layers computes the layer heights depending on the shape of the model.",
                    "type": "bool",
                    "default_value": false,
                    "settable_per_mesh": false,
                    "settable_per_extruder": false,
                    "settable_per_meshgroup": false
                },
                "adaptive_layer_height_variation":
                {
                    "label": "Adaptive Layers Maximum Variation",
                    "description": "The maximum allowed height different from the base layer height.",
                    "type": "float",
                    "enabled": "adaptive_layer_height_enabled",
                    "unit": "mm",
                    "default_value": 0.1,
                    "settable_per_mesh": false,
                    "settable_per_extruder": false,
                    "settable_per_meshgroup": false
                },
                "adaptive_layer_height_variation_step":
                {
                    "label": "Adaptive Layers Variation Step Size",
                    "description": "The difference in height of the next layer height compared to the previous one.",
                    "type": "float",
                    "enabled": "adaptive_layer_height_enabled",
                    "default_value": 0.01,
                    "unit": "mm",
                    "settable_per_mesh": false,
                    "minimum_value": "0.001",
                    "settable_per_extruder": false,
                    "settable_per_meshgroup": false
                },
                "adaptive_layer_height_threshold":
                {
                    "label": "Adaptive Layers Topography Size",
                    "description": "Target horizontal distance between two adjacent layers. Reducing this setting causes thinner layers to be used to bring the edges of the layers closer together.",
                    "type": "float",
                    "enabled": "adaptive_layer_height_enabled",
                    "default_value": 0.2,
                    "unit": "mm",
                    "settable_per_mesh": false,
                    "settable_per_extruder": false,
                    "settable_per_meshgroup": false
                },
                "wall_overhang_angle":
                {
                    "label": "Overhanging Wall Angle",
                    "description": "Walls that overhang more than this angle will be printed using overhanging wall settings. When the value is 90, no walls will be treated as overhanging.",
                    "unit": "°",
                    "type": "float",
                    "minimum_value": "0",
                    "minimum_value_warning": "2",
                    "maximum_value": "90",
                    "default_value": 90,
                    "settable_per_mesh": true
                },
                "wall_overhang_over_support":
                {
                    "label": "Ignore Support Below Overhangs",
                    "description": "When enabled, support is ignored and so overhangs over support are printed using overhanging wall settings.",
                    "type": "bool",
                    "default_value": false,
                    "settable_per_mesh": true
                },
                "wall_overhang_speed_factor":
                {
                    "label": "Overhanging Wall Speed",
                    "description": "Overhanging walls will be printed at this percentage of their normal print speed.",
                    "unit": "%",
                    "type": "float",
                    "default_value": 100,
                    "minimum_value": "0.001",
                    "minimum_value_warning": "25",
                    "settable_per_mesh": true
                },
                "wall_overhang_fan_speed":
                {
                    "label": "Overhanging Wall Fan Speed",
                    "description": "Percentage fan speed to use when printing overhanging walls.",
                    "unit": "%",
                    "minimum_value": "0",
                    "maximum_value": "100",
                    "default_value": 100,
                    "type": "float",
                    "settable_per_mesh": true
                },
                "bridge_settings_enabled":
                {
                    "label": "Enable Bridge Settings",
                    "description": "Detect bridges and modify print speed, flow and fan settings while bridges are printed.",
                    "type": "bool",
                    "default_value": false,
                    "settable_per_mesh": true,
                    "settable_per_extruder": false,
                    "settable_per_meshgroup": false
                },
                "bridge_wall_min_length":
                {
                    "label": "Minimum Bridge Wall Length",
                    "description": "Unsupported walls shorter than this will be printed using the normal wall settings. Longer unsupported walls will be printed using the bridge wall settings.",
                    "unit": "mm",
                    "type": "float",
                    "minimum_value": "0",
                    "default_value": 5,
                    "enabled": "bridge_settings_enabled",
                    "settable_per_mesh": true,
                    "settable_per_extruder": false
                },
                "bridge_skin_min_area":
                {
                    "label": "Minimum Bridge Skin Area",
                    "description": "Unsupported skin regions whose area is less than this will be printed using the normal skin settings. Larger unsupported skin regions will be printed using the bridge skin settings.",
                    "unit": "mm²",
                    "type": "float",
                    "minimum_value": "0",
                    "default_value": 0,
                    "value": "bridge_wall_min_length * bridge_wall_min_length",
                    "enabled": "bridge_settings_enabled",
                    "settable_per_mesh": true
                },
                "bridge_sparse_infill_max_density":
                {
                    "label": "Bridge Sparse Infill Max Density",
                    "description": "Maximum density of infill considered to be sparse. Skin over sparse infill is considered to be unsupported and so may be treated as a bridge skin.",
                    "unit": "%",
                    "type": "float",
                    "default_value": 0,
                    "minimum_value": "0",
                    "enabled": "bridge_settings_enabled",
                    "settable_per_mesh": true
                },
                "bridge_over_support":
                {
                    "label": "Bridge Over Support",
                    "description": "Ignore any support so that bridges are created over support.",
                    "type": "bool",
                    "default_value": false,
                    "enabled": "bridge_settings_enabled",
                    "settable_per_mesh": true
                },
                "bridge_wall_coast":
                {
                    "label": "Bridge Wall Coasting",
                    "description": "This controls the distance the extruder should coast immediately before a bridge wall begins. Coasting before the bridge starts can reduce the pressure in the nozzle and may produce a flatter bridge.",
                    "unit": "%",
                    "default_value": 100,
                    "type": "float",
                    "minimum_value": "0",
                    "maximum_value": "500",
                    "enabled": "bridge_settings_enabled",
                    "settable_per_mesh": true
                },
                "bridge_wall_speed":
                {
                    "label": "Bridge Wall Speed",
                    "description": "The speed at which the bridge walls are printed.",
                    "unit": "mm/s",
                    "type": "float",
                    "minimum_value": "cool_min_speed",
                    "maximum_value": "math.sqrt(machine_max_feedrate_x ** 2 + machine_max_feedrate_y ** 2)",
                    "maximum_value_warning": "300",
                    "default_value": 15,
                    "value": "max(cool_min_speed, speed_wall_0 / 2)",
                    "enabled": "bridge_settings_enabled",
                    "settable_per_mesh": true
                },
                "bridge_wall_acceleration":
                {
                     "label": "Bridge Wall Acceleration",
                     "description": "The acceleration with which all bridge walls are printed.",
                     "unit": "mm/s²",
                     "type": "float",
                     "minimum_value": "0.1",
                     "minimum_value_warning": "100",
                     "maximum_value_warning": "10000",
                     "default_value": 3000,
                     "value": "acceleration_wall",
                     "enabled": "bridge_settings_enabled and resolveOrValue('acceleration_enabled')",
                     "settable_per_mesh": true
                },
                "bridge_wall_jerk":
                {
                    "label": "Bridge Wall Jerk",
                     "description": "The maximum instantaneous velocity change with which all bridge walls are printed.",
                     "unit": "mm/s",
                     "type": "float",
                     "minimum_value": "0",
                     "maximum_value_warning": "50",
                     "default_value": 20,
                     "value": "jerk_wall",
                     "enabled": "bridge_settings_enabled and resolveOrValue('jerk_enabled')",
                     "settable_per_mesh": true
                },
                "bridge_wall_material_flow":
                {
                    "label": "Bridge Wall Flow",
                    "description": "When printing bridge walls, the amount of material extruded is multiplied by this value.",
                    "unit": "%",
                    "default_value": 50,
                    "type": "float",
                    "minimum_value": "5",
                    "minimum_value_warning": "50",
                    "maximum_value_warning": "150",
                    "enabled": "bridge_settings_enabled",
                    "settable_per_mesh": true
                },
                "bridge_skin_speed":
                {
                    "label": "Bridge Skin Speed",
                    "description": "The speed at which bridge skin regions are printed.",
                    "unit": "mm/s",
                    "type": "float",
                    "minimum_value": "cool_min_speed",
                    "maximum_value": "math.sqrt(machine_max_feedrate_x ** 2 + machine_max_feedrate_y ** 2)",
                    "maximum_value_warning": "300",
                    "default_value": 15,
                    "value": "max(cool_min_speed, speed_topbottom / 2)",
                    "enabled": "bridge_settings_enabled",
                    "settable_per_mesh": true
                },
                "bridge_skin_acceleration":
                {
                     "label": "Bridge Skin Acceleration",
                     "description": "The acceleration with which all bridge skins are printed.",
                     "unit": "mm/s²",
                     "type": "float",
                     "minimum_value": "0.1",
                     "minimum_value_warning": "100",
                     "maximum_value_warning": "10000",
                     "default_value": 3000,
                     "value": "acceleration_topbottom",
                     "enabled": "bridge_settings_enabled and resolveOrValue('acceleration_enabled')",
                     "settable_per_mesh": true
                },
                "bridge_skin_jerk":
                {
                    "label": "Bridge Skin Jerk",
                     "description": "The maximum instantaneous velocity change with which all bridge skins are printed.",
                     "unit": "mm/s",
                     "type": "float",
                     "minimum_value": "0",
                     "maximum_value_warning": "50",
                     "default_value": 20,
                     "value": "jerk_topbottom",
                     "enabled": "bridge_settings_enabled and resolveOrValue('jerk_enabled')",
                     "settable_per_mesh": true
                },
                "bridge_skin_material_flow":
                {
                    "label": "Bridge Skin Flow",
                    "description": "When printing bridge skin regions, the amount of material extruded is multiplied by this value.",
                    "unit": "%",
                    "default_value": 60,
                    "type": "float",
                    "minimum_value": "5",
                    "minimum_value_warning": "50",
                    "maximum_value_warning": "150",
                    "enabled": "bridge_settings_enabled",
                    "settable_per_mesh": true
                },
                "bridge_skin_density":
                {
                    "label": "Bridge Skin Density",
                    "description": "The density of the bridge skin layer. Values less than 100 will increase the gaps between the skin lines.",
                    "unit": "%",
                    "default_value": 100,
                    "type": "float",
                    "minimum_value": "5",
                    "maximum_value": "100",
                    "minimum_value_warning": "20",
                    "enabled": "bridge_settings_enabled",
                    "settable_per_mesh": true
                },
                "bridge_fan_speed":
                {
                    "label": "Bridge Fan Speed",
                    "description": "Percentage fan speed to use when printing bridge walls and skin.",
                    "unit": "%",
                    "minimum_value": "0",
                    "maximum_value": "100",
                    "default_value": 100,
                    "type": "float",
                    "enabled": "bridge_settings_enabled",
                    "settable_per_mesh": true
                },
                "bridge_enable_more_layers":
                {
                    "label": "Bridge Has Multiple Layers",
                    "description": "If enabled, the second and third layers above the air are printed using the following settings. Otherwise, those layers are printed using the normal settings.",
                    "type": "bool",
                    "default_value": true,
                    "enabled": "bridge_settings_enabled",
                    "settable_per_mesh": true
                },
                "bridge_skin_speed_2":
                {
                    "label": "Bridge Second Skin Speed",
                    "description": "Print speed to use when printing the second bridge skin layer.",
                    "unit": "mm/s",
                    "type": "float",
                    "minimum_value": "cool_min_speed",
                    "maximum_value": "math.sqrt(machine_max_feedrate_x ** 2 + machine_max_feedrate_y ** 2)",
                    "maximum_value_warning": "300",
                    "default_value": 25,
                    "value": "bridge_skin_speed",
                    "enabled": "bridge_settings_enabled and bridge_enable_more_layers",
                    "settable_per_mesh": true
                },
                "bridge_skin_material_flow_2":
                {
                    "label": "Bridge Second Skin Flow",
                    "description": "When printing the second bridge skin layer, the amount of material extruded is multiplied by this value.",
                    "unit": "%",
                    "default_value": 100,
                    "type": "float",
                    "minimum_value": "5",
                    "maximum_value": "500",
                    "minimum_value_warning": "50",
                    "maximum_value_warning": "150",
                    "enabled": "bridge_settings_enabled and bridge_enable_more_layers",
                    "settable_per_mesh": true
                },
                "bridge_skin_density_2":
                {
                    "label": "Bridge Second Skin Density",
                    "description": "The density of the second bridge skin layer. Values less than 100 will increase the gaps between the skin lines.",
                    "unit": "%",
                    "default_value": 75,
                    "type": "float",
                    "minimum_value": "5",
                    "maximum_value": "100",
                    "minimum_value_warning": "20",
                    "enabled": "bridge_settings_enabled and bridge_enable_more_layers",
                    "settable_per_mesh": true
                },
                "bridge_fan_speed_2":
                {
                    "label": "Bridge Second Skin Fan Speed",
                    "description": "Percentage fan speed to use when printing the second bridge skin layer.",
                    "unit": "%",
                    "minimum_value": "0",
                    "maximum_value": "100",
                    "default_value": 0,
                    "type": "float",
                    "enabled": "bridge_settings_enabled and bridge_enable_more_layers",
                    "settable_per_mesh": true
                },
                "bridge_skin_speed_3":
                {
                    "label": "Bridge Third Skin Speed",
                    "description": "Print speed to use when printing the third bridge skin layer.",
                    "unit": "mm/s",
                    "type": "float",
                    "minimum_value": "cool_min_speed",
                    "maximum_value": "math.sqrt(machine_max_feedrate_x ** 2 + machine_max_feedrate_y ** 2)",
                    "maximum_value_warning": "300",
                    "default_value": 15,
                    "value": "bridge_skin_speed",
                    "enabled": "bridge_settings_enabled and bridge_enable_more_layers",
                    "settable_per_mesh": true
                },
                "bridge_skin_material_flow_3":
                {
                    "label": "Bridge Third Skin Flow",
                    "description": "When printing the third bridge skin layer, the amount of material extruded is multiplied by this value.",
                    "unit": "%",
                    "default_value": 110,
                    "type": "float",
                    "minimum_value": "5",
                    "maximum_value": "500",
                    "minimum_value_warning": "50",
                    "maximum_value_warning": "150",
                    "enabled": "bridge_settings_enabled and bridge_enable_more_layers",
                    "settable_per_mesh": true
                },
                "bridge_skin_density_3":
                {
                    "label": "Bridge Third Skin Density",
                    "description": "The density of the third bridge skin layer. Values less than 100 will increase the gaps between the skin lines.",
                    "unit": "%",
                    "default_value": 80,
                    "type": "float",
                    "minimum_value": "5",
                    "maximum_value": "100",
                    "minimum_value_warning": "20",
                    "enabled": "bridge_settings_enabled and bridge_enable_more_layers",
                    "settable_per_mesh": true
                },
                "bridge_fan_speed_3":
                {
                    "label": "Bridge Third Skin Fan Speed",
                    "description": "Percentage fan speed to use when printing the third bridge skin layer.",
                    "unit": "%",
                    "minimum_value": "0",
                    "maximum_value": "100",
                    "default_value": 0,
                    "type": "float",
                    "enabled": "bridge_settings_enabled and bridge_enable_more_layers",
                    "settable_per_mesh": true
                },
                "mesh_temperature_delta":
                {
                    "label": "Mesh Temperature Delta",
                    "description": "The nozzle temperature used for the current mesh is increased by this amount. Negative values reduce the nozzle temperature",
                    "unit": "°C",
                    "type": "float",
                    "default_value": 0,
                    "minimum_value_warning": "-50",
                    "maximum_value_warning": "50",
                    "enabled": true,
                    "settable_per_extruder": false,
                    "settable_per_mesh": true,
                    "minimum_value": "-273.15"
                },
                "mesh_temperature_dawdle_speed":
                {
                    "label": "Mesh Dawdle Speed",
                    "description": "Print speed used when waiting for the temperature to change at the start and end of the mesh.",
                    "unit": "mm/s",
                    "type": "float",
                    "minimum_value": "cool_min_speed",
                    "maximum_value": "math.sqrt(machine_max_feedrate_x ** 2 + machine_max_feedrate_y ** 2)",
                    "maximum_value_warning": "300",
                    "default_value": 10,
                    "value": "cool_min_speed",
                    "settable_per_mesh": true
                },
                "mesh_temperature_dawdle_time":
                {
                    "label": "Mesh Dawdle Time",
                    "description": "The amount of time to print using Mesh Dawdle Speed when waiting for the temperature to change at the start and end of the mesh.",
                    "unit": "s",
                    "type": "float",
                    "minimum_value": 0,
                    "maximum_value": 100,
                    "default_value": 0,
                    "settable_per_mesh": true
                },
                "clean_between_layers":
                {
                    "label": "Wipe Nozzle Between Layers",
                    "description": "Whether to include nozzle wipe G-Code between layers. Enabling this setting could influence behavior of retract at layer change. Please use Wipe Retraction settings to control retraction at layers where the wipe script will be working.",
                    "default_value": false,
                    "type": "bool",
                    "settable_per_mesh": false,
                    "settable_per_extruder": true,
                    "settable_per_meshgroup": false
                },
                "max_extrusion_before_wipe":
                {
                    "label": "Material Volume Between Wipes",
                    "description": "Maximum material, that can be extruded before another nozzle wipe is initiated.",
                    "default_value": 10,
                    "type": "float",
                    "unit": "mm³",
                    "enabled": "clean_between_layers",
                    "settable_per_mesh": false,
                    "settable_per_extruder": true,
                    "settable_per_meshgroup": false
                },
                "wipe_retraction_enable":
                {
                    "label": "Wipe Retraction Enable",
                    "description": "Retract the filament when the nozzle is moving over a non-printed area.",
                    "type": "bool",
                    "default_value": true,
                    "value": "retraction_enable",
                    "enabled": "clean_between_layers",
                    "settable_per_mesh": false,
                    "settable_per_extruder": true,
                    "settable_per_meshgroup": false
                },
                "wipe_retraction_amount":
                {
                    "label": "Wipe Retraction Distance",
                    "description": "Amount to retract the filament so it does not ooze during the wipe sequence.",
                    "unit": "mm",
                    "type": "float",
                    "default_value": 1,
                    "value": "retraction_amount",
                    "minimum_value_warning": "-0.0001",
                    "maximum_value_warning": "10.0",
                    "enabled": "wipe_retraction_enable and clean_between_layers",
                    "settable_per_mesh": false,
                    "settable_per_extruder": true,
                    "settable_per_meshgroup": false
                },
                "wipe_retraction_extra_prime_amount":
                {
                    "label": "Wipe Retraction Extra Prime Amount",
                    "description": "Some material can ooze away during a wipe travel moves, which can be compensated for here.",
                    "unit": "mm³",
                    "type": "float",
                    "default_value": 0,
                    "value": "retraction_extra_prime_amount",
                    "minimum_value_warning": "-0.0001",
                    "maximum_value_warning": "10.0",
                    "enabled": "wipe_retraction_enable and clean_between_layers",
                    "settable_per_mesh": false,
                    "settable_per_extruder": true
                },
                "wipe_retraction_speed":
                {
                    "label": "Wipe Retraction Speed",
                    "description": "The speed at which the filament is retracted and primed during a wipe retraction move.",
                    "unit": "mm/s",
                    "type": "float",
                    "default_value": 5,
                    "value": "retraction_speed",
                    "minimum_value": "0",
                    "minimum_value_warning": "1",
                    "maximum_value": "machine_max_feedrate_e",
                    "maximum_value_warning": "70",
                    "enabled": "wipe_retraction_enable and clean_between_layers",
                    "settable_per_mesh": false,
                    "settable_per_extruder": true,
                    "children":
                    {
                        "wipe_retraction_retract_speed":
                        {
                            "label": "Wipe Retraction Retract Speed",
                            "description": "The speed at which the filament is retracted during a wipe retraction move.",
                            "unit": "mm/s",
                            "type": "float",
                            "default_value": 3,
                            "minimum_value": "0",
                            "maximum_value": "machine_max_feedrate_e",
                            "minimum_value_warning": "1",
                            "maximum_value_warning": "70",
                            "enabled": "wipe_retraction_enable and clean_between_layers",
                            "value": "wipe_retraction_speed",
                            "settable_per_mesh": false,
                            "settable_per_extruder": true
                        },
                        "wipe_retraction_prime_speed":
                        {
                            "label": "Wipe Retraction Prime Speed",
                            "description": "The speed at which the filament is primed during a wipe retraction move.",
                            "unit": "mm/s",
                            "type": "float",
                            "default_value": 2,
                            "minimum_value": "0",
                            "maximum_value": "machine_max_feedrate_e",
                            "minimum_value_warning": "1",
                            "maximum_value_warning": "70",
                            "enabled": "wipe_retraction_enable and clean_between_layers",
                            "value": "wipe_retraction_speed",
                            "settable_per_mesh": false,
                            "settable_per_extruder": true
                        }
                    }
                },
                "wipe_pause":
                {
                    "label": "Wipe Pause",
                    "description": "Pause after the unretract.",
                    "unit": "s",
                    "type": "float",
                    "default_value": 0,
                    "minimum_value": "0",
                    "enabled": "clean_between_layers",
                    "settable_per_mesh": false,
                    "settable_per_extruder": true,
                    "settable_per_meshgroup": false
                },
                "wipe_hop_enable":
                {
                    "label": "Wipe Z Hop",
                    "description": "When wiping, the build plate is lowered to create clearance between the nozzle and the print. It prevents the nozzle from hitting the print during travel moves, reducing the chance to knock the print from the build plate.",
                    "type": "bool",
                    "default_value": true,
                    "value": "retraction_hop_enabled",
                    "enabled": "clean_between_layers",
                    "settable_per_mesh": false,
                    "settable_per_extruder": true,
                    "settable_per_meshgroup": false
                },
                "wipe_hop_amount":
                {
                    "label": "Wipe Z Hop Height",
                    "description": "The height difference when performing a Z Hop.",
                    "unit": "mm",
                    "type": "float",
                    "default_value": 1,
                    "value": "retraction_hop",
                    "enabled": "wipe_hop_enable and clean_between_layers",
                    "settable_per_mesh": false,
                    "settable_per_extruder": true,
                    "settable_per_meshgroup": false
                },
                "wipe_hop_speed":
                {
                    "label": "Wipe Hop Speed",
                    "description": "Speed to move the z-axis during the hop.",
                    "unit": "mm/s",
                    "type": "float",
                    "default_value": 10,
                    "value": "speed_z_hop",
                    "minimum_value": "0",
                    "minimum_value_warning": "1",
                    "enabled": "wipe_hop_enable and clean_between_layers",
                    "settable_per_mesh": false,
                    "settable_per_extruder": true,
                    "settable_per_meshgroup": false
                },
                "wipe_brush_pos_x":
                {
                    "label": "Wipe Brush X Position",
                    "description": "X location where wipe script will start.",
                    "type": "float",
                    "unit": "mm",
                    "default_value": 100,
                    "minimum_value_warning": "0",
                    "enabled": "clean_between_layers",
                    "settable_per_mesh": false,
                    "settable_per_extruder": true,
                    "settable_per_meshgroup": false
                },
                "wipe_repeat_count":
                {
                    "label": "Wipe Repeat Count",
                    "description": "Number of times to move the nozzle across the brush.",
                    "type": "int",
                    "minimum_value": "0",
                    "default_value": 5,
                    "enabled": "clean_between_layers",
                    "settable_per_mesh": false,
                    "settable_per_extruder": true,
                    "settable_per_meshgroup": false
                },
                "wipe_move_distance":
                {
                    "label": "Wipe Move Distance",
                    "description": "The distance to move the head back and forth across the brush.",
                    "unit": "mm",
                    "type": "float",
                    "default_value": 20,
                    "enabled": "clean_between_layers",
                    "settable_per_mesh": false,
                    "settable_per_extruder": true,
                    "settable_per_meshgroup": false
                },
                "small_hole_max_size":
                {
                    "label": "Small Hole Max Size",
                    "description": "Holes and part outlines with a diameter smaller than this will be printed using Small Feature Speed.",
                    "unit": "mm",
                    "type": "float",
                    "minimum_value": "0",
                    "default_value": 0,
                    "settable_per_mesh": true,
                    "children":
                    {
                        "small_feature_max_length":
                        {
                            "label": "Small Feature Max Length",
                            "description": "Feature outlines that are shorter than this length will be printed using Small Feature Speed.",
                            "unit": "mm",
                            "type": "float",
                            "minimum_value": "0",
                            "default_value": 0,
                            "value": "small_hole_max_size * math.pi",
                            "settable_per_mesh": true
                        }
                    }
                },
                "small_feature_speed_factor":
                {
                    "label": "Small Feature Speed",
                    "description": "Small features will be printed at this percentage of their normal print speed. Slower printing can help with adhesion and accuracy.",
                    "unit": "%",
                    "type": "float",
                    "default_value": 50,
                    "minimum_value": "1",
                    "minimum_value_warning": "25",
                    "maximum_value": "100",
                    "settable_per_mesh": true
                },
                "small_feature_speed_factor_0":
                {
                    "label": "Small Feature Initial Layer Speed",
                    "description": "Small features on the first layer will be printed at this percentage of their normal print speed. Slower printing can help with adhesion and accuracy.",
                    "unit": "%",
                    "type": "float",
                    "default_value": 50,
                    "value": "small_feature_speed_factor",
                    "minimum_value": "1",
                    "minimum_value_warning": "25",
                    "maximum_value": "100",
                    "settable_per_mesh": true
                }
            }
        },
        "command_line_settings":
        {
            "label": "Command Line Settings",
            "description": "Settings which are only used if CuraEngine isn't called from the Cura frontend.",
            "type": "category",
            "enabled": false,
            "children": {
                "center_object":
                {
                    "description": "Whether to center the object on the middle of the build platform (0,0), instead of using the coordinate system in which the object was saved.",
                    "type": "bool",
                    "label": "Center Object",
                    "default_value": false,
                    "enabled": false
                },
                "mesh_position_x":
                {
                    "description": "Offset applied to the object in the x direction.",
                    "type": "float",
                    "label": "Mesh Position X",
                    "default_value": 0,
                    "enabled": false
                },
                "mesh_position_y":
                {
                    "description": "Offset applied to the object in the y direction.",
                    "type": "float",
                    "label": "Mesh Position Y",
                    "default_value": 0,
                    "enabled": false
                },
                "mesh_position_z":
                {
                    "description": "Offset applied to the object in the z direction. With this you can perform what was used to be called 'Object Sink'.",
                    "type": "float",
                    "label": "Mesh Position Z",
                    "default_value": 0,
                    "enabled": false
                },
                "mesh_rotation_matrix":
                {
                    "label": "Mesh Rotation Matrix",
                    "description": "Transformation matrix to be applied to the model when loading it from file.",
                    "type": "str",
                    "default_value": "[[1,0,0], [0,1,0], [0,0,1]]",
                    "enabled": false
                }
            }
        }
    }
}<|MERGE_RESOLUTION|>--- conflicted
+++ resolved
@@ -5359,11 +5359,7 @@
                         }
                     }
                 },
-<<<<<<< HEAD
-                "brim_gap":
-=======
                "brim_gap":
->>>>>>> ed838baa
                 {
                     "label": "Brim Distance",
                     "description": "The horizontal distance between the first brim line and the outline of the first layer of the print. A small gap can make the brim easier to remove while still providing the thermal benefits.",
