{
    "name": "FDM Printer Base Description",
    "version": 2,
    "metadata":
    {
        "type": "machine",
        "author": "Ultimaker",
        "manufacturer": "Unknown",
        "setting_version": 19,
        "file_formats": "text/x-gcode;model/stl;application/x-wavefront-obj;application/x3g",
        "visible": false,
        "has_materials": true,
        "has_variants": false,
        "has_machine_quality": false,
        "preferred_material": "generic_pla",
        "preferred_quality_type": "normal",
        "machine_extruder_trains":
        {
            "0": "fdmextruder"
        },
        "supports_usb_connection": true,
        "supports_network_connection": false
    },
    "settings":
    {
        "machine_settings":
        {
            "label": "Machine",
            "type": "category",
            "description": "Machine specific settings",
            "icon": "Printer",
            "children":
            {
                "machine_name":
                {
                    "label": "Machine Type",
                    "description": "The name of your 3D printer model.",
                    "default_value": "Unknown",
                    "type": "str",
                    "settable_per_mesh": false,
                    "settable_per_extruder": false,
                    "settable_per_meshgroup": false
                },
                "machine_show_variants":
                {
                    "label": "Show Machine Variants",
                    "description": "Whether to show the different variants of this machine, which are described in separate json files.",
                    "default_value": false,
                    "type": "bool",
                    "settable_per_mesh": false,
                    "settable_per_extruder": false,
                    "settable_per_meshgroup": false
                },
                "machine_start_gcode":
                {
                    "label": "Start G-code",
                    "description": "G-code commands to be executed at the very start - separated by \\n.",
                    "default_value": "G28 ;Home\nG1 Z15.0 F6000 ;Move the platform down 15mm\n;Prime the extruder\nG92 E0\nG1 F200 E3\nG92 E0",
                    "type": "str",
                    "settable_per_mesh": false,
                    "settable_per_extruder": false,
                    "settable_per_meshgroup": false
                },
                "machine_end_gcode":
                {
                    "label": "End G-code",
                    "description": "G-code commands to be executed at the very end - separated by \\n.",
                    "default_value": "M104 S0\nM140 S0\n;Retract the filament\nG92 E1\nG1 E-1 F300\nG28 X0 Y0\nM84",
                    "type": "str",
                    "settable_per_mesh": false,
                    "settable_per_extruder": false,
                    "settable_per_meshgroup": false
                },
                "material_guid":
                {
                    "label": "Material GUID",
                    "description": "GUID of the material. This is set automatically.",
                    "default_value": "",
                    "type": "str",
                    "enabled": false
                },
                "material_diameter":
                {
                    "label": "Diameter",
                    "description": "Adjusts the diameter of the filament used. Match this value with the diameter of the used filament.",
                    "unit": "mm",
                    "type": "float",
                    "default_value": 2.85,
                    "minimum_value": "0.0001",
                    "minimum_value_warning": "0.4",
                    "maximum_value_warning": "3.5",
                    "enabled": "machine_gcode_flavor != \"UltiGCode\"",
                    "settable_per_mesh": false,
                    "settable_per_extruder": true
                },
                "material_bed_temp_wait":
                {
                    "label": "Wait for Build Plate Heatup",
                    "description": "Whether to insert a command to wait until the build plate temperature is reached at the start.",
                    "default_value": true,
                    "type": "bool",
                    "settable_per_mesh": false,
                    "settable_per_extruder": false,
                    "settable_per_meshgroup": false
                },
                "material_print_temp_wait":
                {
                    "label": "Wait for Nozzle Heatup",
                    "description": "Whether to wait until the nozzle temperature is reached at the start.",
                    "default_value": true,
                    "type": "bool",
                    "enabled": "machine_nozzle_temp_enabled",
                    "settable_per_mesh": false,
                    "settable_per_extruder": false,
                    "settable_per_meshgroup": false
                },
                "material_print_temp_prepend":
                {
                    "label": "Include Material Temperatures",
                    "description": "Whether to include nozzle temperature commands at the start of the gcode. When the start_gcode already contains nozzle temperature commands Cura frontend will automatically disable this setting.",
                    "default_value": true,
                    "type": "bool",
                    "enabled": "machine_nozzle_temp_enabled",
                    "settable_per_mesh": false,
                    "settable_per_extruder": false,
                    "settable_per_meshgroup": false
                },
                "material_bed_temp_prepend":
                {
                    "label": "Include Build Plate Temperature",
                    "description": "Whether to include build plate temperature commands at the start of the gcode. When the start_gcode already contains build plate temperature commands Cura frontend will automatically disable this setting.",
                    "default_value": true,
                    "type": "bool",
                    "settable_per_mesh": false,
                    "settable_per_extruder": false,
                    "settable_per_meshgroup": false
                },
                "machine_width":
                {
                    "label": "Machine Width",
                    "description": "The width (X-direction) of the printable area.",
                    "default_value": 100,
                    "type": "float",
                    "minimum_value": "0.001",
                    "maximum_value": "2000000",
                    "settable_per_mesh": false,
                    "settable_per_extruder": false,
                    "settable_per_meshgroup": false
                },
                "machine_depth":
                {
                    "label": "Machine Depth",
                    "description": "The depth (Y-direction) of the printable area.",
                    "default_value": 100,
                    "type": "float",
                    "minimum_value": "0.001",
                    "maximum_value": "2000000",
                    "settable_per_mesh": false,
                    "settable_per_extruder": false,
                    "settable_per_meshgroup": false
                },
                "machine_height":
                {
                    "label": "Machine Height",
                    "description": "The height (Z-direction) of the printable area.",
                    "default_value": 100,
                    "type": "float",
                    "settable_per_mesh": false,
                    "settable_per_extruder": false,
                    "settable_per_meshgroup": false
                },
                "machine_shape":
                {
                    "label": "Build Plate Shape",
                    "description": "The shape of the build plate without taking unprintable areas into account.",
                    "default_value": "rectangular",
                    "type": "enum",
                    "options":
                    {
                        "rectangular": "Rectangular",
                        "elliptic": "Elliptic"
                    },
                    "settable_per_mesh": false,
                    "settable_per_extruder": false,
                    "settable_per_meshgroup": false
                },
                "machine_buildplate_type":
                {
                    "label": "Build Plate Material",
                    "description": "The material of the build plate installed on the printer.",
                    "default_value": "glass",
                    "type": "enum",
                    "options":
                    {
                        "glass": "Glass",
                        "aluminum": "Aluminum"
                    },
                    "settable_per_mesh": false,
                    "settable_per_extruder": false,
                    "settable_per_meshgroup": false
                },
                "machine_heated_bed":
                {
                    "label": "Has Heated Build Plate",
                    "description": "Whether the machine has a heated build plate present.",
                    "default_value": false,
                    "type": "bool",
                    "settable_per_mesh": false,
                    "settable_per_extruder": false,
                    "settable_per_meshgroup": false
                },
                "machine_heated_build_volume":
                {
                    "label": "Has Build Volume Temperature Stabilization",
                    "description": "Whether the machine is able to stabilize the build volume temperature.",
                    "default_value": false,
                    "type": "bool",
                    "settable_per_mesh": false,
                    "settable_per_extruder": false,
                    "settable_per_meshgroup": false
                },
                "machine_always_write_active_tool":
                {
                    "label": "Always Write Active Tool",
                    "description": "Write active tool after sending temp commands to inactive tool. Required for Dual Extruder printing with Smoothie or other firmware with modal tool commands.",
                    "default_value": false,
                    "type": "bool",
                    "settable_per_mesh": false,
                    "settable_per_extruder": false,
                    "settable_per_meshgroup": false
                },
                "machine_center_is_zero":
                {
                    "label": "Is Center Origin",
                    "description": "Whether the X/Y coordinates of the zero position of the printer is at the center of the printable area.",
                    "default_value": false,
                    "type": "bool",
                    "settable_per_mesh": false,
                    "settable_per_extruder": false,
                    "settable_per_meshgroup": false
                },
                "machine_extruder_count":
                {
                    "label": "Number of Extruders",
                    "description": "Number of extruder trains. An extruder train is the combination of a feeder, bowden tube, and nozzle.",
                    "default_value": 1,
                    "minimum_value": "1",
                    "maximum_value": "16",
                    "type": "int",
                    "settable_per_mesh": false,
                    "settable_per_extruder": false,
                    "settable_per_meshgroup": false
                },
                "extruders_enabled_count":
                {
                    "label": "Number of Extruders That Are Enabled",
                    "description": "Number of extruder trains that are enabled; automatically set in software",
                    "value": "machine_extruder_count",
                    "default_value": 1,
                    "minimum_value": "1",
                    "maximum_value": "16",
                    "type": "int",
                    "settable_per_mesh": false,
                    "settable_per_extruder": false,
                    "settable_per_meshgroup": false
                },
                "machine_nozzle_tip_outer_diameter":
                {
                    "label": "Outer Nozzle Diameter",
                    "description": "The outer diameter of the tip of the nozzle.",
                    "unit": "mm",
                    "default_value": 1,
                    "type": "float",
                    "settable_per_mesh": false,
                    "settable_per_extruder": true,
                    "settable_per_meshgroup": false,
                    "settable_globally": false
                },
                "machine_nozzle_head_distance":
                {
                    "label": "Nozzle Length",
                    "description": "The height difference between the tip of the nozzle and the lowest part of the print head.",
                    "unit": "mm",
                    "default_value": 3,
                    "type": "float",
                    "settable_per_mesh": false,
                    "settable_per_extruder": true,
                    "settable_per_meshgroup": false
                },
                "machine_nozzle_expansion_angle":
                {
                    "label": "Nozzle Angle",
                    "description": "The angle between the horizontal plane and the conical part right above the tip of the nozzle.",
                    "unit": "°",
                    "type": "int",
                    "default_value": 45,
                    "maximum_value": "89",
                    "minimum_value": "1",
                    "settable_per_mesh": false,
                    "settable_per_extruder": false,
                    "settable_per_meshgroup": false
                },
                "machine_heat_zone_length":
                {
                    "label": "Heat Zone Length",
                    "description": "The distance from the tip of the nozzle in which heat from the nozzle is transferred to the filament.",
                    "unit": "mm",
                    "default_value": 16,
                    "type": "float",
                    "settable_per_mesh": false,
                    "settable_per_extruder": true,
                    "settable_per_meshgroup": false
                },
                "machine_nozzle_temp_enabled":
                {
                    "label": "Enable Nozzle Temperature Control",
                    "description": "Whether to control temperature from Cura. Turn this off to control nozzle temperature from outside of Cura.",
                    "default_value": true,
                    "value": "machine_gcode_flavor != \"UltiGCode\"",
                    "type": "bool",
                    "settable_per_mesh": false,
                    "settable_per_extruder": true,
                    "settable_per_meshgroup": false
                },
                "machine_nozzle_heat_up_speed":
                {
                    "label": "Heat Up Speed",
                    "description": "The speed (°C/s) by which the nozzle heats up averaged over the window of normal printing temperatures and the standby temperature.",
                    "default_value": 2.0,
                    "unit": "°C/s",
                    "type": "float",
                    "enabled": "machine_nozzle_temp_enabled",
                    "settable_per_mesh": false,
                    "settable_per_extruder": true
                },
                "machine_nozzle_cool_down_speed":
                {
                    "label": "Cool Down Speed",
                    "description": "The speed (°C/s) by which the nozzle cools down averaged over the window of normal printing temperatures and the standby temperature.",
                    "default_value": 2.0,
                    "unit": "°C/s",
                    "type": "float",
                    "enabled": "machine_nozzle_temp_enabled",
                    "settable_per_mesh": false,
                    "settable_per_extruder": true
                },
                "machine_min_cool_heat_time_window":
                {
                    "label": "Minimal Time Standby Temperature",
                    "description": "The minimal time an extruder has to be inactive before the nozzle is cooled. Only when an extruder is not used for longer than this time will it be allowed to cool down to the standby temperature.",
                    "default_value": 50.0,
                    "unit": "s",
                    "type": "float",
                    "enabled": "machine_nozzle_temp_enabled",
                    "settable_per_mesh": false,
                    "settable_per_extruder": true
                },
                "machine_gcode_flavor":
                {
                    "label": "G-code Flavor",
                    "description": "The type of g-code to be generated.",
                    "type": "enum",
                    "options":
                    {
                        "RepRap (Marlin/Sprinter)": "Marlin",
                        "RepRap (Volumetric)": "Marlin (Volumetric)",
                        "RepRap (RepRap)": "RepRap",
                        "UltiGCode": "Ultimaker 2",
                        "Griffin": "Griffin",
                        "Makerbot": "Makerbot",
                        "BFB": "Bits from Bytes",
                        "MACH3": "Mach3",
                        "Repetier": "Repetier"
                    },
                    "default_value": "RepRap (Marlin/Sprinter)",
                    "settable_per_mesh": false,
                    "settable_per_extruder": false,
                    "settable_per_meshgroup": false
                },
                "machine_firmware_retract":
                {
                    "label": "Firmware Retraction",
                    "description": "Whether to use firmware retract commands (G10/G11) instead of using the E property in G1 commands to retract the material.",
                    "type": "bool",
                    "default_value": false,
                    "value": "machine_gcode_flavor == 'RepRap (Volumetric)' or machine_gcode_flavor == 'UltiGCode' or machine_gcode_flavor == 'BFB'",
                    "settable_per_mesh": false,
                    "settable_per_extruder": false,
                    "settable_per_meshgroup": false
                },
                "machine_extruders_share_heater":
                {
                    "label": "Extruders Share Heater",
                    "description": "Whether the extruders share a single heater rather than each extruder having its own heater.",
                    "type": "bool",
                    "default_value": false,
                    "settable_per_mesh": false,
                    "settable_per_extruder": false,
                    "settable_per_meshgroup": false
                },
                "machine_extruders_share_nozzle":
                {
                    "label": "Extruders Share Nozzle",
                    "description": "Whether the extruders share a single nozzle rather than each extruder having its own nozzle. When set to true, it is expected that the printer-start gcode script properly sets up all extruders in an initial retraction state that is known and mutually compatible (either zero or one filament not retracted); in that case the initial retraction status is described, per extruder, by the 'machine_extruders_shared_nozzle_initial_retraction' parameter.",
                    "type": "bool",
                    "default_value": false,
                    "settable_per_mesh": false,
                    "settable_per_extruder": false,
                    "settable_per_meshgroup": false
                },
                "machine_extruders_shared_nozzle_initial_retraction":
                {
                    "label": "Shared Nozzle Initial Retraction",
                    "description": "How much the filament of each extruder is assumed to have been retracted from the shared nozzle tip at the completion of the printer-start gcode script; the value should be equal to or greater than the length of the common part of the nozzle's ducts.",
                    "unit": "mm",
                    "default_value": 0,
                    "minimum_value": "0",
                    "type": "float",
                    "enabled": "machine_extruders_share_nozzle",
                    "settable_per_mesh": false,
                    "settable_per_extruder": true,
                    "settable_per_meshgroup": false
                },
                "machine_disallowed_areas":
                {
                    "label": "Disallowed Areas",
                    "description": "A list of polygons with areas the print head is not allowed to enter.",
                    "type": "polygons",
                    "default_value":
                    [
                    ],
                    "settable_per_mesh": false,
                    "settable_per_extruder": false,
                    "settable_per_meshgroup": false
                },
                "nozzle_disallowed_areas":
                {
                    "label": "Nozzle Disallowed Areas",
                    "description": "A list of polygons with areas the nozzle is not allowed to enter.",
                    "type": "polygons",
                    "default_value":
                    [
                    ],
                    "settable_per_mesh": false,
                    "settable_per_extruder": false,
                    "settable_per_meshgroup": false
                },
                "machine_head_with_fans_polygon":
                {
                    "label": "Machine Head & Fan Polygon",
                    "description": "A 2D silhouette of the print head (fan caps included).",
                    "type": "polygon",
                    "default_value":
                    [
                        [
                            -20,
                            10
                        ],
                        [
                            10,
                            10
                        ],
                        [
                            10,
                            -10
                        ],
                        [
                            -20,
                            -10
                        ]
                    ],
                    "settable_per_mesh": false,
                    "settable_per_extruder": false,
                    "settable_per_meshgroup": false
                },
                "gantry_height":
                {
                    "label": "Gantry Height",
                    "description": "The height difference between the tip of the nozzle and the gantry system (X and Y axes).",
                    "default_value": 99999999999,
                    "value": "machine_height",
                    "type": "float",
                    "settable_per_mesh": false,
                    "settable_per_extruder": false,
                    "settable_per_meshgroup": false
                },
                "machine_nozzle_id":
                {
                    "label": "Nozzle ID",
                    "description": "The nozzle ID for an extruder train, such as \"AA 0.4\" and \"BB 0.8\".",
                    "type": "str",
                    "default_value": "unknown",
                    "settable_per_mesh": false,
                    "settable_per_extruder": true
                },
                "machine_nozzle_size":
                {
                    "label": "Nozzle Diameter",
                    "description": "The inner diameter of the nozzle. Change this setting when using a non-standard nozzle size.",
                    "unit": "mm",
                    "type": "float",
                    "default_value": 0.4,
                    "minimum_value": "0.001",
                    "maximum_value_warning": "10",
                    "settable_per_mesh": false,
                    "settable_per_extruder": true
                },
                "machine_use_extruder_offset_to_offset_coords":
                {
                    "label": "Offset with Extruder",
                    "description": "Apply the extruder offset to the coordinate system. Affects all extruders.",
                    "type": "bool",
                    "default_value": true,
                    "settable_per_mesh": false,
                    "settable_per_extruder": false,
                    "settable_per_meshgroup": false
                },
                "extruder_prime_pos_z":
                {
                    "label": "Extruder Prime Z Position",
                    "description": "The Z coordinate of the position where the nozzle primes at the start of printing.",
                    "type": "float",
                    "unit": "mm",
                    "default_value": 0,
                    "minimum_value_warning": "0",
                    "maximum_value": "machine_height",
                    "settable_per_mesh": false,
                    "settable_per_extruder": true
                },
                "extruder_prime_pos_abs":
                {
                    "label": "Absolute Extruder Prime Position",
                    "description": "Make the extruder prime position absolute rather than relative to the last-known location of the head.",
                    "type": "bool",
                    "default_value": false,
                    "settable_per_mesh": false,
                    "settable_per_extruder": true
                },
                "machine_max_feedrate_x":
                {
                    "label": "Maximum Speed X",
                    "description": "The maximum speed for the motor of the X-direction.",
                    "unit": "mm/s",
                    "type": "float",
                    "default_value": 299792458000,
                    "settable_per_mesh": false,
                    "settable_per_extruder": false,
                    "settable_per_meshgroup": false
                },
                "machine_max_feedrate_y":
                {
                    "label": "Maximum Speed Y",
                    "description": "The maximum speed for the motor of the Y-direction.",
                    "unit": "mm/s",
                    "type": "float",
                    "default_value": 299792458000,
                    "settable_per_mesh": false,
                    "settable_per_extruder": false,
                    "settable_per_meshgroup": false
                },
                "machine_max_feedrate_z":
                {
                    "label": "Maximum Speed Z",
                    "description": "The maximum speed for the motor of the Z-direction.",
                    "unit": "mm/s",
                    "type": "float",
                    "default_value": 299792458000,
                    "settable_per_mesh": false,
                    "settable_per_extruder": false,
                    "settable_per_meshgroup": false
                },
                "machine_max_feedrate_e":
                {
                    "label": "Maximum Speed E",
                    "description": "The maximum speed of the filament.",
                    "unit": "mm/s",
                    "type": "float",
                    "default_value": 299792458000,
                    "settable_per_mesh": false,
                    "settable_per_extruder": false,
                    "settable_per_meshgroup": false
                },
                "machine_max_acceleration_x":
                {
                    "label": "Maximum Acceleration X",
                    "description": "Maximum acceleration for the motor of the X-direction",
                    "unit": "mm/s²",
                    "type": "float",
                    "default_value": 9000,
                    "settable_per_mesh": false,
                    "settable_per_extruder": false,
                    "settable_per_meshgroup": false
                },
                "machine_max_acceleration_y":
                {
                    "label": "Maximum Acceleration Y",
                    "description": "Maximum acceleration for the motor of the Y-direction.",
                    "unit": "mm/s²",
                    "type": "float",
                    "default_value": 9000,
                    "settable_per_mesh": false,
                    "settable_per_extruder": false,
                    "settable_per_meshgroup": false
                },
                "machine_max_acceleration_z":
                {
                    "label": "Maximum Acceleration Z",
                    "description": "Maximum acceleration for the motor of the Z-direction.",
                    "unit": "mm/s²",
                    "type": "float",
                    "default_value": 100,
                    "settable_per_mesh": false,
                    "settable_per_extruder": false,
                    "settable_per_meshgroup": false
                },
                "machine_max_acceleration_e":
                {
                    "label": "Maximum Filament Acceleration",
                    "description": "Maximum acceleration for the motor of the filament.",
                    "unit": "mm/s²",
                    "type": "float",
                    "default_value": 10000,
                    "settable_per_mesh": false,
                    "settable_per_extruder": false,
                    "settable_per_meshgroup": false
                },
                "machine_acceleration":
                {
                    "label": "Default Acceleration",
                    "description": "The default acceleration of print head movement.",
                    "unit": "mm/s²",
                    "type": "float",
                    "default_value": 4000,
                    "settable_per_mesh": false,
                    "settable_per_extruder": false,
                    "settable_per_meshgroup": false
                },
                "machine_max_jerk_xy":
                {
                    "label": "Default X-Y Jerk",
                    "description": "Default jerk for movement in the horizontal plane.",
                    "unit": "mm/s",
                    "type": "float",
                    "default_value": 20.0,
                    "minimum_value": "0",
                    "settable_per_mesh": false,
                    "settable_per_extruder": false,
                    "settable_per_meshgroup": false
                },
                "machine_max_jerk_z":
                {
                    "label": "Default Z Jerk",
                    "description": "Default jerk for the motor of the Z-direction.",
                    "unit": "mm/s",
                    "type": "float",
                    "default_value": 0.4,
                    "minimum_value": "0",
                    "settable_per_mesh": false,
                    "settable_per_extruder": false,
                    "settable_per_meshgroup": false
                },
                "machine_max_jerk_e":
                {
                    "label": "Default Filament Jerk",
                    "description": "Default jerk for the motor of the filament.",
                    "unit": "mm/s",
                    "type": "float",
                    "default_value": 5.0,
                    "minimum_value": "0",
                    "settable_per_mesh": false,
                    "settable_per_extruder": false,
                    "settable_per_meshgroup": false
                },
                "machine_steps_per_mm_x":
                {
                    "label": "Steps per Millimeter (X)",
                    "description": "How many steps of the stepper motor will result in one millimeter of movement in the X direction.",
                    "type": "float",
                    "default_value": 50,
                    "minimum_value": "0.0000001",
                    "settable_per_mesh": false,
                    "settable_per_extruder": true
                },
                "machine_steps_per_mm_y":
                {
                    "label": "Steps per Millimeter (Y)",
                    "description": "How many steps of the stepper motor will result in one millimeter of movement in the Y direction.",
                    "type": "float",
                    "default_value": 50,
                    "minimum_value": "0.0000001",
                    "settable_per_mesh": false,
                    "settable_per_extruder": true
                },
                "machine_steps_per_mm_z":
                {
                    "label": "Steps per Millimeter (Z)",
                    "description": "How many steps of the stepper motor will result in one millimeter of movement in the Z direction.",
                    "type": "float",
                    "default_value": 50,
                    "minimum_value": "0.0000001",
                    "settable_per_mesh": false,
                    "settable_per_extruder": true
                },
                "machine_steps_per_mm_e":
                {
                    "label": "Steps per Millimeter (E)",
                    "description": "How many steps of the stepper motors will result in moving the feeder wheel by one millimeter around its circumference.",
                    "type": "float",
                    "default_value": 1600,
                    "minimum_value": "0.0000001",
                    "settable_per_mesh": false,
                    "settable_per_extruder": true
                },
                "machine_endstop_positive_direction_x":
                {
                    "label": "X Endstop in Positive Direction",
                    "description": "Whether the endstop of the X axis is in the positive direction (high X coordinate) or negative (low X coordinate).",
                    "type": "bool",
                    "default_value": false,
                    "settable_per_mesh": false,
                    "settable_per_extruder": true
                },
                "machine_endstop_positive_direction_y":
                {
                    "label": "Y Endstop in Positive Direction",
                    "description": "Whether the endstop of the Y axis is in the positive direction (high Y coordinate) or negative (low Y coordinate).",
                    "type": "bool",
                    "default_value": false,
                    "settable_per_mesh": false,
                    "settable_per_extruder": true
                },
                "machine_endstop_positive_direction_z":
                {
                    "label": "Z Endstop in Positive Direction",
                    "description": "Whether the endstop of the Z axis is in the positive direction (high Z coordinate) or negative (low Z coordinate).",
                    "type": "bool",
                    "default_value": true,
                    "settable_per_mesh": false,
                    "settable_per_extruder": true
                },
                "machine_minimum_feedrate":
                {
                    "label": "Minimum Feedrate",
                    "description": "The minimal movement speed of the print head.",
                    "unit": "mm/s",
                    "type": "float",
                    "default_value": 0.0,
                    "settable_per_mesh": false,
                    "settable_per_extruder": false,
                    "settable_per_meshgroup": false
                },
                "machine_feeder_wheel_diameter":
                {
                    "label": "Feeder Wheel Diameter",
                    "description": "The diameter of the wheel that drives the material in the feeder.",
                    "unit": "mm",
                    "type": "float",
                    "default_value": 10.0,
                    "settable_per_mesh": false,
                    "settable_per_extruder": true
                }
            }
        },
        "resolution":
        {
            "label": "Quality",
            "type": "category",
            "icon": "PrintQuality",
            "description": "All settings that influence the resolution of the print. These settings have a large impact on the quality (and print time)",
            "children":
            {
                "layer_height":
                {
                    "label": "Layer Height",
                    "description": "The height of each layer in mm. Higher values produce faster prints in lower resolution, lower values produce slower prints in higher resolution.",
                    "unit": "mm",
                    "type": "float",
                    "default_value": 0.1,
                    "minimum_value": "0.001",
                    "minimum_value_warning": "0.04",
                    "maximum_value_warning": "0.8 * min(extruderValues('machine_nozzle_size'))",
                    "settable_per_mesh": false,
                    "settable_per_extruder": false
                },
                "layer_height_0":
                {
                    "label": "Initial Layer Height",
                    "description": "The height of the initial layer in mm. A thicker initial layer makes adhesion to the build plate easier.",
                    "unit": "mm",
                    "type": "float",
                    "default_value": 0.3,
                    "resolve": "min(extruderValues('layer_height_0'))",
                    "minimum_value": "0.001",
                    "minimum_value_warning": "0.1",
                    "maximum_value_warning": "0.8 * min(extruderValues('machine_nozzle_size'))",
                    "settable_per_mesh": false,
                    "settable_per_extruder": false
                },
                "line_width":
                {
                    "label": "Line Width",
                    "description": "Width of a single line. Generally, the width of each line should correspond to the width of the nozzle. However, slightly reducing this value could produce better prints.",
                    "unit": "mm",
                    "minimum_value": "0.001",
                    "minimum_value_warning": "0.1 + 0.4 * machine_nozzle_size",
                    "maximum_value_warning": "2 * machine_nozzle_size",
                    "default_value": 0.4,
                    "type": "float",
                    "value": "machine_nozzle_size",
                    "settable_per_mesh": true,
                    "children":
                    {
                        "wall_line_width":
                        {
                            "label": "Wall Line Width",
                            "description": "Width of a single wall line.",
                            "unit": "mm",
                            "minimum_value": "0.001",
                            "minimum_value_warning": "0.1 + 0.4 * machine_nozzle_size",
                            "maximum_value_warning": "2 * machine_nozzle_size",
                            "value": "line_width",
                            "default_value": 0.4,
                            "type": "float",
                            "limit_to_extruder": "wall_0_extruder_nr if wall_x_extruder_nr == wall_0_extruder_nr else -1",
                            "settable_per_mesh": true,
                            "children":
                            {
                                "wall_line_width_0":
                                {
                                    "label": "Outer Wall Line Width",
                                    "description": "Width of the outermost wall line. By lowering this value, higher levels of detail can be printed.",
                                    "unit": "mm",
                                    "minimum_value": "0.001",
                                    "minimum_value_warning": "(0.1 + 0.4 * machine_nozzle_size) if outer_inset_first else 0.1 * machine_nozzle_size",
                                    "maximum_value_warning": "2 * machine_nozzle_size",
                                    "default_value": 0.4,
                                    "value": "wall_line_width",
                                    "type": "float",
                                    "limit_to_extruder": "wall_0_extruder_nr",
                                    "settable_per_mesh": true
                                },
                                "wall_line_width_x":
                                {
                                    "label": "Inner Wall(s) Line Width",
                                    "description": "Width of a single wall line for all wall lines except the outermost one.",
                                    "unit": "mm",
                                    "minimum_value": "0.001",
                                    "minimum_value_warning": "0.1 + 0.4 * machine_nozzle_size",
                                    "maximum_value_warning": "2 * machine_nozzle_size",
                                    "default_value": 0.4,
                                    "value": "wall_line_width",
                                    "type": "float",
                                    "limit_to_extruder": "wall_x_extruder_nr",
                                    "settable_per_mesh": true
                                }
                            }
                        },
                        "skin_line_width":
                        {
                            "label": "Top/Bottom Line Width",
                            "description": "Width of a single top/bottom line.",
                            "unit": "mm",
                            "minimum_value": "0.001",
                            "minimum_value_warning": "0.1 + 0.4 * machine_nozzle_size",
                            "maximum_value_warning": "2 * machine_nozzle_size",
                            "default_value": 0.4,
                            "type": "float",
                            "value": "line_width",
                            "enabled": "top_layers > 0 or bottom_layers > 0",
                            "limit_to_extruder": "top_bottom_extruder_nr",
                            "settable_per_mesh": true
                        },
                        "infill_line_width":
                        {
                            "label": "Infill Line Width",
                            "description": "Width of a single infill line.",
                            "unit": "mm",
                            "minimum_value": "0.001",
                            "minimum_value_warning": "0.1 + 0.4 * machine_nozzle_size",
                            "maximum_value_warning": "3 * machine_nozzle_size",
                            "default_value": 0.4,
                            "type": "float",
                            "value": "line_width",
                            "enabled": "infill_sparse_density > 0",
                            "limit_to_extruder": "infill_extruder_nr",
                            "settable_per_mesh": true
                        },
                        "skirt_brim_line_width":
                        {
                            "label": "Skirt/Brim Line Width",
                            "description": "Width of a single skirt or brim line.",
                            "unit": "mm",
                            "minimum_value": "0.001",
                            "minimum_value_warning": "0.1 + 0.4 * machine_nozzle_size",
                            "maximum_value_warning": "3 * machine_nozzle_size",
                            "default_value": 0.4,
                            "type": "float",
                            "value": "line_width",
                            "enabled": "resolveOrValue('adhesion_type') == 'skirt' or resolveOrValue('adhesion_type') == 'brim' or resolveOrValue('prime_tower_brim_enable') or resolveOrValue('draft_shield_enabled') or resolveOrValue('ooze_shield_enabled')",
                            "settable_per_mesh": false,
                            "settable_per_extruder": true
                        },
                        "support_line_width":
                        {
                            "label": "Support Line Width",
                            "description": "Width of a single support structure line.",
                            "unit": "mm",
                            "minimum_value": "0.001",
                            "minimum_value_warning": "0.1 + 0.4 * machine_nozzle_size",
                            "maximum_value_warning": "3 * machine_nozzle_size",
                            "default_value": 0.4,
                            "type": "float",
                            "enabled": "(support_enable or support_meshes_present)",
                            "value": "line_width",
                            "limit_to_extruder": "support_infill_extruder_nr",
                            "settable_per_mesh": false,
                            "settable_per_extruder": true
                        },
                        "support_interface_line_width":
                        {
                            "label": "Support Interface Line Width",
                            "description": "Width of a single line of support roof or floor.",
                            "unit": "mm",
                            "default_value": 0.4,
                            "minimum_value": "0.001",
                            "minimum_value_warning": "0.1 + 0.4 * machine_nozzle_size",
                            "maximum_value_warning": "2 * machine_nozzle_size",
                            "type": "float",
                            "enabled": "(support_enable or support_meshes_present) and support_interface_enable",
                            "limit_to_extruder": "support_interface_extruder_nr",
                            "value": "line_width",
                            "settable_per_mesh": false,
                            "settable_per_extruder": true,
                            "children":
                            {
                                "support_roof_line_width":
                                {
                                    "label": "Support Roof Line Width",
                                    "description": "Width of a single support roof line.",
                                    "unit": "mm",
                                    "default_value": 0.4,
                                    "minimum_value": "0.001",
                                    "minimum_value_warning": "0.4 * machine_nozzle_size",
                                    "maximum_value_warning": "2 * machine_nozzle_size",
                                    "type": "float",
                                    "enabled": "(support_enable or support_meshes_present) and support_roof_enable",
                                    "limit_to_extruder": "support_roof_extruder_nr",
                                    "value": "extruderValue(support_roof_extruder_nr, 'support_interface_line_width')",
                                    "settable_per_mesh": false,
                                    "settable_per_extruder": true
                                },
                                "support_bottom_line_width":
                                {
                                    "label": "Support Floor Line Width",
                                    "description": "Width of a single support floor line.",
                                    "unit": "mm",
                                    "default_value": 0.4,
                                    "minimum_value": "0.001",
                                    "minimum_value_warning": "0.4 * machine_nozzle_size",
                                    "maximum_value_warning": "2 * machine_nozzle_size",
                                    "type": "float",
                                    "enabled": "(support_enable or support_meshes_present) and support_bottom_enable",
                                    "limit_to_extruder": "support_bottom_extruder_nr",
                                    "value": "extruderValue(support_bottom_extruder_nr, 'support_interface_line_width')",
                                    "settable_per_mesh": false,
                                    "settable_per_extruder": true
                                }
                            }
                        },
                        "prime_tower_line_width":
                        {
                            "label": "Prime Tower Line Width",
                            "description": "Width of a single prime tower line.",
                            "type": "float",
                            "unit": "mm",
                            "enabled": "resolveOrValue('prime_tower_enable')",
                            "default_value": 0.4,
                            "value": "line_width",
                            "minimum_value": "0.001",
                            "minimum_value_warning": "0.1 + 0.4 * machine_nozzle_size",
                            "maximum_value_warning": "2 * machine_nozzle_size",
                            "settable_per_mesh": false,
                            "settable_per_extruder": true
                        }
                    }
                },
                "initial_layer_line_width_factor":
                {
                    "label": "Initial Layer Line Width",
                    "description": "Multiplier of the line width on the first layer. Increasing this could improve bed adhesion.",
                    "type": "float",
                    "unit": "%",
                    "default_value": 100.0,
                    "minimum_value": "0.001",
                    "maximum_value_warning": "150",
                    "settable_per_mesh": false,
                    "settable_per_extruder": true
                }
            }
        },
        "shell":
        {
            "label": "Walls",
            "icon": "PrintShell",
            "description": "Shell",
            "type": "category",
            "children":
            {
                "wall_extruder_nr":
                {
                    "label": "Wall Extruder",
                    "description": "The extruder train used for printing the walls. This is used in multi-extrusion.",
                    "type": "optional_extruder",
                    "default_value": "-1",
                    "settable_per_mesh": false,
                    "settable_per_extruder": false,
                    "settable_per_meshgroup": true,
                    "settable_globally": true,
                    "enabled": "extruders_enabled_count > 1",
                    "children": {
                        "wall_0_extruder_nr":
                        {
                            "label": "Outer Wall Extruder",
                            "description": "The extruder train used for printing the outer wall. This is used in multi-extrusion.",
                            "type": "optional_extruder",
                            "value": "wall_extruder_nr",
                            "default_value": "-1",
                            "settable_per_mesh": false,
                            "settable_per_extruder": false,
                            "settable_per_meshgroup": true,
                            "settable_globally": true,
                            "enabled": "extruders_enabled_count > 1"
                        },
                        "wall_x_extruder_nr":
                        {
                            "label": "Inner Wall Extruder",
                            "description": "The extruder train used for printing the inner walls. This is used in multi-extrusion.",
                            "type": "optional_extruder",
                            "value": "wall_extruder_nr",
                            "default_value": "-1",
                            "settable_per_mesh": false,
                            "settable_per_extruder": false,
                            "settable_per_meshgroup": true,
                            "settable_globally": true,
                            "enabled": "extruders_enabled_count > 1"
                        }
                    }
                },
                "wall_thickness":
                {
                    "label": "Wall Thickness",
                    "description": "The thickness of the walls in the horizontal direction. This value divided by the wall line width defines the number of walls.",
                    "unit": "mm",
                    "default_value": 0.8,
                    "value": "wall_line_width_0 if magic_spiralize else 0.8",
                    "minimum_value": "0",
                    "minimum_value_warning": "line_width",
                    "maximum_value_warning": "10 * line_width",
                    "type": "float",
                    "limit_to_extruder": "wall_x_extruder_nr",
                    "settable_per_mesh": true,
                    "children":
                    {
                        "wall_line_count":
                        {
                            "label": "Wall Line Count",
                            "description": "The number of walls. When calculated by the wall thickness, this value is rounded to a whole number.",
                            "default_value": 2,
                            "minimum_value": "0",
                            "minimum_value_warning": "1",
                            "maximum_value_warning": "10",
                            "type": "int",
                            "value": "1 if magic_spiralize else max(1, round((wall_thickness - wall_line_width_0) / wall_line_width_x) + 1) if wall_thickness != 0 else 0",
                            "limit_to_extruder": "wall_x_extruder_nr",
                            "settable_per_mesh": true
                        }
                    }
                },
                "wall_0_wipe_dist":
                {
                    "label": "Outer Wall Wipe Distance",
                    "description": "Distance of a travel move inserted after the outer wall, to hide the Z seam better.",
                    "unit": "mm",
                    "type": "float",
                    "default_value": 0.2,
                    "value": "machine_nozzle_size / 2",
                    "minimum_value": "0",
                    "maximum_value_warning": "machine_nozzle_size * 2",
                    "limit_to_extruder": "wall_0_extruder_nr",
                    "settable_per_mesh": true
                },
                "wall_0_inset":
                {
                    "label": "Outer Wall Inset",
                    "description": "Inset applied to the path of the outer wall. If the outer wall is smaller than the nozzle, and printed after the inner walls, use this offset to get the hole in the nozzle to overlap with the inner walls instead of the outside of the model.",
                    "unit": "mm",
                    "type": "float",
                    "default_value": 0.0,
                    "value": "(machine_nozzle_size - wall_line_width_0) / 2 if (wall_line_width_0 < machine_nozzle_size and not outer_inset_first) else 0",
                    "minimum_value_warning": "0",
                    "maximum_value_warning": "machine_nozzle_size",
                    "limit_to_extruder": "wall_0_extruder_nr",
                    "settable_per_mesh": true
                },
                "optimize_wall_printing_order":
                {
                    "label": "Optimize Wall Printing Order",
                    "description": "Optimize the order in which walls are printed so as to reduce the number of retractions and the distance travelled. Most parts will benefit from this being enabled but some may actually take longer so please compare the print time estimates with and without optimization. First layer is not optimized when choosing brim as build plate adhesion type.",
                    "type": "bool",
                    "default_value": false,
                    "settable_per_mesh": true
                },
                "outer_inset_first":
                {
                    "label": "Outer Before Inner Walls",
                    "description": "Prints walls in order of outside to inside when enabled. This can help improve dimensional accuracy in X and Y when using a high viscosity plastic like ABS; however it can decrease outer surface print quality, especially on overhangs.",
                    "type": "bool",
                    "default_value": false,
                    "enabled": "wall_0_extruder_nr == wall_x_extruder_nr",
                    "settable_per_mesh": true
                },
                "alternate_extra_perimeter":
                {
                    "label": "Alternate Extra Wall",
                    "description": "Prints an extra wall at every other layer. This way infill gets caught between these extra walls, resulting in stronger prints.",
                    "type": "bool",
                    "default_value": false,
                    "limit_to_extruder": "infill_extruder_nr",
                    "settable_per_mesh": true
                },
                "travel_compensate_overlapping_walls_enabled":
                {
                    "label": "Compensate Wall Overlaps",
                    "description": "Compensate the flow for parts of a wall being printed where there is already a wall in place.",
                    "type": "bool",
                    "default_value": true,
                    "limit_to_extruder": "wall_x_extruder_nr",
                    "settable_per_mesh": true,
                    "children":
                    {
                        "travel_compensate_overlapping_walls_0_enabled":
                        {
                            "label": "Compensate Outer Wall Overlaps",
                            "description": "Compensate the flow for parts of an outer wall being printed where there is already a wall in place.",
                            "type": "bool",
                            "default_value": true,
                            "value": "travel_compensate_overlapping_walls_enabled",
                            "limit_to_extruder": "wall_0_extruder_nr",
                            "settable_per_mesh": true
                        },
                        "travel_compensate_overlapping_walls_x_enabled":
                        {
                            "label": "Compensate Inner Wall Overlaps",
                            "description": "Compensate the flow for parts of an inner wall being printed where there is already a wall in place.",
                            "type": "bool",
                            "default_value": true,
                            "value": "travel_compensate_overlapping_walls_enabled",
                            "limit_to_extruder": "wall_x_extruder_nr",
                            "settable_per_mesh": true
                        }
                    }
                },
                "wall_min_flow":
                {
                    "label": "Minimum Wall Flow",
                    "description": "Minimum allowed percentage flow for a wall line. The wall overlap compensation reduces a wall's flow when it lies close to an existing wall. Walls whose flow is less than this value will be replaced with a travel move. When using this setting, you must enable the wall overlap compensation and print the outer wall before inner walls.",
                    "unit": "%",
                    "minimum_value": "0",
                    "maximum_value": "100",
                    "default_value": 0,
                    "type": "float",
                    "enabled": "travel_compensate_overlapping_walls_0_enabled or travel_compensate_overlapping_walls_x_enabled",
                    "settable_per_mesh": true
                },
                "wall_min_flow_retract":
                {
                    "label": "Prefer Retract",
                    "description": "If enabled, retraction is used rather than combing for travel moves that replace walls whose flow is below the minimum flow threshold.",
                    "type": "bool",
                    "default_value": false,
                    "enabled": "(travel_compensate_overlapping_walls_0_enabled or travel_compensate_overlapping_walls_x_enabled) and wall_min_flow > 0",
                    "settable_per_mesh": true
                },
                "fill_perimeter_gaps":
                {
                    "label": "Fill Gaps Between Walls",
                    "description": "Fills the gaps between walls where no walls fit. Everywhere fills the gaps between the walls and also the gaps between the walls and the skin and infill. Only Wall Gaps just fills the gaps between wall lines.",
                    "type": "enum",
                    "options": {
                        "nowhere": "Nowhere",
                        "only_wall_gaps": "Only Wall Gaps",
                        "everywhere": "Everywhere"
                    },
                    "default_value": "everywhere",
                    "limit_to_extruder": "wall_0_extruder_nr",
                    "settable_per_mesh": true
                },
                "filter_out_tiny_gaps":
                {
                    "label": "Filter Out Tiny Gaps",
                    "description": "Filter out tiny gaps to reduce blobs on outside of model.",
                    "type": "bool",
                    "default_value": true,
                    "limit_to_extruder": "wall_0_extruder_nr",
                    "settable_per_mesh": true
                },
                "min_gap_area":
                {
                    "label": "Minimum Gap Area",
                    "description": "Filter out gaps whose area is less than this.",
                    "unit": "mm²",
                    "type": "float",
                    "minimum_value": "0",
                    "default_value": 0.3,
                    "value": "2 * wall_line_width_0 * wall_line_width_0",
                    "enabled": "filter_out_tiny_gaps",
                    "limit_to_extruder": "wall_0_extruder_nr",
                    "settable_per_mesh": true
                },
                "inner_layer_min_gap_area":
                {
                    "label": "Inner Layer Minimum Gap Area",
                    "description": "Filter out gaps on inner layers whose area is less than this.",
                    "unit": "mm²",
                    "type": "float",
                    "minimum_value": "0",
                    "default_value": 0.3,
                    "value": "min_gap_area",
                    "enabled": "filter_out_tiny_gaps",
                    "limit_to_extruder": "wall_0_extruder_nr",
                    "settable_per_mesh": true
                },
                "fill_outline_gaps": {
                    "label": "Print Thin Walls",
                    "description": "Print pieces of the model which are horizontally thinner than the nozzle size.",
                    "type": "bool",
                    "default_value": false,
                    "limit_to_extruder": "wall_0_extruder_nr",
                    "settable_per_mesh": true
                },
                "xy_offset":
                {
                    "label": "Horizontal Expansion",
                    "description": "Amount of offset applied to all polygons in each layer. Positive values can compensate for too big holes; negative values can compensate for too small holes.",
                    "unit": "mm",
                    "type": "float",
                    "minimum_value_warning": "-1",
                    "maximum_value_warning": "1",
                    "default_value": 0,
                    "limit_to_extruder": "wall_0_extruder_nr",
                    "settable_per_mesh": true
                },
                "xy_offset_layer_0":
                {
                    "label": "Initial Layer Horizontal Expansion",
                    "description": "Amount of offset applied to all polygons in the first layer. A negative value can compensate for squishing of the first layer known as \"elephant's foot\".",
                    "unit": "mm",
                    "type": "float",
                    "minimum_value_warning": "-1",
                    "maximum_value_warning": "1",
                    "default_value": 0,
                    "value": "xy_offset",
                    "limit_to_extruder": "wall_0_extruder_nr",
                    "settable_per_mesh": true
                },
                "hole_xy_offset":
                {
                    "label": "Hole Horizontal Expansion",
                    "description": "Amount of offset applied to all holes in each layer. Positive values increase the size of the holes, negative values reduce the size of the holes.",
                    "unit": "mm",
                    "type": "float",
                    "minimum_value_warning": "-1",
                    "maximum_value_warning": "1",
                    "default_value": 0,
                    "limit_to_extruder": "wall_0_extruder_nr",
                    "settable_per_mesh": true
                },
               "z_seam_type":
                {
                    "label": "Z Seam Alignment",
                    "description": "Starting point of each path in a layer. When paths in consecutive layers start at the same point a vertical seam may show on the print. When aligning these near a user specified location, the seam is easiest to remove. When placed randomly the inaccuracies at the paths' start will be less noticeable. When taking the shortest path the print will be quicker.",
                    "type": "enum",
                    "options":
                    {
                        "back": "User Specified",
                        "shortest": "Shortest",
                        "random": "Random",
                        "sharpest_corner": "Sharpest Corner"
                    },
                    "default_value": "sharpest_corner",
                    "limit_to_extruder": "wall_0_extruder_nr",
                    "settable_per_mesh": true
                },
                "z_seam_position":
                {
                    "label": "Z Seam Position",
                    "description": "The position near where to start printing each part in a layer.",
                    "type": "enum",
                    "options":
                    {
                        "backleft": "Back Left",
                        "back": "Back",
                        "backright": "Back Right",
                        "right": "Right",
                        "frontright": "Front Right",
                        "front": "Front",
                        "frontleft": "Front Left",
                        "left": "Left"
                    },
                    "enabled": "z_seam_type == 'back'",
                    "default_value": "back",
                    "limit_to_extruder": "wall_0_extruder_nr",
                    "settable_per_mesh": true,
                    "children":
                    {
                        "z_seam_x":
                        {
                            "label": "Z Seam X",
                            "description": "The X coordinate of the position near where to start printing each part in a layer.",
                            "unit": "mm",
                            "type": "float",
                            "default_value": 100.0,
                            "value": "(0 if (z_seam_position == 'frontleft' or z_seam_position == 'left' or z_seam_position == 'backleft') else machine_width / 2 if (z_seam_position == 'front' or z_seam_position == 'back') else machine_width) - (machine_width / 2 if z_seam_relative or machine_center_is_zero else 0)",
                            "enabled": "z_seam_type == 'back'",
                            "limit_to_extruder": "wall_0_extruder_nr",
                            "settable_per_mesh": true
                        },
                        "z_seam_y":
                        {
                            "label": "Z Seam Y",
                            "description": "The Y coordinate of the position near where to start printing each part in a layer.",
                            "unit": "mm",
                            "type": "float",
                            "default_value": 100.0,
                            "value": "(0 if (z_seam_position == 'frontleft' or z_seam_position == 'front' or z_seam_position == 'frontright') else machine_depth / 2 if (z_seam_position == 'left' or z_seam_position == 'right') else machine_depth) - (machine_depth / 2 if z_seam_relative or machine_center_is_zero else 0)",
                            "enabled": "z_seam_type == 'back'",
                            "limit_to_extruder": "wall_0_extruder_nr",
                            "settable_per_mesh": true
                        }
                    }
                },
                "z_seam_corner":
                {
                    "label": "Seam Corner Preference",
                    "description": "Control whether corners on the model outline influence the position of the seam. None means that corners have no influence on the seam position. Hide Seam makes the seam more likely to occur on an inside corner. Expose Seam makes the seam more likely to occur on an outside corner. Hide or Expose Seam makes the seam more likely to occur at an inside or outside corner. Smart Hiding allows both inside and outside corners, but chooses inside corners more frequently, if appropriate.",
                    "type": "enum",
                    "options":
                    {
                        "z_seam_corner_none":     "None",
                        "z_seam_corner_inner":    "Hide Seam",
                        "z_seam_corner_outer":    "Expose Seam",
                        "z_seam_corner_any":      "Hide or Expose Seam",
                        "z_seam_corner_weighted": "Smart Hiding"
                    },
                    "default_value": "z_seam_corner_inner",
                    "enabled": "z_seam_type != 'random'",
                    "limit_to_extruder": "wall_0_extruder_nr",
                    "settable_per_mesh": true
                },
                "z_seam_relative":
                {
                    "label": "Z Seam Relative",
                    "description": "When enabled, the z seam coordinates are relative to each part's centre. When disabled, the coordinates define an absolute position on the build plate.",
                    "unit": "mm",
                    "type": "bool",
                    "default_value": false,
                    "enabled": "z_seam_type == 'back'",
                    "limit_to_extruder": "wall_0_extruder_nr",
                    "settable_per_mesh": true
                }
            }
        },
        "top_bottom":
        {
            "label": "Top/Bottom",
            "icon": "PrintTopBottom",
            "description": "Top/Bottom",
            "type": "category",
            "children":
            {
                "roofing_extruder_nr":
                {
                    "label": "Top Surface Skin Extruder",
                    "description": "The extruder train used for printing the top most skin. This is used in multi-extrusion.",
                    "type": "optional_extruder",
                    "default_value": "-1",
                    "value": "top_bottom_extruder_nr",
                    "settable_per_mesh": false,
                    "settable_per_extruder": false,
                    "settable_per_meshgroup": true,
                    "settable_globally": true,
                    "enabled": "extruders_enabled_count > 1 and max(extruderValues('roofing_layer_count')) > 0 and max(extruderValues('top_layers')) > 0"
                },
                "roofing_layer_count":
                {
                    "label": "Top Surface Skin Layers",
                    "description": "The number of top most skin layers. Usually only one top most layer is sufficient to generate higher quality top surfaces.",
                    "default_value": 0,
                    "minimum_value": "0",
                    "maximum_value_warning": "top_layers - 1",
                    "type": "int",
                    "value": "0",
                    "limit_to_extruder": "roofing_extruder_nr",
                    "settable_per_mesh": true,
                    "enabled": "top_layers > 0"
                },
                "top_bottom_extruder_nr":
                {
                    "label": "Top/Bottom Extruder",
                    "description": "The extruder train used for printing the top and bottom skin. This is used in multi-extrusion.",
                    "type": "optional_extruder",
                    "default_value": "-1",
                    "settable_per_mesh": false,
                    "settable_per_extruder": false,
                    "settable_per_meshgroup": true,
                    "settable_globally": true,
                    "enabled": "extruders_enabled_count > 1"
                },
                "top_bottom_thickness":
                {
                    "label": "Top/Bottom Thickness",
                    "description": "The thickness of the top/bottom layers in the print. This value divided by the layer height defines the number of top/bottom layers.",
                    "unit": "mm",
                    "default_value": 0.8,
                    "minimum_value": "0",
                    "minimum_value_warning": "0.6",
                    "maximum_value": "machine_height",
                    "type": "float",
                    "limit_to_extruder": "top_bottom_extruder_nr",
                    "settable_per_mesh": true,
                    "children":
                    {
                        "top_thickness":
                        {
                            "label": "Top Thickness",
                            "description": "The thickness of the top layers in the print. This value divided by the layer height defines the number of top layers.",
                            "unit": "mm",
                            "default_value": 0.8,
                            "minimum_value": "0",
                            "minimum_value_warning": "0.2 + resolveOrValue('layer_height')",
                            "maximum_value": "machine_height",
                            "type": "float",
                            "value": "top_bottom_thickness",
                            "limit_to_extruder": "top_bottom_extruder_nr",
                            "settable_per_mesh": true,
                            "children":
                            {
                                "top_layers":
                                {
                                    "label": "Top Layers",
                                    "description": "The number of top layers. When calculated by the top thickness, this value is rounded to a whole number.",
                                    "default_value": 8,
                                    "minimum_value": "0",
                                    "maximum_value_warning": "100",
                                    "type": "int",
                                    "minimum_value_warning": "2",
                                    "value": "0 if infill_sparse_density == 100 else math.ceil(round(top_thickness / resolveOrValue('layer_height'), 4))",
                                    "limit_to_extruder": "top_bottom_extruder_nr",
                                    "settable_per_mesh": true
                                }
                            }
                        },
                        "bottom_thickness":
                        {
                            "label": "Bottom Thickness",
                            "description": "The thickness of the bottom layers in the print. This value divided by the layer height defines the number of bottom layers.",
                            "unit": "mm",
                            "default_value": 0.6,
                            "minimum_value": "0",
                            "minimum_value_warning": "0.2 + resolveOrValue('layer_height')",
                            "type": "float",
                            "value": "top_bottom_thickness",
                            "maximum_value": "machine_height",
                            "limit_to_extruder": "top_bottom_extruder_nr",
                            "settable_per_mesh": true,
                            "children":
                            {
                                "bottom_layers":
                                {
                                    "label": "Bottom Layers",
                                    "description": "The number of bottom layers. When calculated by the bottom thickness, this value is rounded to a whole number.",
                                    "minimum_value": "0",
                                    "minimum_value_warning": "2",
                                    "default_value": 6,
                                    "type": "int",
                                    "value": "999999 if infill_sparse_density == 100 else math.ceil(round(bottom_thickness / resolveOrValue('layer_height'), 4))",
                                    "limit_to_extruder": "top_bottom_extruder_nr",
                                    "settable_per_mesh": true
                                },
                                "initial_bottom_layers":
                                {
                                    "label": "Initial Bottom Layers",
                                    "description": "The number of initial bottom layers, from the build-plate upwards. When calculated by the bottom thickness, this value is rounded to a whole number.",
                                    "minimum_value": "0",
                                    "minimum_value_warning": "2",
                                    "default_value": 6,
                                    "type": "int",
                                    "value": "bottom_layers",
                                    "limit_to_extruder": "top_bottom_extruder_nr",
                                    "settable_per_mesh": true
                                }
                            }
                        }
                    }
                },
                "top_bottom_pattern":
                {
                    "label": "Top/Bottom Pattern",
                    "description": "The pattern of the top/bottom layers.",
                    "type": "enum",
                    "options":
                    {
                        "lines": "Lines",
                        "concentric": "Concentric",
                        "hilbert": "Hilbert Curve",
                        "zigzag": "Zig Zag"
                    },
                    "default_value": "lines",
                    "enabled": "top_layers > 0 or bottom_layers > 0",
                    "limit_to_extruder": "top_bottom_extruder_nr",
                    "settable_per_mesh": true
                },
                "top_bottom_pattern_0":
                {
                    "label": "Bottom Pattern Initial Layer",
                    "description": "The pattern on the bottom of the print on the first layer.",
                    "type": "enum",
                    "options":
                    {
                        "lines": "Lines",
                        "concentric": "Concentric",
                        "hilbert": "Hilbert Curve",
                        "zigzag": "Zig Zag"
                    },
                    "default_value": "lines",
                    "enabled": "top_layers > 0 or bottom_layers > 0",
                    "value": "top_bottom_pattern",
                    "limit_to_extruder": "top_bottom_extruder_nr",
                    "settable_per_mesh": true
                },
                "monotonic_skin_lines":
                {
                    "label": "Monotonic Skin Lines (mb-master)",
                    "description": "Print the skin lines monotonically. This may improve the visual quality of the skin. Only applied when the 'Lines' skin pattern is used.",
                    "type": "bool",
                    "default_value": false,
                    "enabled": "not skin_monotonic and not ironing_monotonic and not roofing_monotonic and (top_layers > 0 or bottom_layers > 0) and (top_bottom_pattern == 'lines' or top_bottom_pattern_0 == 'lines' or roofing_pattern == 'lines')",
                    "limit_to_extruder": "top_bottom_extruder_nr",
                    "settable_per_mesh": true,
                    "children":
                    {
                          "monotonic_skin_lines_reversed":
                          {
                              "label": "Reverse Monotonic Line Order",
                              "description": "Print the skin lines monotonically in reverse order.",
                              "type": "bool",
                              "default_value": false,
                              "enabled": "not skin_monotonic and not ironing_monotonic and not roofing_monotonic and monotonic_skin_lines and (top_layers > 0 or bottom_layers > 0) and (top_bottom_pattern == 'lines' or top_bottom_pattern_0 == 'lines' or roofing_pattern == 'lines')",
                              "limit_to_extruder": "top_bottom_extruder_nr",
                              "settable_per_mesh": true
                          }
                    }
                },
                "connect_skin_polygons":
                {
                    "label": "Connect Top/Bottom Polygons",
                    "description": "Connect top/bottom skin paths where they run next to each other. For the concentric pattern enabling this setting greatly reduces the travel time, but because the connections can happen midway over infill this feature can reduce the top surface quality.",
                    "type": "bool",
                    "default_value": false,
                    "enabled": "((top_layers > 0 or bottom_layers > 0) and top_bottom_pattern == 'concentric') or (initial_bottom_layers > 0 and top_bottom_pattern_0 == 'concentric') or (roofing_layer_count > 0 and roofing_pattern == 'concentric')",
                    "limit_to_extruder": "top_bottom_extruder_nr",
                    "settable_per_mesh": true
                },
                "skin_monotonic":
                {
                    "label": "Monotonic Top/Bottom Order",
                    "description": "Print top/bottom lines in an ordering that causes them to always overlap with adjacent lines in a single direction. This takes slightly more time to print, but makes flat surfaces look more consistent.",
                    "type": "bool",
                    "default_value": false,
                    "enabled": "(top_layers > 0 or bottom_layers > 0) and (top_bottom_pattern != 'concentric' or top_bottom_pattern_0 != 'concentric')",
                    "limit_to_extruder": "top_bottom_extruder_nr",
                    "settable_per_mesh": true
                },
                "skin_angles":
                {
                    "label": "Top/Bottom Line Directions",
                    "description": "A list of integer line directions to use when the top/bottom layers use the lines or zig zag pattern. Elements from the list are used sequentially as the layers progress and when the end of the list is reached, it starts at the beginning again. The list items are separated by commas and the whole list is contained in square brackets. Default is an empty list which means use the traditional default angles (45 and 135 degrees).",
                    "type": "[int]",
                    "default_value": "[ ]",
                    "enabled": "(top_layers > 0 or bottom_layers > 0) and top_bottom_pattern != 'concentric'",
                    "limit_to_extruder": "top_bottom_extruder_nr",
                    "settable_per_mesh": true
                },
                "skin_no_small_gaps_heuristic":
                {
                    "label": "No Skin in Z Gaps",
                    "description": "When the model has small vertical gaps of only a few layers, there should normally be skin around those layers in the narrow space. Enable this setting to not generate skin if the vertical gap is very small. This improves printing time and slicing time, but technically leaves infill exposed to the air.",
                    "type": "bool",
                    "default_value": false,
                    "enabled": "top_layers > 0 or bottom_layers > 0",
                    "limit_to_extruder": "top_bottom_extruder_nr",
                    "settable_per_mesh": true
                },
                "skin_outline_count":
                {
                    "label": "Extra Skin Wall Count",
                    "description": "Replaces the outermost part of the top/bottom pattern with a number of concentric lines. Using one or two lines improves roofs that start on infill material.",
                    "value": "0 if top_bottom_pattern == 'concentric' and top_bottom_pattern_0 == 'concentric' and roofing_layer_count <= 0 else 1",
                    "default_value": 1,
                    "minimum_value": "0",
                    "maximum_value_warning": "10",
                    "type": "int",
                    "enabled": "(top_layers > 0 or bottom_layers > 0) and (top_bottom_pattern != 'concentric' or top_bottom_pattern_0 != 'concentric' or (roofing_layer_count > 0 and roofing_pattern != 'concentric'))",
                    "limit_to_extruder": "top_bottom_extruder_nr",
                    "settable_per_mesh": true
                },
                "ironing_enabled":
                {
                    "label": "Enable Ironing",
                    "description": "Go over the top surface one additional time, but this time extruding very little material. This is meant to melt the plastic on top further, creating a smoother surface. The pressure in the nozzle chamber is kept high so that the creases in the surface are filled with material.",
                    "type": "bool",
                    "default_value": false,
                    "limit_to_extruder": "top_bottom_extruder_nr",
                    "settable_per_mesh": true
                },
                "ironing_only_highest_layer":
                {
                    "label": "Iron Only Highest Layer",
                    "description": "Only perform ironing on the very last layer of the mesh. This saves time if the lower layers don't need a smooth surface finish.",
                    "type": "bool",
                    "default_value": false,
                    "enabled": "ironing_enabled",
                    "limit_to_extruder": "top_bottom_extruder_nr",
                    "settable_per_mesh": true
                },
                "ironing_pattern":
                {
                    "label": "Ironing Pattern",
                    "description": "The pattern to use for ironing top surfaces.",
                    "type": "enum",
                    "options":
                    {
                        "concentric": "Concentric",
                        "lines": "Lines",
                        "hilbert": "Hilbert Curve",
                        "zigzag": "Zig Zag"
                    },
                    "default_value": "zigzag",
                    "enabled": "ironing_enabled",
                    "limit_to_extruder": "top_bottom_extruder_nr",
                    "settable_per_mesh": true
                },
                "ironing_monotonic":
                {
                    "label": "Monotonic Ironing Order",
                    "description": "Print ironing lines in an ordering that causes them to always overlap with adjacent lines in a single direction. This takes slightly more time to print, but makes flat surfaces look more consistent.",
                    "type": "bool",
                    "default_value": false,
                    "enabled": "ironing_enabled and ironing_pattern != 'concentric'",
                    "limit_to_extruder": "top_bottom_extruder_nr",
                    "settable_per_mesh": true
                },
                "ironing_line_spacing":
                {
                    "label": "Ironing Line Spacing",
                    "description": "The distance between the lines of ironing.",
                    "type": "float",
                    "unit": "mm",
                    "default_value": 0.1,
                    "minimum_value": "0.001",
                    "maximum_value_warning": "machine_nozzle_tip_outer_diameter",
                    "enabled": "ironing_enabled",
                    "limit_to_extruder": "top_bottom_extruder_nr",
                    "settable_per_mesh": true
                },
                "ironing_flow":
                {
                    "label": "Ironing Flow",
                    "description": "The amount of material, relative to a normal skin line, to extrude during ironing. Keeping the nozzle filled helps filling some of the crevices of the top surface, but too much results in overextrusion and blips on the side of the surface.",
                    "type": "float",
                    "unit": "%",
                    "default_value": 10.0,
                    "minimum_value": "0",
                    "maximum_value_warning": "50",
                    "enabled": "ironing_enabled",
                    "limit_to_extruder": "top_bottom_extruder_nr",
                    "settable_per_mesh": true
                },
                "ironing_inset":
                {
                    "label": "Ironing Inset",
                    "description": "A distance to keep from the edges of the model. Ironing all the way to the edge of the mesh may result in a jagged edge on your print.",
                    "type": "float",
                    "unit": "mm",
                    "default_value": 0.35,
                    "value": "wall_line_width_0 / 2 + (ironing_line_spacing - skin_line_width * (1.0 + ironing_flow / 100) / 2 if ironing_pattern == 'concentric' else skin_line_width * (1.0 - ironing_flow / 100) / 2)",
                    "minimum_value_warning": "0",
                    "maximum_value_warning": "wall_line_width_0",
                    "enabled": "ironing_enabled",
                    "limit_to_extruder": "top_bottom_extruder_nr",
                    "settable_per_mesh": true
                },
                "speed_ironing":
                {
                    "label": "Ironing Speed",
                    "description": "The speed at which to pass over the top surface.",
                    "type": "float",
                    "unit": "mm/s",
                    "default_value": 20.0,
                    "value": "speed_topbottom * 20 / 30",
                    "minimum_value": "0.001",
                    "maximum_value": "math.sqrt(machine_max_feedrate_x ** 2 + machine_max_feedrate_y ** 2)",
                    "maximum_value_warning": "100",
                    "enabled": "ironing_enabled",
                    "limit_to_extruder": "top_bottom_extruder_nr",
                    "settable_per_mesh": true
                },
                "acceleration_ironing":
                {
                    "label": "Ironing Acceleration",
                    "description": "The acceleration with which ironing is performed.",
                    "unit": "mm/s²",
                    "type": "float",
                    "minimum_value": "0.1",
                    "minimum_value_warning": "100",
                    "maximum_value_warning": "10000",
                    "default_value": 3000,
                    "value": "acceleration_topbottom",
                    "enabled": "resolveOrValue('acceleration_enabled') and ironing_enabled",
                    "limit_to_extruder": "top_bottom_extruder_nr",
                    "settable_per_mesh": true
                },
                "jerk_ironing":
                {
                    "label": "Ironing Jerk",
                    "description": "The maximum instantaneous velocity change while performing ironing.",
                    "unit": "mm/s",
                    "type": "float",
                    "minimum_value": "0",
                    "maximum_value_warning": "50",
                    "default_value": 20,
                    "value": "jerk_topbottom",
                    "enabled": "resolveOrValue('jerk_enabled') and ironing_enabled",
                    "limit_to_extruder": "top_bottom_extruder_nr",
                    "settable_per_mesh": true
                },
                "skin_overlap":
                {
                    "label": "Skin Overlap Percentage",
                    "description": "Adjust the amount of overlap between the walls and (the endpoints of) the skin-centerlines, as a percentage of the line widths of the skin lines and the innermost wall. A slight overlap allows the walls to connect firmly to the skin. Note that, given an equal skin and wall line-width, any percentage over 50% may already cause any skin to go past the wall, because at that point the position of the nozzle of the skin-extruder may already reach past the middle of the wall.",
                    "unit": "%",
                    "type": "float",
                    "default_value": 5,
                    "minimum_value_warning": "-50",
                    "maximum_value_warning": "100",
                    "value": "5 if top_bottom_pattern != 'concentric' else 0",
                    "enabled": "(top_layers > 0 or bottom_layers > 0) and top_bottom_pattern != 'concentric'",
                    "limit_to_extruder": "top_bottom_extruder_nr",
                    "settable_per_mesh": true,
                    "children":
                    {
                        "skin_overlap_mm":
                        {
                            "label": "Skin Overlap",
                            "description": "Adjust the amount of overlap between the walls and (the endpoints of) the skin-centerlines. A slight overlap allows the walls to connect firmly to the skin. Note that, given an equal skin and wall line-width, any value over half the width of the wall may already cause any skin to go past the wall, because at that point the position of the nozzle of the skin-extruder may already reach past the middle of the wall.",
                            "unit": "mm",
                            "type": "float",
                            "default_value": 0.02,
                            "minimum_value_warning": "-0.5 * machine_nozzle_size",
                            "maximum_value_warning": "machine_nozzle_size",
                            "value": "0.5 * (skin_line_width + (wall_line_width_x if wall_line_count > 1 else wall_line_width_0)) * skin_overlap / 100 if top_bottom_pattern != 'concentric' else 0",
                            "enabled": "(top_layers > 0 or bottom_layers > 0) and top_bottom_pattern != 'concentric'",
                            "settable_per_mesh": true
                        }
                    }
                },
                "skin_preshrink":
                {
                    "label": "Skin Removal Width",
                    "description": "The largest width of skin areas which are to be removed. Every skin area smaller than this value will disappear. This can help in limiting the amount of time and material spent on printing top/bottom skin at slanted surfaces in the model.",
                    "unit": "mm",
                    "type": "float",
                    "default_value": 1,
                    "value": "wall_line_width_0 + (wall_line_count - 1) * wall_line_width_x",
                    "minimum_value": "0",
                    "maximum_value_warning": "wall_line_width_0 + (wall_line_count - 1) * wall_line_width_x",
                    "enabled": "top_layers > 0 or bottom_layers > 0",
                    "limit_to_extruder": "top_bottom_extruder_nr",
                    "settable_per_mesh": true,
                    "children":
                    {
                        "top_skin_preshrink":
                        {
                            "label": "Top Skin Removal Width",
                            "description": "The largest width of top skin areas which are to be removed. Every skin area smaller than this value will disappear. This can help in limiting the amount of time and material spent on printing top skin at slanted surfaces in the model.",
                            "unit": "mm",
                            "type": "float",
                            "default_value": 1,
                            "value": "skin_preshrink",
                            "maximum_value_warning": "wall_line_width_0 + (wall_line_count - 1) * wall_line_width_x",
                            "minimum_value": "0",
                            "enabled": "top_layers > 0 or bottom_layers > 0",
                            "limit_to_extruder": "top_bottom_extruder_nr",
                            "settable_per_mesh": true
                        },
                        "bottom_skin_preshrink":
                        {
                            "label": "Bottom Skin Removal Width",
                            "description": "The largest width of bottom skin areas which are to be removed. Every skin area smaller than this value will disappear. This can help in limiting the amount of time and material spent on printing bottom skin at slanted surfaces in the model.",
                            "unit": "mm",
                            "type": "float",
                            "default_value": 1,
                            "value": "skin_preshrink",
                            "maximum_value_warning": "wall_line_width_0 + (wall_line_count - 1) * wall_line_width_x",
                            "minimum_value": "0",
                            "enabled": "top_layers > 0 or bottom_layers > 0",
                            "limit_to_extruder": "top_bottom_extruder_nr",
                            "settable_per_mesh": true
                        }
                    }
                },
                "expand_skins_expand_distance":
                {
                    "label": "Skin Expand Distance",
                    "description": "The distance the skins are expanded into the infill. Higher values makes the skin attach better to the infill pattern and makes the walls on neighboring layers adhere better to the skin. Lower values save amount of material used.",
                    "unit": "mm",
                    "type": "float",
                    "default_value": 1,
                    "value": "wall_line_width_0 + (wall_line_count - 1) * wall_line_width_x",
                    "minimum_value": "-skin_preshrink",
                    "limit_to_extruder": "top_bottom_extruder_nr",
                    "enabled": "top_layers > 0 or bottom_layers > 0",
                    "settable_per_mesh": true,
                    "children":
                    {
                        "top_skin_expand_distance":
                        {
                            "label": "Top Skin Expand Distance",
                            "description": "The distance the top skins are expanded into the infill. Higher values makes the skin attach better to the infill pattern and makes the walls on the layer above adhere better to the skin. Lower values save amount of material used.",
                            "unit": "mm",
                            "type": "float",
                            "default_value": 1,
                            "value": "expand_skins_expand_distance",
                            "minimum_value": "-top_skin_preshrink",
                            "enabled": "top_layers > 0 or bottom_layers > 0",
                            "limit_to_extruder": "top_bottom_extruder_nr",
                            "settable_per_mesh": true
                        },
                        "bottom_skin_expand_distance":
                        {
                            "label": "Bottom Skin Expand Distance",
                            "description": "The distance the bottom skins are expanded into the infill. Higher values makes the skin attach better to the infill pattern and makes the skin adhere better to the walls on the layer below. Lower values save amount of material used.",
                            "unit": "mm",
                            "type": "float",
                            "default_value": 1,
                            "value": "expand_skins_expand_distance",
                            "minimum_value": "-bottom_skin_preshrink",
                            "enabled": "top_layers > 0 or bottom_layers > 0",
                            "limit_to_extruder": "top_bottom_extruder_nr",
                            "settable_per_mesh": true
                        }
                    }
                },
                "max_skin_angle_for_expansion":
                {
                    "label": "Maximum Skin Angle for Expansion",
                    "description": "Top and/or bottom surfaces of your object with an angle larger than this setting, won't have their top/bottom skin expanded. This avoids expanding the narrow skin areas that are created when the model surface has a near vertical slope. An angle of 0° is horizontal and will cause no skin to be expanded, while an angle of 90° is vertical and will cause all skin to be expanded.",
                    "unit": "°",
                    "type": "float",
                    "minimum_value": "0",
                    "minimum_value_warning": "2",
                    "maximum_value": "90",
                    "default_value": 90,
                    "enabled": "(top_layers > 0 or bottom_layers > 0) and (top_skin_expand_distance > 0 or bottom_skin_expand_distance > 0)",
                    "limit_to_extruder": "top_bottom_extruder_nr",
                    "settable_per_mesh": true,
                    "children":
                    {
                        "min_skin_width_for_expansion":
                        {
                            "label": "Minimum Skin Width for Expansion",
                            "description": "Skin areas narrower than this are not expanded. This avoids expanding the narrow skin areas that are created when the model surface has a slope close to the vertical.",
                            "unit": "mm",
                            "type": "float",
                            "default_value": 0,
                            "value": "top_layers * layer_height / math.tan(math.radians(max_skin_angle_for_expansion))",
                            "minimum_value": "0",
                            "enabled": "(top_layers > 0 or bottom_layers > 0) and (top_skin_expand_distance > 0 or bottom_skin_expand_distance > 0)",
                            "limit_to_extruder": "top_bottom_extruder_nr",
                            "settable_per_mesh": true
                        }
                    }
                }
            }
        },
        "infill":
        {
            "label": "Infill",
            "icon": "Infill1",
            "description": "Infill",
            "type": "category",
            "children":
            {
                "infill_extruder_nr":
                {
                    "label": "Infill Extruder",
                    "description": "The extruder train used for printing infill. This is used in multi-extrusion.",
                    "type": "optional_extruder",
                    "default_value": "-1",
                    "settable_per_mesh": false,
                    "settable_per_extruder": false,
                    "settable_per_meshgroup": true,
                    "settable_globally": true,
                    "enabled": "extruders_enabled_count > 1"
                },
                "infill_sparse_density":
                {
                    "label": "Infill Density",
                    "description": "Adjusts the density of infill of the print.",
                    "unit": "%",
                    "type": "float",
                    "default_value": 20,
                    "minimum_value": "0",
                    "maximum_value_warning": "100",
                    "limit_to_extruder": "infill_extruder_nr",
                    "settable_per_mesh": true,
                    "children":
                    {
                        "infill_line_distance":
                        {
                            "label": "Infill Line Distance",
                            "description": "Distance between the printed infill lines. This setting is calculated by the infill density and the infill line width.",
                            "unit": "mm",
                            "type": "float",
                            "default_value": 2,
                            "minimum_value": "0",
                            "minimum_value_warning": "infill_line_width",
                            "value": "0 if infill_sparse_density == 0 else (infill_line_width * 100) / infill_sparse_density * (2 if infill_pattern == 'grid' else (3 if infill_pattern == 'triangles' or infill_pattern == 'trihexagon' or infill_pattern == 'cubic' or infill_pattern == 'cubicsubdiv' else (2 if infill_pattern == 'tetrahedral' or infill_pattern == 'quarter_cubic' else (1 if infill_pattern == 'cross' or infill_pattern == 'cross_3d' else (1.6 if infill_pattern == 'lightning' else 1)))))",
                            "limit_to_extruder": "infill_extruder_nr",
                            "settable_per_mesh": true
                        }
                    }
                },
                "infill_pattern":
                {
                    "label": "Infill Pattern",
                    "description": "The pattern of the infill material of the print. The line and zig zag infill swap direction on alternate layers, reducing material cost. The grid, triangle, tri-hexagon, cubic, octet, quarter cubic, cross and concentric patterns are fully printed every layer. Gyroid, cubic, quarter cubic and octet infill change with every layer to provide a more equal distribution of strength over each direction. Lightning infill tries to minimize the infill, by only supporting the ceiling of the object.",
                    "type": "enum",
                    "options":
                    {
                        "grid": "Grid",
                        "lines": "Lines",
                        "triangles": "Triangles",
                        "trihexagon": "Tri-Hexagon",
                        "cubic": "Cubic",
                        "cubicsubdiv": "Cubic Subdivision",
                        "tetrahedral": "Octet",
                        "quarter_cubic": "Quarter Cubic",
                        "concentric": "Concentric",
                        "zigzag": "Zig Zag",
                        "cross": "Cross",
                        "cross_3d": "Cross 3D",
                        "gyroid": "Gyroid",
                        "lightning": "Lightning",
                        "schwarz_p": "Schwarz P",
                        "schwarz_d": "Schwarz D",
                        "hilbert": "Hilbert Curve",
                        "honeycomb": "Honeycomb"
                    },
                    "default_value": "grid",
                    "enabled": "infill_line_distance > 0",
                    "value": "'lines' if infill_sparse_density > 25 else 'grid'",
                    "limit_to_extruder": "infill_extruder_nr",
                    "settable_per_mesh": true
                },
                "infill_pattern_resolution":
                {
                    "label": "Infill Pattern Resolution",
                    "description": "The resolution of the infill pattern of the print. High resolution produces the most accurate pattern, low resolution generates the fewest lines.",
                    "type": "enum",
                    "options":
                    {
                        "high_resolution": "High",
                        "medium_resolution": "Medium",
                        "low_resolution": "Low"
                    },
                    "default_value": "high_resolution",
                    "enabled": "infill_sparse_density > 0 and (infill_pattern == 'gyroid' or infill_pattern == 'schwarz_p' or infill_pattern == 'schwarz_d')",
                    "limit_to_extruder": "infill_extruder_nr",
                    "settable_per_mesh": true
                },
                "zig_zaggify_infill":
                {
                    "label": "Connect Infill Lines",
                    "description": "Connect the ends where the infill pattern meets the inner wall using a line which follows the shape of the inner wall. Enabling this setting can make the infill adhere to the walls better and reduce the effects of infill on the quality of vertical surfaces. Disabling this setting reduces the amount of material used.",
                    "type": "bool",
                    "default_value": false,
                    "value": "infill_pattern == 'cross' or infill_pattern == 'cross_3d' or infill_pattern == 'honeycomb'",
                    "enabled": "infill_pattern == 'lines' or infill_pattern == 'grid' or infill_pattern == 'triangles' or infill_pattern == 'trihexagon' or infill_pattern == 'cubic' or infill_pattern == 'tetrahedral' or infill_pattern == 'quarter_cubic' or infill_pattern == 'cross' or infill_pattern == 'cross_3d' or infill_pattern == 'gyroid' or infill_pattern == 'schwarz_p' or infill_pattern == 'schwarz_d' or infill_pattern == 'honeycomb' or infill_pattern == 'hilbert'",
                    "limit_to_extruder": "infill_extruder_nr",
                    "settable_per_mesh": true
                },
                "connect_infill_polygons":
                {
                    "label": "Connect Infill Polygons",
                    "description": "Connect infill paths where they run next to each other. For infill patterns which consist of several closed polygons, enabling this setting greatly reduces the travel time.",
                    "type": "bool",
                    "default_value": true,
                    "value": "(infill_pattern == 'cross' or infill_pattern == 'cross_3d' or infill_multiplier % 2 == 0) and infill_wall_line_count > 0",
                    "enabled": "infill_pattern != 'lightning' and infill_pattern == 'cross' or infill_pattern == 'cross_3d' or infill_pattern == 'concentric' or infill_multiplier % 2 == 0 or infill_wall_line_count > 1",
                    "limit_to_extruder": "infill_extruder_nr",
                    "settable_per_mesh": true
                },
                "infill_angles":
                {
                    "label": "Infill Line Directions",
                    "description": "A list of integer line directions to use. Elements from the list are used sequentially as the layers progress and when the end of the list is reached, it starts at the beginning again. The list items are separated by commas and the whole list is contained in square brackets. Default is an empty list which means use the traditional default angles (45 and 135 degrees for the lines and zig zag patterns and 45 degrees for all other patterns).",
                    "type": "[int]",
                    "default_value": "[ ]",
                    "enabled": "infill_pattern not in ('concentric', 'cross', 'cross_3d', 'lightning') and infill_sparse_density > 0",
                    "limit_to_extruder": "infill_extruder_nr",
                    "settable_per_mesh": true
                },
                "infill_offset_x":
                {
                    "label": "Infill X Offset",
                    "description": "The infill pattern is moved this distance along the X axis.",
                    "unit": "mm",
                    "type": "float",
                    "default_value": 0,
                    "enabled": "infill_pattern == 'grid' or infill_pattern == 'lines' or infill_pattern == 'triangles' or infill_pattern == 'cubic' or infill_pattern == 'tetrahedral' or infill_pattern == 'quarter_cubic' or infill_pattern == 'zigzag' or infill_pattern == 'gyroid' or infill_pattern == 'schwarz_p' or infill_pattern == 'schwarz_d'",
                    "limit_to_extruder": "infill_extruder_nr",
                    "settable_per_mesh": true
                },
                "infill_offset_y":
                {
                    "label": "Infill Y Offset",
                    "description": "The infill pattern is moved this distance along the Y axis.",
                    "unit": "mm",
                    "type": "float",
                    "default_value": 0,
                    "enabled": "infill_pattern == 'grid' or infill_pattern == 'lines' or infill_pattern == 'triangles' or infill_pattern == 'cubic' or infill_pattern == 'tetrahedral' or infill_pattern == 'quarter_cubic' or infill_pattern == 'zigzag' or infill_pattern == 'gyroid' or infill_pattern == 'schwarz_p' or infill_pattern == 'schwarz_d'",
                    "limit_to_extruder": "infill_extruder_nr",
                    "settable_per_mesh": true
                },
                "infill_scaling_z":
                {
                    "label": "Infill Vertical Scaling",
                    "description": "Scales the vertical infill pattern. Values larger than 100% stretch the pattern, values less than 100% compress the pattern. Note that some infill patterns do not work well with scaling values that differ greatly from 100%.",
                    "unit": "%",
                    "minimum_value": "1",
                    "maximum_value": "1000000",
                    "default_value": 100,
                    "type": "float",
                    "enabled": "infill_sparse_density > 0 and infill_pattern in ('cubic', 'cubicsubdiv', 'quarter_cubic', 'tetrahedral', 'cross_3d', 'gyroid', 'schwarz_p', 'schwarz_d')",
                    "settable_per_mesh": true
                },
                "infill_randomize_start_location":
                {
                    "label": "Randomize Infill Start",
                    "description": "Randomize which infill line is printed first. This prevents one segment becoming the strongest, but it does so at the cost of an additional travel move.",
                    "type": "bool",
                    "default_value": false,
                    "warning_value": "True if infill_pattern not in ('grid', 'triangles', 'trihexagon', 'cubic', 'cubicsubdiv', 'tetrahedral', 'quarter_cubic') else None",
                    "enabled": "not (infill_pattern == 'lightning' or (infill_pattern == 'cross' and connect_infill_polygons) or infill_pattern == 'concentric')",
                    "limit_to_extruder": "infill_extruder_nr",
                    "settable_per_mesh": true
                },
                "infill_fan_enable":
                {
                    "label": "Infill Fan Speed Override",
                    "description": "When enabled, the print cooling fan speed is altered for the infill.",
                    "type": "bool",
                    "default_value": false,
                    "enabled": "infill_sparse_density > 0",
                    "settable_per_mesh": true
                },
                "infill_fan_speed":
                {
                    "label": "Infill Fan Speed",
                    "description": "Percentage fan speed to use when printing infill. Using a reduced or even zero fan speed when printing infill can make the part stronger.",
                    "unit": "%",
                    "minimum_value": "0",
                    "maximum_value": "100",
                    "default_value": 0,
                    "type": "float",
                    "enabled": "infill_sparse_density > 0 and infill_fan_enable",
                    "settable_per_mesh": true
                },
               "infill_multiplier":
                {
                    "label": "Infill Line Multiplier",
                    "description": "Convert each infill line to this many lines. The extra lines do not cross over each other, but avoid each other. This makes the infill stiffer, but increases print time and material usage.",
                    "default_value": 1,
                    "type": "int",
                    "minimum_value": "1",
                    "maximum_value_warning": "infill_line_distance / infill_line_width",
                    "enabled": "infill_sparse_density > 0 and infill_pattern != 'zigzag' and (gradual_infill_steps == 0 or not zig_zaggify_infill)",
                    "limit_to_extruder": "infill_extruder_nr",
                    "settable_per_mesh": true
                },
                "infill_wall_line_count":
                {
                    "label": "Extra Infill Wall Count",
                    "description": "Add extra walls around the infill area. Such walls can make top/bottom skin lines sag down less which means you need less top/bottom skin layers for the same quality at the cost of some extra material.\nThis feature can combine with the Connect Infill Polygons to connect all the infill into a single extrusion path without the need for travels or retractions if configured right.",
                    "default_value": 0,
                    "type": "int",
                    "minimum_value": "0",
                    "enabled": "infill_sparse_density > 0",
                    "limit_to_extruder": "infill_extruder_nr",
                    "settable_per_mesh": true
                },
                "sub_div_rad_add":
                {
                    "label": "Cubic Subdivision Shell",
                    "description": "An addition to the radius from the center of each cube to check for the boundary of the model, as to decide whether this cube should be subdivided. Larger values lead to a thicker shell of small cubes near the boundary of the model.",
                    "unit": "mm",
                    "type": "float",
                    "default_value": 0.4,
                    "value": "wall_line_width_x",
                    "minimum_value_warning": "-1 * infill_line_distance",
                    "maximum_value_warning": "5 * infill_line_distance",
                    "enabled": "infill_sparse_density > 0 and infill_pattern == 'cubicsubdiv'",
                    "limit_to_extruder": "infill_extruder_nr",
                    "settable_per_mesh": true
                },
                "infill_overlap":
                {
                    "label": "Infill Overlap Percentage",
                    "description": "The amount of overlap between the infill and the walls as a percentage of the infill line width. A slight overlap allows the walls to connect firmly to the infill.",
                    "unit": "%",
                    "type": "float",
                    "default_value": 10,
                    "value": "10 if infill_sparse_density < 95 and infill_pattern != 'concentric' else 0",
                    "minimum_value_warning": "-50",
                    "maximum_value_warning": "100",
                    "enabled": "infill_sparse_density > 0 and infill_pattern != 'concentric'",
                    "limit_to_extruder": "infill_extruder_nr",
                    "settable_per_mesh": true,
                    "children":
                    {
                        "infill_overlap_mm":
                        {
                            "label": "Infill Overlap",
                            "description": "The amount of overlap between the infill and the walls. A slight overlap allows the walls to connect firmly to the infill.",
                            "unit": "mm",
                            "type": "float",
                            "default_value": 0.04,
                            "minimum_value_warning": "-0.5 * machine_nozzle_size",
                            "maximum_value_warning": "machine_nozzle_size",
                            "value": "0.5 * (infill_line_width + (wall_line_width_x if wall_line_count > 1 else wall_line_width_0)) * infill_overlap / 100 if infill_sparse_density < 95 and infill_pattern != 'concentric' else 0",
                            "enabled": "infill_sparse_density > 0 and infill_pattern != 'concentric'",
                            "settable_per_mesh": true
                        }
                    }
                },
                "infill_wipe_dist":
                {
                    "label": "Infill Wipe Distance",
                    "description": "Distance of a travel move inserted after every infill line, to make the infill stick to the walls better. This option is similar to infill overlap, but without extrusion and only on one end of the infill line.",
                    "unit": "mm",
                    "type": "float",
                    "default_value": 0.04,
                    "value": "wall_line_width_0 / 4 if wall_line_count == 1 else wall_line_width_x / 4",
                    "minimum_value_warning": "0",
                    "maximum_value_warning": "machine_nozzle_size",
                    "enabled": "infill_sparse_density > 0",
                    "limit_to_extruder": "infill_extruder_nr",
                    "settable_per_mesh": true
                },
                "infill_sparse_thickness":
                {
                    "label": "Infill Layer Thickness",
                    "description": "The thickness per layer of infill material. This value should always be a multiple of the layer height and is otherwise rounded.",
                    "unit": "mm",
                    "type": "float",
                    "default_value": 0.1,
                    "minimum_value": "resolveOrValue('layer_height') / 2 if infill_line_distance > 0 else -999999",
                    "maximum_value_warning": "0.75 * machine_nozzle_size",
                    "maximum_value": "resolveOrValue('layer_height') * 8 if infill_line_distance > 0 else 999999",
                    "value": "resolveOrValue('layer_height')",
                    "enabled": "infill_sparse_density > 0",
                    "limit_to_extruder": "infill_extruder_nr",
                    "settable_per_mesh": true
                },
                "gradual_infill_steps":
                {
                    "label": "Gradual Infill Steps",
                    "description": "Number of times to reduce the infill density by half when getting further below top surfaces. Areas which are closer to top surfaces get a higher density, up to the Infill Density.",
                    "default_value": 0,
                    "type": "int",
                    "minimum_value": "0",
                    "maximum_value_warning": "1 if (infill_pattern == 'cross' or infill_pattern == 'cross_3d' or support_pattern == 'concentric') else 5",
                    "maximum_value": "999999 if infill_line_distance == 0 else (20 - math.log(infill_line_distance) / math.log(2))",
                    "enabled": "infill_pattern != 'lightning' and infill_sparse_density > 0 and infill_pattern != 'cubicsubdiv'",
                    "limit_to_extruder": "infill_extruder_nr",
                    "settable_per_mesh": true
                },
                "gradual_infill_step_height":
                {
                    "label": "Gradual Infill Step Height",
                    "description": "The height of infill of a given density before switching to half the density.",
                    "unit": "mm",
                    "type": "float",
                    "default_value": 1.5,
                    "minimum_value": "0.0001",
                    "minimum_value_warning": "3 * resolveOrValue('layer_height')",
                    "enabled": "infill_pattern != 'lightning' and infill_sparse_density > 0 and gradual_infill_steps > 0 and infill_pattern != 'cubicsubdiv'",
                    "limit_to_extruder": "infill_extruder_nr",
                    "settable_per_mesh": true
                },
                "infill_before_walls":
                {
                    "label": "Infill Before Walls",
                    "description": "Print the infill before printing the walls. Printing the walls first may lead to more accurate walls, but overhangs print worse. Printing the infill first leads to sturdier walls, but the infill pattern might sometimes show through the surface.",
                    "type": "bool",
                    "default_value": true,
                    "enabled": "infill_sparse_density > 0 and wall_x_extruder_nr == infill_extruder_nr",
                    "settable_per_mesh": true
                },
                "min_infill_area":
                {
                    "label": "Minimum Infill Area",
                    "description": "Don't generate areas of infill smaller than this (use skin instead).",
                    "unit": "mm²",
                    "type": "float",
                    "minimum_value": "0",
                    "default_value": 0,
                    "limit_to_extruder": "infill_extruder_nr",
                    "settable_per_mesh": true
                },
                "infill_support_enabled":
                {
                    "label": "Infill Support",
                    "description": "Print infill structures only where tops of the model should be supported. Enabling this reduces print time and material usage, but leads to ununiform object strength.",
                    "type": "bool",
                    "default_value": false,
                    "enabled": "infill_pattern != 'lightning' and infill_sparse_density > 0",
                    "limit_to_extruder": "infill_extruder_nr",
                    "settable_per_mesh": true
                },
                "infill_support_angle":
                {
                    "label": "Infill Overhang Angle",
                    "description": "The minimum angle of internal overhangs for which infill is added. At a value of 0° objects are totally filled with infill, 90° will not provide any infill.",
                    "unit": "°",
                    "type": "float",
                    "minimum_value": "0",
                    "minimum_value_warning": "2",
                    "maximum_value": "90",
                    "default_value": 40,
                    "enabled": "infill_pattern != 'lightning' and infill_sparse_density > 0 and infill_support_enabled",
                    "limit_to_extruder": "infill_extruder_nr",
                    "settable_per_mesh": true
                },
                "skin_edge_support_thickness":
                {
                    "label": "Skin Edge Support Thickness",
                    "description": "The thickness of the extra infill that supports skin edges.",
                    "unit": "mm",
                    "default_value": 0.8,
                    "minimum_value": "0",
                    "maximum_value": "machine_height",
                    "maximum_value_warning": "resolveOrValue('infill_sparse_thickness') * 10",
                    "type": "float",
                    "value": "resolveOrValue('infill_sparse_thickness') * (4 if infill_sparse_density < 12.5 else (3 if infill_sparse_density < 25 else (2 if infill_sparse_density < 50 else 1)))",
                    "limit_to_extruder": "infill_extruder_nr",
                    "enabled": "infill_sparse_density > 0",
                    "settable_per_mesh": true,
                    "children":
                    {
                         "skin_edge_support_layers":
                         {
                              "label": "Skin Edge Support Layers",
                              "description": "The number of infill layers that supports skin edges.",
                              "default_value": 4,
                              "minimum_value": "0",
                              "maximum_value_warning": "10",
                              "type": "int",
                              "value": "math.ceil(round(skin_edge_support_thickness / resolveOrValue('infill_sparse_thickness'), 4))",
                              "limit_to_extruder": "infill_extruder_nr",
                              "enabled": "infill_sparse_density > 0",
                              "settable_per_mesh": true
                         }
                    }
                },
                "lightning_infill_support_angle":
                {
                    "label": "Lightning Infill Support Angle",
                    "description": "Determines when a lightning infill layer has to support anything above it. Measured in the angle given the thickness of a layer.",
                    "unit": "°",
                    "type": "float",
                    "minimum_value": "0",
                    "maximum_value": "90",
                    "maximum_value_warning": "75",
                    "default_value": 40,
                    "limit_to_extruder": "infill_extruder_nr",
                    "enabled": "infill_pattern == 'lightning'",
                    "settable_per_mesh": false,
                    "settable_per_extruder": true,
                    "children":
                    {
                        "lightning_infill_overhang_angle":
                        {
                            "label": "Lightning Infill Overhang Angle",
                            "description": "Determines when a lightning infill layer has to support the model above it. Measured in the angle given the thickness.",
                            "unit": "°",
                            "type": "float",
                            "minimum_value": "0",
                            "maximum_value": "90",
                            "maximum_value_warning": "75",
                            "default_value": 40,
                            "limit_to_extruder": "infill_extruder_nr",
                            "enabled": "infill_pattern == 'lightning'",
                            "settable_per_mesh": false,
                            "settable_per_extruder": true,
                            "value": "lightning_infill_support_angle"
                        },
                        "lightning_infill_prune_angle":
                        {
                            "label": "Lightning Infill Prune Angle",
                            "description": "The endpoints of infill lines are shortened to save on material. This setting is the angle of overhang of the endpoints of these lines.",
                            "unit": "°",
                            "type": "float",
                            "minimum_value": "0",
                            "maximum_value": "90",
                            "maximum_value_warning": "75",
                            "default_value": 40,
                            "limit_to_extruder": "infill_extruder_nr",
                            "enabled": "infill_pattern == 'lightning'",
                            "settable_per_mesh": false,
                            "settable_per_extruder": true,
                            "value": "lightning_infill_support_angle"
                        },
                        "lightning_infill_straightening_angle":
                        {
                            "label": "Lightning Infill Straightening Angle",
                            "description": "The infill lines are straightened out to save on printing time. This is the maximum angle of overhang allowed across the length of the infill line.",
                            "unit": "°",
                            "type": "float",
                            "minimum_value": "0",
                            "maximum_value": "90",
                            "maximum_value_warning": "75",
                            "default_value": 40,
                            "limit_to_extruder": "infill_extruder_nr",
                            "enabled": "infill_pattern == 'lightning'",
                            "settable_per_mesh": false,
                            "settable_per_extruder": true,
                            "value": "lightning_infill_support_angle"
                        }
                    }
                }
            }
        },
        "material":
        {
            "label": "Material",
            "icon": "Spool",
            "description": "Material",
            "type": "category",
            "children":
            {
                "default_material_print_temperature":
                {
                    "label": "Default Printing Temperature",
                    "description": "The default temperature used for printing. This should be the \"base\" temperature of a material. All other print temperatures should use offsets based on this value",
                    "unit": "°C",
                    "type": "float",
                    "default_value": 210,
                    "minimum_value_warning": "0",
                    "maximum_value_warning": "285",
                    "maximum_value": "365",
                    "enabled": false,
                    "settable_per_extruder": true,
                    "settable_per_mesh": false,
                    "minimum_value": "-273.15"
                },
                "build_volume_temperature":
                {
                    "label": "Build Volume Temperature",
                    "description": "The temperature of the environment to print in. If this is 0, the build volume temperature will not be adjusted.",
                    "unit": "°C",
                    "type": "float",
                    "default_value": 0,
                    "resolve": "min(extruderValues('build_volume_temperature'))",
                    "minimum_value": "-273.15",
                    "minimum_value_warning": "0",
                    "maximum_value_warning": "285",
                    "enabled": "machine_heated_build_volume",
                    "settable_per_mesh": false,
                    "settable_per_extruder": false
                },
                "material_print_temperature":
                {
                    "label": "Printing Temperature",
                    "description": "The temperature used for printing.",
                    "unit": "°C",
                    "type": "float",
                    "default_value": 210,
                    "value": "default_material_print_temperature",
                    "minimum_value": "-273.15",
                    "minimum_value_warning": "0",
                    "maximum_value_warning": "285",
                    "maximum_value": "365",
                    "enabled": "machine_nozzle_temp_enabled and not (material_flow_dependent_temperature)",
                    "settable_per_mesh": false,
                    "settable_per_extruder": true
                },
                "material_print_temperature_layer_0":
                {
                    "label": "Printing Temperature Initial Layer",
                    "description": "The temperature used for printing the first layer. Set at 0 to disable special handling of the initial layer.",
                    "unit": "°C",
                    "type": "float",
                    "default_value": 215,
                    "value": "material_print_temperature",
                    "minimum_value": "-273.15",
                    "minimum_value_warning": "0",
                    "maximum_value_warning": "285",
                    "maximum_value": "365",
                    "enabled": "machine_nozzle_temp_enabled",
                    "settable_per_mesh": false,
                    "settable_per_extruder": true
                },
                "material_initial_print_temperature":
                {
                    "label": "Initial Printing Temperature",
                    "description": "The minimal temperature while heating up to the Printing Temperature at which printing can already start.",
                    "unit": "°C",
                    "type": "float",
                    "default_value": 200,
                    "value": "max(-273.15, material_print_temperature - 10)",
                    "minimum_value": "-273.15",
                    "minimum_value_warning": "material_standby_temperature",
                    "maximum_value_warning": "material_print_temperature",
                    "maximum_value": "365",
                    "enabled": "machine_nozzle_temp_enabled and not machine_extruders_share_heater",
                    "settable_per_mesh": false,
                    "settable_per_extruder": true
                },
                "material_final_print_temperature":
                {
                    "label": "Final Printing Temperature",
                    "description": "The temperature to which to already start cooling down just before the end of printing.",
                    "unit": "°C",
                    "type": "float",
                    "default_value": 195,
                    "value": "max(-273.15, material_print_temperature - 15)",
                    "minimum_value": "-273.15",
                    "minimum_value_warning": "material_standby_temperature",
                    "maximum_value_warning": "material_print_temperature",
                    "maximum_value": "365",
                    "enabled": "machine_nozzle_temp_enabled and not machine_extruders_share_heater",
                    "settable_per_mesh": false,
                    "settable_per_extruder": true
                },
                "material_extrusion_cool_down_speed":
                {
                    "label": "Extrusion Cool Down Speed Modifier",
                    "description": "The extra speed by which the nozzle cools while extruding. The same value is used to signify the heat up speed lost when heating up while extruding.",
                    "unit": "°C/s",
                    "type": "float",
                    "default_value": 0.7,
                    "minimum_value": "0",
                    "maximum_value_warning": "10.0",
                    "maximum_value": "machine_nozzle_heat_up_speed",
                    "enabled": "material_flow_dependent_temperature or (extruders_enabled_count > 1 and material_final_print_temperature != material_print_temperature)",
                    "settable_per_mesh": false,
                    "settable_per_extruder": true
                },
                "default_material_bed_temperature":
                {
                    "label": "Default Build Plate Temperature",
                    "description": "The default temperature used for the heated build plate. This should be the \"base\" temperature of a build plate. All other print temperatures should use offsets based on this value",
                    "unit": "°C",
                    "type": "float",
                    "resolve": "max(extruderValues('default_material_bed_temperature'))",
                    "default_value": 60,
                    "minimum_value": "-273.15",
                    "minimum_value_warning": "build_volume_temperature",
                    "maximum_value_warning": "130",
                    "maximum_value": "200",
                    "enabled": false,
                    "settable_per_mesh": false,
                    "settable_per_extruder": false,
                    "settable_per_meshgroup": false
                },
                "material_bed_temperature":
                {
                    "label": "Build Plate Temperature",
                    "description": "The temperature used for the heated build plate. If this is 0, the build plate is left unheated.",
                    "unit": "°C",
                    "type": "float",
                    "default_value": 60,
                    "value": "default_material_bed_temperature",
                    "resolve": "max(extruderValues('material_bed_temperature'))",
                    "minimum_value": "-273.15",
                    "minimum_value_warning": "build_volume_temperature",
                    "maximum_value_warning": "130",
                    "maximum_value": "200",
                    "enabled": "machine_heated_bed and machine_gcode_flavor != \"UltiGCode\"",
                    "settable_per_mesh": false,
                    "settable_per_extruder": false,
                    "settable_per_meshgroup": false
                },
                "material_bed_temperature_layer_0":
                {
                    "label": "Build Plate Temperature Initial Layer",
                    "description": "The temperature used for the heated build plate at the first layer. If this is 0, the build plate is left unheated during the first layer.",
                    "unit": "°C",
                    "type": "float",
                    "resolve": "max(extruderValues('material_bed_temperature_layer_0'))",
                    "default_value": 60,
                    "value": "resolveOrValue('material_bed_temperature')",
                    "minimum_value": "-273.15",
                    "minimum_value_warning": "max(build_volume_temperature, max(extruderValues('material_bed_temperature')))",
                    "maximum_value_warning": "130",
                    "maximum_value": "200",
                    "enabled": "machine_heated_bed and machine_gcode_flavor != \"UltiGCode\"",
                    "settable_per_mesh": false,
                    "settable_per_extruder": false,
                    "settable_per_meshgroup": false
                },
                "material_adhesion_tendency":
                {
                    "label": "Adhesion Tendency",
                    "description": "Surface adhesion tendency.",
                    "type": "int",
                    "default_value": 10,
                    "minimum_value": "0",
                    "maximum_value": "10",
                    "enabled": false,
                    "settable_per_mesh": false,
                    "settable_per_extruder": true
                },
                "material_surface_energy":
                {
                    "label": "Surface Energy",
                    "description": "Surface energy.",
                    "unit": "%",
                    "type": "int",
                    "default_value": 100,
                    "minimum_value": "0",
                    "maximum_value": "100",
                    "enabled": false,
                    "settable_per_mesh": false,
                    "settable_per_extruder": true
                },
                "material_shrinkage_percentage":
                {
                    "label": "Scaling Factor Shrinkage Compensation",
                    "description": "To compensate for the shrinkage of the material as it cools down, the model will be scaled with this factor.",
                    "unit": "%",
                    "type": "float",
                    "default_value": 100.0,
                    "enabled": false,
                    "minimum_value": "0.001",
                    "minimum_value_warning": "100",
                    "maximum_value_warning": "120",
                    "settable_per_mesh": false,
                    "settable_per_extruder": false,
                    "resolve": "sum(extruderValues(\"material_shrinkage_percentage\")) / len(extruderValues(\"material_shrinkage_percentage\"))"
                },
                "material_crystallinity":
                {
                    "label": "Crystalline Material",
                    "description": "Is this material the type that breaks off cleanly when heated (crystalline), or is it the type that produces long intertwined polymer chains (non-crystalline)?",
                    "type": "bool",
                    "default_value": false,
                    "enabled": false,
                    "settable_per_mesh": false,
                    "settable_per_extruder": true
                },
                "material_anti_ooze_retracted_position":
                {
                    "label": "Anti-ooze Retracted Position",
                    "description": "How far the material needs to be retracted before it stops oozing.",
                    "type": "float",
                    "unit": "mm",
                    "default_value": -4,
                    "enabled": false,
                    "minimum_value_warning": "-switch_extruder_retraction_amount",
                    "maximum_value": "0",
                    "settable_per_mesh": false,
                    "settable_per_extruder": true
                },
                "material_anti_ooze_retraction_speed":
                {
                    "label": "Anti-ooze Retraction Speed",
                    "description": "How fast the material needs to be retracted during a filament switch to prevent oozing.",
                    "type": "float",
                    "unit": "mm/s",
                    "default_value": 5,
                    "enabled": false,
                    "minimum_value": "0",
                    "maximum_value": "machine_max_feedrate_e",
                    "settable_per_mesh": false,
                    "settable_per_extruder": true
                },
                "material_break_preparation_retracted_position":
                {
                    "label": "Break Preparation Retracted Position",
                    "description": "How far the filament can be stretched before it breaks, while heated.",
                    "type": "float",
                    "unit": "mm",
                    "default_value": -16,
                    "enabled": false,
                    "minimum_value_warning": "-retraction_amount * 4",
                    "maximum_value": "0",
                    "settable_per_mesh": false,
                    "settable_per_extruder": true
                },
                "material_break_preparation_speed":
                {
                    "label": "Break Preparation Retraction Speed",
                    "description": "How fast the filament needs to be retracted just before breaking it off in a retraction.",
                    "type": "float",
                    "unit": "mm/s",
                    "default_value": 2,
                    "enabled": false,
                    "minimum_value": "0",
                    "maximum_value": "machine_max_feedrate_e",
                    "settable_per_mesh": false,
                    "settable_per_extruder": true
                },
                "material_break_preparation_temperature":
                {
                    "label": "Break Preparation Temperature",
                    "description": "The temperature used to purge material, should be roughly equal to the highest possible printing temperature.",
                    "type": "float",
                    "unit": "°C",
                    "default_value": 50,
                    "value": "material_print_temperature",
                    "enabled": false,
                    "minimum_value": "-273.15",
                    "maximum_value_warning": "300",
                    "maximum_value": "365",
                    "settable_per_mesh": false,
                    "settable_per_extruder": true
                },
                "material_break_retracted_position":
                {
                    "label": "Break Retracted Position",
                    "description": "How far to retract the filament in order to break it cleanly.",
                    "type": "float",
                    "unit": "mm",
                    "default_value": -50,
                    "enabled": false,
                    "minimum_value_warning": "-100",
                    "maximum_value": "0",
                    "settable_per_mesh": false,
                    "settable_per_extruder": true
                },
                "material_break_speed":
                {
                    "label": "Break Retraction Speed",
                    "description": "The speed at which to retract the filament in order to break it cleanly.",
                    "type": "float",
                    "unit": "mm/s",
                    "default_value": 25,
                    "enabled": false,
                    "minimum_value": "0",
                    "maximum_value": "machine_max_feedrate_e",
                    "settable_per_mesh": false,
                    "settable_per_extruder": true
                },
                "material_break_temperature":
                {
                    "label": "Break Temperature",
                    "description": "The temperature at which the filament is broken for a clean break.",
                    "type": "float",
                    "unit": "°C",
                    "default_value": 50,
                    "enabled": false,
                    "minimum_value": "-273.15",
                    "maximum_value": "365",
                    "maximum_value_warning": "300",
                    "settable_per_mesh": false,
                    "settable_per_extruder": true
                },
                "material_flush_purge_speed":
                {
                    "label": "Flush Purge Speed",
                    "description": "How fast to prime the material after switching to a different material.",
                    "type": "float",
                    "default_value": 0.5,
                    "enabled": false
                },
                "material_flush_purge_length":
                {
                    "label": "Flush Purge Length",
                    "description": "How much material to use to purge the previous material out of the nozzle (in length of filament) when switching to a different material.",
                    "type": "float",
                    "default_value": 60,
                    "enabled": false
                },
                "material_end_of_filament_purge_speed":
                {
                    "label": "End of Filament Purge Speed",
                    "description": "How fast to prime the material after replacing an empty spool with a fresh spool of the same material.",
                    "type": "float",
                    "default_value": 0.5,
                    "enabled": false
                },
                "material_end_of_filament_purge_length":
                {
                    "label": "End of Filament Purge Length",
                    "description": "How much material to use to purge the previous material out of the nozzle (in length of filament) when replacing an empty spool with a fresh spool of the same material.",
                    "type": "float",
                    "default_value": 20,
                    "enabled": false
                },
                "material_maximum_park_duration":
                {
                    "label": "Maximum Park Duration",
                    "description": "How long the material can be kept out of dry storage safely.",
                    "type": "float",
                    "default_value": 300,
                    "enabled": false
                },
                "material_no_load_move_factor":
                {
                    "label": "No Load Move Factor",
                    "description": "A factor indicating how much the filament gets compressed between the feeder and the nozzle chamber, used to determine how far to move the material for a filament switch.",
                    "type": "float",
                    "default_value": 0.940860215,
                    "enabled": false
                },
                "material_flow":
                {
                    "label": "Flow",
                    "description": "Flow compensation: the amount of material extruded is multiplied by this value.",
                    "unit": "%",
                    "default_value": 100,
                    "type": "float",
                    "minimum_value": "0.0001",
                    "minimum_value_warning": "50",
                    "maximum_value_warning": "150",
                    "enabled": "machine_gcode_flavor != \"UltiGCode\"",
                    "settable_per_mesh": true,
                    "children":
                    {
                        "wall_material_flow":
                        {
                            "label": "Wall Flow",
                            "description": "Flow compensation on wall lines.",
                            "unit": "%",
                            "type": "float",
                            "default_value": 100,
                            "value": "material_flow",
                            "minimum_value": "0.0001",
                            "minimum_value_warning": "50",
                            "maximum_value_warning": "150",
                            "limit_to_extruder": "wall_0_extruder_nr if wall_x_extruder_nr == wall_0_extruder_nr else -1",
                            "settable_per_mesh": true,
                            "children":
                            {
                                "wall_0_material_flow":
                                {
                                    "label": "Outer Wall Flow",
                                    "description": "Flow compensation on the outermost wall line.",
                                    "unit": "%",
                                    "type": "float",
                                    "default_value": 100,
                                    "value": "wall_material_flow",
                                    "minimum_value": "0.0001",
                                    "minimum_value_warning": "50",
                                    "maximum_value_warning": "150",
                                    "limit_to_extruder": "wall_0_extruder_nr",
                                    "settable_per_mesh": true
                                },
                                "wall_x_material_flow":
                                {
                                    "label": "Inner Wall(s) Flow",
                                    "description": "Flow compensation on wall lines for all wall lines except the outermost one.",
                                    "unit": "%",
                                    "type": "float",
                                    "default_value": 100,
                                    "value": "wall_material_flow",
                                    "minimum_value": "0.0001",
                                    "minimum_value_warning": "50",
                                    "maximum_value_warning": "150",
                                    "limit_to_extruder": "wall_x_extruder_nr",
                                    "settable_per_mesh": true
                                }
                            }
                        },
                        "skin_material_flow":
                        {
                            "label": "Top/Bottom Flow",
                            "description": "Flow compensation on top/bottom lines.",
                            "unit": "%",
                            "type": "float",
                            "default_value": 100,
                            "value": "material_flow",
                            "minimum_value": "0.0001",
                            "minimum_value_warning": "50",
                            "maximum_value_warning": "150",
                            "enabled": "top_layers > 0 or bottom_layers > 0",
                            "limit_to_extruder": "top_bottom_extruder_nr",
                            "settable_per_mesh": true
                        },
                        "roofing_material_flow":
                        {
                            "label": "Top Surface Skin Flow",
                            "description": "Flow compensation on lines of the areas at the top of the print.",
                            "unit": "%",
                            "type": "float",
                            "default_value": 100,
                            "value": "skin_material_flow",
                            "minimum_value": "0.0001",
                            "minimum_value_warning": "50",
                            "maximum_value_warning": "150",
                            "limit_to_extruder": "roofing_extruder_nr",
                            "settable_per_mesh": true,
                            "enabled": "roofing_layer_count > 0 and top_layers > 0"
                        },
                        "infill_material_flow":
                        {
                            "label": "Infill Flow",
                            "description": "Flow compensation on infill lines.",
                            "unit": "%",
                            "type": "float",
                            "default_value": 100,
                            "value": "material_flow",
                            "minimum_value": "0.0001",
                            "minimum_value_warning": "50",
                            "maximum_value_warning": "150",
                            "enabled": "infill_sparse_density > 0",
                            "limit_to_extruder": "infill_extruder_nr",
                            "settable_per_mesh": true
                        },
                        "skirt_brim_material_flow":
                        {
                            "label": "Skirt/Brim Flow",
                            "description": "Flow compensation on skirt or brim lines.",
                            "unit": "%",
                            "type": "float",
                            "default_value": 100,
                            "value": "material_flow",
                            "minimum_value": "0.0001",
                            "minimum_value_warning": "50",
                            "maximum_value_warning": "150",
                            "enabled": "resolveOrValue('adhesion_type') == 'skirt' or resolveOrValue('adhesion_type') == 'brim' or resolveOrValue('draft_shield_enabled') or resolveOrValue('ooze_shield_enabled')",
                            "settable_per_mesh": false,
                            "settable_per_extruder": true
                        },
                        "support_material_flow":
                        {
                            "label": "Support Flow",
                            "description": "Flow compensation on support structure lines.",
                            "unit": "%",
                            "type": "float",
                            "default_value": 100,
                            "value": "material_flow",
                            "minimum_value": "0.0001",
                            "minimum_value_warning": "50",
                            "maximum_value_warning": "150",
                            "enabled": "support_enable or support_meshes_present",
                            "limit_to_extruder": "support_infill_extruder_nr",
                            "settable_per_mesh": false,
                            "settable_per_extruder": true
                        },
                        "support_interface_material_flow":
                        {
                            "label": "Support Interface Flow",
                            "description": "Flow compensation on lines of support roof or floor.",
                            "unit": "%",
                            "type": "float",
                            "default_value": 100,
                            "value": "material_flow",
                            "minimum_value": "0.0001",
                            "minimum_value_warning": "50",
                            "maximum_value_warning": "150",
                            "enabled": "(support_enable or support_meshes_present) and support_interface_enable",
                            "limit_to_extruder": "support_interface_extruder_nr",
                            "settable_per_mesh": false,
                            "settable_per_extruder": true,
                            "children":
                            {
                                "support_roof_material_flow":
                                {
                                    "label": "Support Roof Flow",
                                    "description": "Flow compensation on support roof lines.",
                                    "unit": "%",
                                    "type": "float",
                                    "default_value": 100,
                                    "value": "extruderValue(support_roof_extruder_nr, 'support_interface_material_flow')",
                                    "minimum_value": "0.0001",
                                    "minimum_value_warning": "50",
                                    "maximum_value_warning": "150",
                                    "enabled": "(support_enable or support_meshes_present) and support_roof_enable",
                                    "limit_to_extruder": "support_roof_extruder_nr",
                                    "settable_per_mesh": false,
                                    "settable_per_extruder": true
                                },
                                "support_bottom_material_flow":
                                {
                                    "label": "Support Floor Flow",
                                    "description": "Flow compensation on support floor lines.",
                                    "unit": "%",
                                    "type": "float",
                                    "default_value": 100,
                                    "value": "extruderValue(support_bottom_extruder_nr, 'support_interface_material_flow')",
                                    "minimum_value": "0.0001",
                                    "minimum_value_warning": "50",
                                    "maximum_value_warning": "150",
                                    "enabled": "(support_enable or support_meshes_present) and support_bottom_enable",
                                    "limit_to_extruder": "support_bottom_extruder_nr",
                                    "settable_per_mesh": false,
                                    "settable_per_extruder": true
                                }
                            }
                        },
                        "prime_tower_flow":
                        {
                            "label": "Prime Tower Flow",
                            "description": "Flow compensation on prime tower lines.",
                            "unit": "%",
                            "type": "float",
                            "default_value": 100,
                            "value": "material_flow",
                            "minimum_value": "0.0001",
                            "minimum_value_warning": "50",
                            "maximum_value_warning": "150",
                            "settable_per_mesh": false,
                            "settable_per_extruder": true
                        }
                    }
                },
                "material_flow_layer_0":
                {
                    "label": "Initial Layer Flow",
                    "description": "Flow compensation for the first layer: the amount of material extruded on the initial layer is multiplied by this value.",
                    "unit": "%",
                    "default_value": 100,
                    "type": "float",
                    "minimum_value": "0.0001",
                    "minimum_value_warning": "50",
                    "maximum_value_warning": "150",
                    "settable_per_mesh": true
                },
                "material_standby_temperature":
                {
                    "label": "Standby Temperature",
                    "description": "The temperature of the nozzle when another nozzle is currently used for printing.",
                    "type": "float",
                    "unit": "°C",
                    "default_value": 150,
                    "minimum_value": "-273.15",
                    "minimum_value_warning": "0",
                    "maximum_value_warning": "260",
                    "maximum_value": "365",
                    "enabled": "extruders_enabled_count > 1 and machine_nozzle_temp_enabled",
                    "settable_per_mesh": false,
                    "settable_per_extruder": true
                }
            }
        },
        "speed":
        {
            "label": "Speed",
            "icon": "SpeedOMeter",
            "description": "Speed",
            "type": "category",
            "children":
            {
                "speed_print":
                {
                    "label": "Print Speed",
                    "description": "The speed at which printing happens.",
                    "unit": "mm/s",
                    "type": "float",
                    "minimum_value": "0.1",
                    "maximum_value_warning": "150",
                    "maximum_value": "math.sqrt(machine_max_feedrate_x ** 2 + machine_max_feedrate_y ** 2)",
                    "default_value": 60,
                    "settable_per_mesh": true,
                    "children":
                    {
                        "speed_infill":
                        {
                            "label": "Infill Speed",
                            "description": "The speed at which infill is printed.",
                            "unit": "mm/s",
                            "type": "float",
                            "minimum_value": "0.1",
                            "maximum_value": "math.sqrt(machine_max_feedrate_x ** 2 + machine_max_feedrate_y ** 2)",
                            "maximum_value_warning": "150",
                            "default_value": 60,
                            "value": "speed_print",
                            "enabled": "infill_sparse_density > 0",
                            "limit_to_extruder": "infill_extruder_nr",
                            "settable_per_mesh": true
                        },
                        "speed_wall":
                        {
                            "label": "Wall Speed",
                            "description": "The speed at which the walls are printed.",
                            "unit": "mm/s",
                            "type": "float",
                            "minimum_value": "0.1",
                            "maximum_value": "math.sqrt(machine_max_feedrate_x ** 2 + machine_max_feedrate_y ** 2)",
                            "maximum_value_warning": "150",
                            "default_value": 30,
                            "value": "speed_print / 2",
                            "settable_per_mesh": true,
                            "children":
                            {
                                "speed_wall_0":
                                {
                                    "label": "Outer Wall Speed",
                                    "description": "The speed at which the outermost walls are printed. Printing the outer wall at a lower speed improves the final skin quality. However, having a large difference between the inner wall speed and the outer wall speed will affect quality in a negative way.",
                                    "unit": "mm/s",
                                    "type": "float",
                                    "minimum_value": "0.1",
                                    "maximum_value": "math.sqrt(machine_max_feedrate_x ** 2 + machine_max_feedrate_y ** 2)",
                                    "maximum_value_warning": "150",
                                    "default_value": 30,
                                    "value": "speed_wall",
                                    "limit_to_extruder": "wall_0_extruder_nr",
                                    "settable_per_mesh": true
                                },
                                "speed_wall_x":
                                {
                                    "label": "Inner Wall Speed",
                                    "description": "The speed at which all inner walls are printed. Printing the inner wall faster than the outer wall will reduce printing time. It works well to set this in between the outer wall speed and the infill speed.",
                                    "unit": "mm/s",
                                    "type": "float",
                                    "minimum_value": "0.1",
                                    "maximum_value": "math.sqrt(machine_max_feedrate_x ** 2 + machine_max_feedrate_y ** 2)",
                                    "maximum_value_warning": "150",
                                    "default_value": 60,
                                    "value": "speed_wall * 2",
                                    "limit_to_extruder": "wall_x_extruder_nr",
                                    "settable_per_mesh": true
                                }
                            }
                        },
                        "speed_roofing":
                        {
                            "label": "Top Surface Skin Speed",
                            "description": "The speed at which top surface skin layers are printed.",
                            "unit": "mm/s",
                            "type": "float",
                            "minimum_value": "0.1",
                            "maximum_value": "math.sqrt(machine_max_feedrate_x ** 2 + machine_max_feedrate_y ** 2)",
                            "maximum_value_warning": "150",
                            "default_value": 25,
                            "value": "speed_topbottom",
                            "limit_to_extruder": "roofing_extruder_nr",
                            "settable_per_mesh": true,
                            "enabled": "roofing_layer_count > 0 and top_layers > 0"
                        },
                        "speed_topbottom":
                        {
                            "label": "Top/Bottom Speed",
                            "description": "The speed at which top/bottom layers are printed.",
                            "unit": "mm/s",
                            "type": "float",
                            "minimum_value": "0.1",
                            "maximum_value": "math.sqrt(machine_max_feedrate_x ** 2 + machine_max_feedrate_y ** 2)",
                            "maximum_value_warning": "150",
                            "default_value": 30,
                            "value": "speed_print / 2",
                            "limit_to_extruder": "top_bottom_extruder_nr",
                            "enabled": "top_layers > 0 or bottom_layers > 0",
                            "settable_per_mesh": true
                        },
                        "speed_support":
                        {
                            "label": "Support Speed",
                            "description": "The speed at which the support structure is printed. Printing support at higher speeds can greatly reduce printing time. The surface quality of the support structure is not important since it is removed after printing.",
                            "unit": "mm/s",
                            "type": "float",
                            "minimum_value": "0.1",
                            "maximum_value": "math.sqrt(machine_max_feedrate_x ** 2 + machine_max_feedrate_y ** 2)",
                            "maximum_value_warning": "150",
                            "default_value": 60,
                            "value": "speed_print",
                            "enabled": "support_enable or support_meshes_present",
                            "settable_per_mesh": false,
                            "limit_to_extruder": "support_extruder_nr",
                            "settable_per_extruder": true,
                            "children":
                            {
                                "speed_support_infill":
                                {
                                    "label": "Support Infill Speed",
                                    "description": "The speed at which the infill of support is printed. Printing the infill at lower speeds improves stability.",
                                    "unit": "mm/s",
                                    "type": "float",
                                    "default_value": 60,
                                    "minimum_value": "0.1",
                                    "maximum_value": "math.sqrt(machine_max_feedrate_x ** 2 + machine_max_feedrate_y ** 2)",
                                    "maximum_value_warning": "150",
                                    "value": "speed_support",
                                    "enabled": "support_enable or support_meshes_present",
                                    "limit_to_extruder": "support_infill_extruder_nr",
                                    "settable_per_mesh": false,
                                    "settable_per_extruder": true
                                },
                                "speed_support_interface":
                                {
                                    "label": "Support Interface Speed",
                                    "description": "The speed at which the roofs and floors of support are printed. Printing them at lower speeds can improve overhang quality.",
                                    "unit": "mm/s",
                                    "type": "float",
                                    "default_value": 40,
                                    "minimum_value": "0.1",
                                    "maximum_value": "math.sqrt(machine_max_feedrate_x ** 2 + machine_max_feedrate_y ** 2)",
                                    "maximum_value_warning": "150",
                                    "enabled": "support_interface_enable and (support_enable or support_meshes_present)",
                                    "limit_to_extruder": "support_interface_extruder_nr",
                                    "value": "speed_support / 1.5",
                                    "settable_per_mesh": false,
                                    "settable_per_extruder": true,
                                    "children":
                                    {
                                        "speed_support_roof":
                                        {
                                            "label": "Support Roof Speed",
                                            "description": "The speed at which the roofs of support are printed. Printing them at lower speeds can improve overhang quality.",
                                            "unit": "mm/s",
                                            "type": "float",
                                            "default_value": 40,
                                            "minimum_value": "0.1",
                                            "maximum_value": "math.sqrt(machine_max_feedrate_x ** 2 + machine_max_feedrate_y ** 2)",
                                            "maximum_value_warning": "150",
                                            "enabled": "support_roof_enable and (support_enable or support_meshes_present)",
                                            "limit_to_extruder": "support_roof_extruder_nr",
                                            "value": "extruderValue(support_roof_extruder_nr, 'speed_support_interface')",
                                            "settable_per_mesh": false,
                                            "settable_per_extruder": true
                                        },
                                        "speed_support_bottom":
                                        {
                                            "label": "Support Floor Speed",
                                            "description": "The speed at which the floor of support is printed. Printing it at lower speed can improve adhesion of support on top of your model.",
                                            "unit": "mm/s",
                                            "type": "float",
                                            "default_value": 40,
                                            "minimum_value": "0.1",
                                            "maximum_value": "math.sqrt(machine_max_feedrate_x ** 2 + machine_max_feedrate_y ** 2)",
                                            "maximum_value_warning": "150",
                                            "enabled": "support_bottom_enable and (support_enable or support_meshes_present)",
                                            "limit_to_extruder": "support_bottom_extruder_nr",
                                            "value": "extruderValue(support_bottom_extruder_nr, 'speed_support_interface')",
                                            "settable_per_mesh": false,
                                            "settable_per_extruder": true
                                        }
                                    }
                                }
                            }
                        },
                        "speed_prime_tower":
                        {
                            "label": "Prime Tower Speed",
                            "description": "The speed at which the prime tower is printed. Printing the prime tower slower can make it more stable when the adhesion between the different filaments is suboptimal.",
                            "type": "float",
                            "unit": "mm/s",
                            "enabled": "resolveOrValue('prime_tower_enable')",
                            "default_value": 60,
                            "value": "speed_print",
                            "minimum_value": "0.1",
                            "maximum_value": "math.sqrt(machine_max_feedrate_x ** 2 + machine_max_feedrate_y ** 2)",
                            "maximum_value_warning": "150",
                            "settable_per_mesh": false,
                            "settable_per_extruder": true
                        }
                    }
                },
                "speed_travel":
                {
                    "label": "Travel Speed",
                    "description": "The speed at which travel moves are made.",
                    "unit": "mm/s",
                    "type": "float",
                    "default_value": 120,
                    "minimum_value": "0.1",
                    "maximum_value": "math.sqrt(machine_max_feedrate_x ** 2 + machine_max_feedrate_y ** 2)",
                    "maximum_value_warning": "300",
                    "value": "speed_print if magic_spiralize else 120",
                    "settable_per_mesh": false,
                    "settable_per_extruder": true
                },
                "speed_layer_0":
                {
                    "label": "Initial Layer Speed",
                    "description": "The speed for the initial layer. A lower value is advised to improve adhesion to the build plate. Does not affect the build plate adhesion structures themselves, like brim and raft.",
                    "unit": "mm/s",
                    "type": "float",
                    "enabled": "speed_slowdown_layers > 0",
                    "default_value": 30,
                    "value": "speed_print * 30 / 60",
                    "minimum_value": "0.1",
                    "maximum_value": "math.sqrt(machine_max_feedrate_x ** 2 + machine_max_feedrate_y ** 2)",
                    "maximum_value_warning": "300",
                    "settable_per_mesh": true,
                    "children":
                    {
                        "speed_print_layer_0":
                        {
                            "label": "Initial Layer Print Speed",
                            "description": "The speed of printing for the initial layer. A lower value is advised to improve adhesion to the build plate.",
                            "unit": "mm/s",
                            "type": "float",
                            "enabled": "speed_slowdown_layers > 0",
                            "default_value": 30,
                            "value": "speed_layer_0",
                            "minimum_value": "0.1",
                            "maximum_value": "math.sqrt(machine_max_feedrate_x ** 2 + machine_max_feedrate_y ** 2)",
                            "maximum_value_warning": "300",
                            "settable_per_mesh": true
                        },
                        "speed_walls_layer_0":
                        {
                            "label": "Initial Layer Wall Speed",
                            "description": "The speed used to print walls in the initial layer. Reducing this speed may increase adhesion to the build plate while still allowing the skin areas to be printed at a faster speed.",
                            "unit": "mm/s",
                            "type": "float",
                            "default_value": 30,
                            "value": "speed_print_layer_0",
                            "minimum_value": "0.1",
                            "maximum_value": "math.sqrt(machine_max_feedrate_x ** 2 + machine_max_feedrate_y ** 2)",
                            "maximum_value_warning": "300",
                            "settable_per_mesh": true
                        },
                        "speed_travel_layer_0":
                        {
                            "label": "Initial Layer Travel Speed",
                            "description": "The speed of travel moves in the initial layer. A lower value is advised to prevent pulling previously printed parts away from the build plate. The value of this setting can automatically be calculated from the ratio between the Travel Speed and the Print Speed.",
                            "unit": "mm/s",
                            "type": "float",
                            "enabled": "speed_slowdown_layers > 0",
                            "default_value": 60,
                            "value": "speed_layer_0 * speed_travel / speed_print",
                            "minimum_value": "0.1",
                            "maximum_value": "math.sqrt(machine_max_feedrate_x ** 2 + machine_max_feedrate_y ** 2)",
                            "maximum_value_warning": "300",
                            "settable_per_extruder": true,
                            "settable_per_mesh": false
                        }
                    }
                },
                "skirt_brim_speed":
                {
                    "label": "Skirt/Brim Speed",
                    "description": "The speed at which the skirt and brim are printed. Normally this is done at the initial layer speed, but sometimes you might want to print the skirt or brim at a different speed.",
                    "unit": "mm/s",
                    "type": "float",
                    "default_value": 30,
                    "minimum_value": "0.1",
                    "maximum_value": "math.sqrt(machine_max_feedrate_x ** 2 + machine_max_feedrate_y ** 2)",
                    "maximum_value_warning": "300",
                    "value": "speed_layer_0",
                    "enabled": "resolveOrValue('adhesion_type') == 'skirt' or resolveOrValue('adhesion_type') == 'brim' or resolveOrValue('draft_shield_enabled') or resolveOrValue('ooze_shield_enabled')",
                    "settable_per_mesh": false,
                    "settable_per_extruder": true,
                    "limit_to_extruder": "adhesion_extruder_nr"
                },
                "speed_z_hop":
                {
                    "label": "Z Hop Speed",
                    "description": "The speed at which the vertical Z movement is made for Z Hops. This is typically lower than the print speed since the build plate or machine's gantry is harder to move.",
                    "unit": "mm/s",
                    "type": "float",
                    "default_value": 10,
                    "minimum_value": "0",
                    "maximum_value": "machine_max_feedrate_z",
                    "settable_per_mesh": false,
                    "settable_per_extruder": true
                },
                "speed_slowdown_layers":
                {
                    "label": "Number of Slower Layers",
                    "description": "The first few layers are printed slower than the rest of the model, to get better adhesion to the build plate and improve the overall success rate of prints. The speed is gradually increased over these layers.",
                    "type": "int",
                    "default_value": 2,
                    "resolve": "round(sum(extruderValues('speed_slowdown_layers')) / len(extruderValues('speed_slowdown_layers')))",
                    "minimum_value": "0",
                    "maximum_value_warning": "3.2 / resolveOrValue('layer_height')",
                    "settable_per_mesh": false,
                    "settable_per_extruder": false
                },
                "speed_equalize_flow_enabled":
                {
                    "label": "Equalize Filament Flow",
                    "description": "Print thinner than normal lines faster so that the amount of material extruded per second remains the same. Thin pieces in your model might require lines printed with smaller line width than provided in the settings. This setting controls the speed changes for such lines.",
                    "type": "bool",
                    "default_value": false,
                    "settable_per_mesh": false,
                    "settable_per_extruder": true
                },
                "speed_equalize_flow_max":
                {
                    "label": "Maximum Speed for Flow Equalization",
                    "description": "Maximum print speed when adjusting the print speed in order to equalize flow.",
                    "type": "float",
                    "unit": "mm/s",
                    "enabled": "speed_equalize_flow_enabled",
                    "default_value": 150,
                    "minimum_value": "0.1",
                    "maximum_value": "math.sqrt(machine_max_feedrate_x ** 2 + machine_max_feedrate_y ** 2)",
                    "maximum_value_warning": "150",
                    "settable_per_mesh": false,
                    "settable_per_extruder": true
                },
                "acceleration_enabled":
                {
                    "label": "Enable Acceleration Control",
                    "description": "Enables adjusting the print head acceleration. Increasing the accelerations can reduce printing time at the cost of print quality.",
                    "type": "bool",
                    "default_value": false,
                    "resolve": "any(extruderValues('acceleration_enabled'))",
                    "settable_per_mesh": false,
                    "settable_per_extruder": false
                },
                "acceleration_print":
                {
                    "label": "Print Acceleration",
                    "description": "The acceleration with which printing happens.",
                    "unit": "mm/s²",
                    "type": "float",
                    "minimum_value": "0.1",
                    "minimum_value_warning": "100",
                    "maximum_value_warning": "10000",
                    "default_value": 3000,
                    "enabled": "resolveOrValue('acceleration_enabled')",
                    "settable_per_mesh": true,
                    "children":
                    {
                        "acceleration_infill":
                        {
                            "label": "Infill Acceleration",
                            "description": "The acceleration with which infill is printed.",
                            "unit": "mm/s²",
                            "type": "float",
                            "minimum_value": "0.1",
                            "minimum_value_warning": "100",
                            "maximum_value_warning": "10000",
                            "default_value": 3000,
                            "value": "acceleration_print",
                            "enabled": "resolveOrValue('acceleration_enabled') and infill_sparse_density > 0",
                            "limit_to_extruder": "infill_extruder_nr",
                            "settable_per_mesh": true
                        },
                        "acceleration_wall":
                        {
                            "label": "Wall Acceleration",
                            "description": "The acceleration with which the walls are printed.",
                            "unit": "mm/s²",
                            "type": "float",
                            "minimum_value": "0.1",
                            "minimum_value_warning": "100",
                            "maximum_value_warning": "10000",
                            "default_value": 3000,
                            "value": "acceleration_print",
                            "enabled": "resolveOrValue('acceleration_enabled')",
                            "settable_per_mesh": true,
                            "children":
                            {
                                "acceleration_wall_0":
                                {
                                    "label": "Outer Wall Acceleration",
                                    "description": "The acceleration with which the outermost walls are printed.",
                                    "unit": "mm/s²",
                                    "type": "float",
                                    "minimum_value": "0.1",
                                    "minimum_value_warning": "100",
                                    "maximum_value_warning": "10000",
                                    "default_value": 3000,
                                    "value": "acceleration_wall",
                                    "enabled": "resolveOrValue('acceleration_enabled')",
                                    "limit_to_extruder": "wall_0_extruder_nr",
                                    "settable_per_mesh": true
                                },
                                "acceleration_wall_x":
                                {
                                    "label": "Inner Wall Acceleration",
                                    "description": "The acceleration with which all inner walls are printed.",
                                    "unit": "mm/s²",
                                    "type": "float",
                                    "minimum_value": "0.1",
                                    "minimum_value_warning": "100",
                                    "maximum_value_warning": "10000",
                                    "default_value": 3000,
                                    "value": "acceleration_wall",
                                    "enabled": "resolveOrValue('acceleration_enabled')",
                                    "limit_to_extruder": "wall_x_extruder_nr",
                                    "settable_per_mesh": true
                                }
                            }
                        },
                        "acceleration_roofing":
                        {
                            "label": "Top Surface Skin Acceleration",
                            "description": "The acceleration with which top surface skin layers are printed.",
                            "unit": "mm/s²",
                            "type": "float",
                            "minimum_value": "0.1",
                            "minimum_value_warning": "100",
                            "maximum_value_warning": "10000",
                            "default_value": 3000,
                            "value": "acceleration_topbottom",
                            "enabled": "resolveOrValue('acceleration_enabled') and roofing_layer_count > 0 and top_layers > 0",
                            "limit_to_extruder": "roofing_extruder_nr",
                            "settable_per_mesh": true
                        },
                        "acceleration_topbottom":
                        {
                            "label": "Top/Bottom Acceleration",
                            "description": "The acceleration with which top/bottom layers are printed.",
                            "unit": "mm/s²",
                            "type": "float",
                            "minimum_value": "0.1",
                            "minimum_value_warning": "100",
                            "maximum_value_warning": "10000",
                            "default_value": 3000,
                            "value": "acceleration_print",
                            "enabled": "resolveOrValue('acceleration_enabled')",
                            "limit_to_extruder": "top_bottom_extruder_nr",
                            "settable_per_mesh": true
                        },
                        "acceleration_support":
                        {
                            "label": "Support Acceleration",
                            "description": "The acceleration with which the support structure is printed.",
                            "unit": "mm/s²",
                            "type": "float",
                            "minimum_value": "0.1",
                            "minimum_value_warning": "100",
                            "maximum_value_warning": "10000",
                            "default_value": 3000,
                            "value": "acceleration_print",
                            "enabled": "resolveOrValue('acceleration_enabled') and (support_enable or support_meshes_present)",
                            "settable_per_mesh": false,
                            "limit_to_extruder": "support_extruder_nr",
                            "settable_per_extruder": true,
                            "children":
                            {
                                "acceleration_support_infill":
                                {
                                    "label": "Support Infill Acceleration",
                                    "description": "The acceleration with which the infill of support is printed.",
                                    "unit": "mm/s²",
                                    "type": "float",
                                    "default_value": 3000,
                                    "value": "acceleration_support",
                                    "minimum_value": "0.1",
                                    "minimum_value_warning": "100",
                                    "maximum_value_warning": "10000",
                                    "enabled": "resolveOrValue('acceleration_enabled') and (support_enable or support_meshes_present)",
                                    "limit_to_extruder": "support_infill_extruder_nr",
                                    "settable_per_mesh": false,
                                    "settable_per_extruder": true
                                },
                                "acceleration_support_interface":
                                {
                                    "label": "Support Interface Acceleration",
                                    "description": "The acceleration with which the roofs and floors of support are printed. Printing them at lower acceleration can improve overhang quality.",
                                    "unit": "mm/s²",
                                    "type": "float",
                                    "default_value": 3000,
                                    "value": "acceleration_support",
                                    "minimum_value": "0.1",
                                    "minimum_value_warning": "100",
                                    "maximum_value_warning": "10000",
                                    "enabled": "resolveOrValue('acceleration_enabled') and support_interface_enable and (support_enable or support_meshes_present)",
                                    "limit_to_extruder": "support_interface_extruder_nr",
                                    "settable_per_mesh": false,
                                    "settable_per_extruder": true,
                                    "children":
                                    {
                                        "acceleration_support_roof":
                                        {
                                            "label": "Support Roof Acceleration",
                                            "description": "The acceleration with which the roofs of support are printed. Printing them at lower acceleration can improve overhang quality.",
                                            "unit": "mm/s²",
                                            "type": "float",
                                            "default_value": 3000,
                                            "value": "extruderValue(support_roof_extruder_nr, 'acceleration_support_interface')",
                                            "minimum_value": "0.1",
                                            "minimum_value_warning": "100",
                                            "maximum_value_warning": "10000",
                                            "enabled": "acceleration_enabled and support_roof_enable and (support_enable or support_meshes_present)",
                                            "limit_to_extruder": "support_roof_extruder_nr",
                                            "settable_per_mesh": false,
                                            "settable_per_extruder": true
                                        },
                                        "acceleration_support_bottom":
                                        {
                                            "label": "Support Floor Acceleration",
                                            "description": "The acceleration with which the floors of support are printed. Printing them at lower acceleration can improve adhesion of support on top of your model.",
                                            "unit": "mm/s²",
                                            "type": "float",
                                            "default_value": 3000,
                                            "value": "extruderValue(support_bottom_extruder_nr, 'acceleration_support_interface')",
                                            "minimum_value": "0.1",
                                            "minimum_value_warning": "100",
                                            "maximum_value_warning": "10000",
                                            "enabled": "acceleration_enabled and support_bottom_enable and (support_enable or support_meshes_present)",
                                            "limit_to_extruder": "support_bottom_extruder_nr",
                                            "settable_per_mesh": false,
                                            "settable_per_extruder": true
                                        }
                                    }
                                }
                            }
                        },
                        "acceleration_prime_tower":
                        {
                            "label": "Prime Tower Acceleration",
                            "description": "The acceleration with which the prime tower is printed.",
                            "unit": "mm/s²",
                            "type": "float",
                            "minimum_value": "0.1",
                            "minimum_value_warning": "100",
                            "maximum_value_warning": "10000",
                            "default_value": 3000,
                            "value": "acceleration_print",
                            "enabled": "resolveOrValue('prime_tower_enable') and resolveOrValue('acceleration_enabled')",
                            "settable_per_mesh": false
                        }
                    }
                },
                "acceleration_travel":
                {
                    "label": "Travel Acceleration",
                    "description": "The acceleration with which travel moves are made.",
                    "unit": "mm/s²",
                    "type": "float",
                    "default_value": 5000,
                    "minimum_value": "0.1",
                    "minimum_value_warning": "100",
                    "maximum_value_warning": "10000",
                    "value": "acceleration_print if magic_spiralize else 5000",
                    "enabled": "resolveOrValue('acceleration_enabled')",
                    "settable_per_mesh": false
                },
                "acceleration_layer_0":
                {
                    "label": "Initial Layer Acceleration",
                    "description": "The acceleration for the initial layer.",
                    "unit": "mm/s²",
                    "type": "float",
                    "default_value": 3000,
                    "value": "acceleration_print",
                    "minimum_value": "0.1",
                    "minimum_value_warning": "100",
                    "maximum_value_warning": "10000",
                    "enabled": "resolveOrValue('acceleration_enabled')",
                    "settable_per_mesh": true,
                    "children":
                    {
                        "acceleration_print_layer_0":
                        {
                            "label": "Initial Layer Print Acceleration",
                            "description": "The acceleration during the printing of the initial layer.",
                            "unit": "mm/s²",
                            "type": "float",
                            "default_value": 3000,
                            "value": "acceleration_layer_0",
                            "minimum_value": "0.1",
                            "minimum_value_warning": "100",
                            "maximum_value_warning": "10000",
                            "enabled": "resolveOrValue('acceleration_enabled')",
                            "settable_per_mesh": true
                        },
                        "acceleration_walls_layer_0":
                        {
                            "label": "Initial Layer Wall Acceleration",
                            "description": "The acceleration during the printing of walls in the initial layer.",
                            "unit": "mm/s",
                            "type": "float",
                            "default_value": 3000,
                            "value": "acceleration_print_layer_0",
                            "minimum_value": "0.1",
                            "minimum_value_warning": "100",
                            "maximum_value_warning": "10000",
                            "enabled": "resolveOrValue('acceleration_enabled')",
                            "settable_per_extruder": true,
                            "settable_per_mesh": false
                        },
                        "acceleration_travel_layer_0":
                        {
                            "label": "Initial Layer Travel Acceleration",
                            "description": "The acceleration for travel moves in the initial layer.",
                            "unit": "mm/s²",
                            "type": "float",
                            "default_value": 3000,
                            "value": "acceleration_layer_0 * acceleration_travel / acceleration_print",
                            "minimum_value": "0.1",
                            "minimum_value_warning": "100",
                            "maximum_value_warning": "10000",
                            "enabled": "resolveOrValue('acceleration_enabled')",
                            "settable_per_extruder": true,
                            "settable_per_mesh": false
                        }
                    }
                },
                "acceleration_skirt_brim":
                {
                    "label": "Skirt/Brim Acceleration",
                    "description": "The acceleration with which the skirt and brim are printed. Normally this is done with the initial layer acceleration, but sometimes you might want to print the skirt or brim at a different acceleration.",
                    "unit": "mm/s²",
                    "type": "float",
                    "default_value": 3000,
                    "value": "acceleration_layer_0",
                    "minimum_value": "0.1",
                    "minimum_value_warning": "100",
                    "maximum_value_warning": "10000",
                    "enabled": "resolveOrValue('acceleration_enabled') and (resolveOrValue('adhesion_type') == 'skirt' or resolveOrValue('adhesion_type') == 'brim' or resolveOrValue('draft_shield_enabled') or resolveOrValue('ooze_shield_enabled'))",
                    "settable_per_mesh": false,
                    "limit_to_extruder": "adhesion_extruder_nr"
                },
                "jerk_enabled":
                {
                    "label": "Enable Jerk Control",
                    "description": "Enables adjusting the jerk of print head when the velocity in the X or Y axis changes. Increasing the jerk can reduce printing time at the cost of print quality.",
                    "type": "bool",
                    "default_value": false,
                    "resolve": "any(extruderValues('jerk_enabled'))",
                    "settable_per_mesh": false,
                    "settable_per_extruder": false
                },
                "jerk_print":
                {
                    "label": "Print Jerk",
                    "description": "The maximum instantaneous velocity change of the print head.",
                    "unit": "mm/s",
                    "type": "float",
                    "minimum_value": "0",
                    "maximum_value_warning": "50",
                    "default_value": 20,
                    "enabled": "resolveOrValue('jerk_enabled')",
                    "settable_per_mesh": true,
                    "children":
                    {
                        "jerk_infill":
                        {
                            "label": "Infill Jerk",
                            "description": "The maximum instantaneous velocity change with which infill is printed.",
                            "unit": "mm/s",
                            "type": "float",
                            "minimum_value": "0",
                            "maximum_value_warning": "50",
                            "default_value": 20,
                            "value": "jerk_print",
                            "enabled": "resolveOrValue('jerk_enabled') and infill_sparse_density > 0",
                            "limit_to_extruder": "infill_extruder_nr",
                            "settable_per_mesh": true
                        },
                        "jerk_wall":
                        {
                            "label": "Wall Jerk",
                            "description": "The maximum instantaneous velocity change with which the walls are printed.",
                            "unit": "mm/s",
                            "type": "float",
                            "minimum_value": "0",
                            "maximum_value_warning": "50",
                            "default_value": 20,
                            "value": "jerk_print",
                            "enabled": "resolveOrValue('jerk_enabled')",
                            "settable_per_mesh": true,
                            "children":
                            {
                                "jerk_wall_0":
                                {
                                    "label": "Outer Wall Jerk",
                                    "description": "The maximum instantaneous velocity change with which the outermost walls are printed.",
                                    "unit": "mm/s",
                                    "type": "float",
                                    "minimum_value": "0",
                                    "maximum_value_warning": "50",
                                    "default_value": 20,
                                    "value": "jerk_wall",
                                    "enabled": "resolveOrValue('jerk_enabled')",
                                    "limit_to_extruder": "wall_0_extruder_nr",
                                    "settable_per_mesh": true
                                },
                                "jerk_wall_x":
                                {
                                    "label": "Inner Wall Jerk",
                                    "description": "The maximum instantaneous velocity change with which all inner walls are printed.",
                                    "unit": "mm/s",
                                    "type": "float",
                                    "minimum_value": "0",
                                    "maximum_value_warning": "50",
                                    "default_value": 20,
                                    "value": "jerk_wall",
                                    "enabled": "resolveOrValue('jerk_enabled')",
                                    "limit_to_extruder": "wall_x_extruder_nr",
                                    "settable_per_mesh": true
                                }
                            }
                        },
                        "jerk_roofing":
                        {
                            "label": "Top Surface Skin Jerk",
                            "description": "The maximum instantaneous velocity change with which top surface skin layers are printed.",
                            "unit": "mm/s",
                            "type": "float",
                            "minimum_value": "0",
                            "maximum_value_warning": "50",
                            "default_value": 20,
                            "value": "jerk_topbottom",
                            "enabled": "resolveOrValue('jerk_enabled') and roofing_layer_count > 0 and top_layers > 0",
                            "limit_to_extruder": "roofing_extruder_nr",
                            "settable_per_mesh": true
                        },
                        "jerk_topbottom":
                        {
                            "label": "Top/Bottom Jerk",
                            "description": "The maximum instantaneous velocity change with which top/bottom layers are printed.",
                            "unit": "mm/s",
                            "type": "float",
                            "minimum_value": "0",
                            "maximum_value_warning": "50",
                            "default_value": 20,
                            "value": "jerk_print",
                            "enabled": "(top_layers > 0 or bottom_layers > 0) and resolveOrValue('jerk_enabled')",
                            "limit_to_extruder": "top_bottom_extruder_nr",
                            "settable_per_mesh": true
                        },
                        "jerk_support":
                        {
                            "label": "Support Jerk",
                            "description": "The maximum instantaneous velocity change with which the support structure is printed.",
                            "unit": "mm/s",
                            "type": "float",
                            "minimum_value": "0",
                            "maximum_value_warning": "50",
                            "default_value": 20,
                            "value": "jerk_print",
                            "enabled": "resolveOrValue('jerk_enabled') and (support_enable or support_meshes_present)",
                            "settable_per_mesh": false,
                            "settable_per_extruder": true,
                            "limit_to_extruder": "support_extruder_nr",
                            "children":
                            {
                                "jerk_support_infill":
                                {
                                    "label": "Support Infill Jerk",
                                    "description": "The maximum instantaneous velocity change with which the infill of support is printed.",
                                    "unit": "mm/s",
                                    "type": "float",
                                    "default_value": 20,
                                    "value": "jerk_support",
                                    "minimum_value": "0",
                                    "maximum_value_warning": "50",
                                    "enabled": "resolveOrValue('jerk_enabled') and (support_enable or support_meshes_present)",
                                    "limit_to_extruder": "support_infill_extruder_nr",
                                    "settable_per_mesh": false,
                                    "settable_per_extruder": true
                                },
                                "jerk_support_interface":
                                {
                                    "label": "Support Interface Jerk",
                                    "description": "The maximum instantaneous velocity change with which the roofs and floors of support are printed.",
                                    "unit": "mm/s",
                                    "type": "float",
                                    "default_value": 20,
                                    "value": "jerk_support",
                                    "minimum_value": "0",
                                    "maximum_value_warning": "50",
                                    "enabled": "resolveOrValue('jerk_enabled') and support_interface_enable and (support_enable or support_meshes_present)",
                                    "limit_to_extruder": "support_interface_extruder_nr",
                                    "settable_per_mesh": false,
                                    "settable_per_extruder": true,
                                    "children":
                                    {
                                        "jerk_support_roof":
                                        {
                                            "label": "Support Roof Jerk",
                                            "description": "The maximum instantaneous velocity change with which the roofs of support are printed.",
                                            "unit": "mm/s",
                                            "type": "float",
                                            "default_value": 20,
                                            "value": "extruderValue(support_roof_extruder_nr, 'jerk_support_interface')",
                                            "minimum_value": "0",
                                            "maximum_value_warning": "50",
                                            "enabled": "resolveOrValue('jerk_enabled') and support_roof_enable and (support_enable or support_meshes_present)",
                                            "limit_to_extruder": "support_roof_extruder_nr",
                                            "settable_per_mesh": false,
                                            "settable_per_extruder": true
                                        },
                                        "jerk_support_bottom":
                                        {
                                            "label": "Support Floor Jerk",
                                            "description": "The maximum instantaneous velocity change with which the floors of support are printed.",
                                            "unit": "mm/s",
                                            "type": "float",
                                            "default_value": 20,
                                            "value": "extruderValue(support_roof_extruder_nr, 'jerk_support_interface')",
                                            "minimum_value": "0",
                                            "maximum_value_warning": "50",
                                            "enabled": "resolveOrValue('jerk_enabled') and support_bottom_enable and (support_enable or support_meshes_present)",
                                            "limit_to_extruder": "support_bottom_extruder_nr",
                                            "settable_per_mesh": false,
                                            "settable_per_extruder": true
                                        }
                                    }
                                }
                            }
                        },
                        "jerk_prime_tower":
                        {
                            "label": "Prime Tower Jerk",
                            "description": "The maximum instantaneous velocity change with which the prime tower is printed.",
                            "unit": "mm/s",
                            "type": "float",
                            "minimum_value": "0",
                            "maximum_value_warning": "50",
                            "default_value": 20,
                            "value": "jerk_print",
                            "enabled": "resolveOrValue('prime_tower_enable') and resolveOrValue('jerk_enabled')",
                            "settable_per_mesh": false
                        }
                    }
                },
                "jerk_travel":
                {
                    "label": "Travel Jerk",
                    "description": "The maximum instantaneous velocity change with which travel moves are made.",
                    "unit": "mm/s",
                    "type": "float",
                    "default_value": 30,
                    "minimum_value": "0",
                    "maximum_value_warning": "50",
                    "value": "jerk_print if magic_spiralize else 30",
                    "enabled": "resolveOrValue('jerk_enabled')",
                    "settable_per_mesh": false
                },
                "jerk_layer_0":
                {
                    "label": "Initial Layer Jerk",
                    "description": "The print maximum instantaneous velocity change for the initial layer.",
                    "unit": "mm/s",
                    "type": "float",
                    "default_value": 20,
                    "value": "jerk_print",
                    "minimum_value": "0",
                    "maximum_value_warning": "50",
                    "enabled": "resolveOrValue('jerk_enabled')",
                    "settable_per_mesh": true,
                    "children":
                    {
                        "jerk_print_layer_0":
                        {
                            "label": "Initial Layer Print Jerk",
                            "description": "The maximum instantaneous velocity change during the printing of the initial layer.",
                            "unit": "mm/s",
                            "type": "float",
                            "default_value": 20,
                            "value": "jerk_layer_0",
                            "minimum_value": "0",
                            "maximum_value_warning": "50",
                            "enabled": "resolveOrValue('jerk_enabled')",
                            "settable_per_mesh": true
                        },
                        "jerk_walls_layer_0":
                        {
                            "label": "Initial Layer Walls Jerk",
                            "description": "The maximum instantaneous velocity change during the printing of walls in the initial layer.",
                            "unit": "mm/s",
                            "type": "float",
                            "default_value": 20,
                            "value": "jerk_print_layer_0",
                            "minimum_value": "0.1",
                            "maximum_value_warning": "50",
                            "enabled": "resolveOrValue('jerk_enabled')",
                            "settable_per_extruder": true,
                            "settable_per_mesh": false
                        },
                        "jerk_travel_layer_0":
                        {
                            "label": "Initial Layer Travel Jerk",
                            "description": "The maximum instantaneous velocity change for travel moves in the initial layer.",
                            "unit": "mm/s",
                            "type": "float",
                            "default_value": 20,
                            "value": "jerk_layer_0 * jerk_travel / jerk_print",
                            "minimum_value": "0",
                            "maximum_value_warning": "50",
                            "enabled": "resolveOrValue('jerk_enabled')",
                            "settable_per_extruder": true,
                            "settable_per_mesh": false
                        }
                    }
                },
                "jerk_skirt_brim":
                {
                    "label": "Skirt/Brim Jerk",
                    "description": "The maximum instantaneous velocity change with which the skirt and brim are printed.",
                    "unit": "mm/s",
                    "type": "float",
                    "default_value": 20,
                    "minimum_value": "0",
                    "maximum_value_warning": "50",
                    "value": "jerk_layer_0",
                    "enabled": "resolveOrValue('jerk_enabled') and (resolveOrValue('adhesion_type') == 'skirt' or resolveOrValue('adhesion_type') == 'brim' or resolveOrValue('draft_shield_enabled') or resolveOrValue('ooze_shield_enabled'))",
                    "settable_per_mesh": false,
                    "limit_to_extruder": "adhesion_extruder_nr"
                },
                "avoid_frequency":
                {
                    "label": "Avoid Frequency",
                    "description": "When non-zero, this specifies a resonant frequency to be avoided when printing using the lines and zig zag patterns. To stop the print head oscillating at that frequency, the print speed is reduced where appropriate.",
                    "unit": "Hz",
                    "type": "float",
                    "default_value": 0,
                    "minimum_value": "0",
                    "settable_per_extruder": true,
                    "settable_per_mesh": false
                }
            }
        },
        "travel":
        {
            "label": "Travel",
            "icon": "PrintTravel",
            "description": "travel",
            "type": "category",
            "children":
            {
                "retraction_enable":
                {
                    "label": "Enable Retraction",
                    "description": "Retract the filament when the nozzle is moving over a non-printed area.",
                    "type": "bool",
                    "default_value": true,
                    "settable_per_mesh": false,
                    "settable_per_extruder": true
                },
                "retract_at_layer_change":
                {
                    "label": "Retract at Layer Change",
                    "description": "Retract the filament when the nozzle is moving to the next layer.",
                    "type": "bool",
                    "default_value": false,
                    "settable_per_mesh": false,
                    "settable_per_extruder": true
                },
                "retraction_amount":
                {
                    "label": "Retraction Distance",
                    "description": "The length of material retracted during a retraction move.",
                    "unit": "mm",
                    "type": "float",
                    "default_value": 6.5,
                    "minimum_value_warning": "-0.0001",
                    "maximum_value_warning": "10.0",
                    "enabled": "retraction_enable and machine_gcode_flavor != \"UltiGCode\"",
                    "settable_per_mesh": false,
                    "settable_per_extruder": true
                },
                "retraction_speed":
                {
                    "label": "Retraction Speed",
                    "description": "The speed at which the filament is retracted and primed during a retraction move.",
                    "unit": "mm/s",
                    "type": "float",
                    "default_value": 25,
                    "minimum_value": "0.0001",
                    "minimum_value_warning": "1",
                    "maximum_value": "machine_max_feedrate_e if retraction_enable else float('inf')",
                    "maximum_value_warning": "70",
                    "enabled": "retraction_enable and machine_gcode_flavor != \"UltiGCode\"",
                    "settable_per_mesh": false,
                    "settable_per_extruder": true,
                    "children":
                    {
                        "retraction_retract_speed":
                        {
                            "label": "Retraction Retract Speed",
                            "description": "The speed at which the filament is retracted during a retraction move.",
                            "unit": "mm/s",
                            "type": "float",
                            "default_value": 25,
                            "minimum_value": "0.0001",
                            "maximum_value": "machine_max_feedrate_e if retraction_enable else float('inf')",
                            "minimum_value_warning": "1",
                            "maximum_value_warning": "70",
                            "enabled": "retraction_enable and machine_gcode_flavor != \"UltiGCode\"",
                            "value": "retraction_speed",
                            "settable_per_mesh": false,
                            "settable_per_extruder": true
                        },
                        "retraction_prime_speed":
                        {
                            "label": "Retraction Prime Speed",
                            "description": "The speed at which the filament is primed during a retraction move.",
                            "unit": "mm/s",
                            "type": "float",
                            "default_value": 25,
                            "minimum_value": "0.0001",
                            "maximum_value": "machine_max_feedrate_e if retraction_enable else float('inf')",
                            "minimum_value_warning": "1",
                            "maximum_value_warning": "70",
                            "enabled": "retraction_enable and machine_gcode_flavor != \"UltiGCode\"",
                            "value": "retraction_speed",
                            "settable_per_mesh": false,
                            "settable_per_extruder": true
                        }
                    }
                },
                "retraction_extra_prime_amount":
                {
                    "label": "Retraction Extra Prime Amount",
                    "description": "Some material can ooze away during a travel move, which can be compensated for here.",
                    "unit": "mm³",
                    "type": "float",
                    "default_value": 0,
                    "minimum_value_warning": "-0.0001",
                    "maximum_value_warning": "5.0",
                    "enabled": "retraction_enable",
                    "settable_per_mesh": false,
                    "settable_per_extruder": true
                },
                "retraction_min_travel":
                {
                    "label": "Retraction Minimum Travel",
                    "description": "The minimum distance of travel needed for a retraction to happen at all. This helps to get fewer retractions in a small area.",
                    "unit": "mm",
                    "type": "float",
                    "default_value": 1.5,
                    "value": "line_width * 2",
                    "minimum_value": "0",
                    "minimum_value_warning": "line_width * 1.5",
                    "maximum_value_warning": "10",
                    "settable_per_mesh": false,
                    "settable_per_extruder": true
                },
                "retraction_count_max":
                {
                    "label": "Maximum Retraction Count",
                    "description": "This setting limits the number of retractions occurring within the minimum extrusion distance window. Further retractions within this window will be ignored. This avoids retracting repeatedly on the same piece of filament, as that can flatten the filament and cause grinding issues.",
                    "default_value": 90,
                    "minimum_value": "0",
                    "maximum_value_warning": "100",
                    "type": "int",
                    "enabled": "retraction_enable",
                    "settable_per_mesh": false,
                    "settable_per_extruder": true
                },
                "retraction_extrusion_window":
                {
                    "label": "Minimum Extrusion Distance Window",
                    "description": "The window in which the maximum retraction count is enforced. This value should be approximately the same as the retraction distance, so that effectively the number of times a retraction passes the same patch of material is limited.",
                    "unit": "mm",
                    "type": "float",
                    "default_value": 4.5,
                    "minimum_value": "0",
                    "maximum_value_warning": "retraction_amount * 2",
                    "value": "retraction_amount",
                    "enabled": "retraction_enable",
                    "settable_per_mesh": false,
                    "settable_per_extruder": true
                },
                "limit_support_retractions":
                {
                    "label": "Limit Support Retractions",
                    "description": "Omit retraction when moving from support to support in a straight line. Enabling this setting saves print time, but can lead to excessive stringing within the support structure.",
                    "type": "bool",
                    "default_value": true,
                    "enabled": "retraction_enable and (support_enable or support_meshes_present)",
                    "settable_per_mesh": false,
                    "settable_per_extruder": true
                },
                "retraction_combing":
                {
                    "label": "Combing Mode",
                    "description": "Combing keeps the nozzle within already printed areas when traveling. This results in slightly longer travel moves but reduces the need for retractions. If combing is off, the material will retract and the nozzle moves in a straight line to the next point. It is also possible to avoid combing over top/bottom skin areas or to only comb within the infill.",
                    "type": "enum",
                    "options":
                    {
                        "off": "Off",
                        "all": "All",
                        "no_outer_surfaces": "Not on Outer Surface",
                        "noskin": "Not in Skin",
                        "infill": "Within Infill"
                    },
                    "default_value": "all",
                    "value": "'no_outer_surfaces' if (any(extruderValues('skin_monotonic')) or any(extruderValues('ironing_enabled')) or (any(extruderValues('roofing_monotonic')) and any(extruderValues('roofing_layer_count')))) else 'all'",
                    "resolve": "'noskin' if 'noskin' in extruderValues('retraction_combing') else ('infill' if 'infill' in extruderValues('retraction_combing') else ('all' if 'all' in extruderValues('retraction_combing') else ('no_outer_surfaces' if 'no_outer_surfaces' in extruderValues('retraction_combing') else 'off')))",
                    "settable_per_mesh": false,
                    "settable_per_extruder": false
                },
                "travel_no_combing_on_initial_layer":
                {
                    "label": "Disable combing on the initial layer",
                    "description": "Disabling combing on the initial layer can improve the adhesion of wall lines to the build plate.",
                    "type": "bool",
                    "default_value": false,
                    "enabled": "resolveOrValue('retraction_combing') != 'off'",
                    "settable_per_mesh": false,
                    "settable_per_extruder": true
                },
                "retraction_combing_max_distance":
                {
                    "label": "Max Comb Distance With No Retract",
                    "description": "When greater than zero, combing travel moves that are longer than this distance will use retraction. If set to zero, there is no maximum and combing moves will not use retraction.",
                    "unit": "mm",
                    "type": "float",
                    "default_value": 0,
                    "minimum_value": "0",
                    "enabled": "resolveOrValue('retraction_combing') != 'off'",
                    "settable_per_mesh": false,
                    "settable_per_extruder": true
                },
                "retraction_combing_max_extra_distance":
                {
                    "label": "Max Comb Extra Distance",
                    "description": "When non-zero, combing travel moves that exceed the straight line distance by this amount or more will be replaced with a straight line travel move.",
                    "unit": "mm",
                    "type": "float",
                    "default_value": 0,
                    "minimum_value": "0",
                    "enabled": "resolveOrValue('retraction_combing') != 'off'",
                    "settable_per_mesh": false,
                    "settable_per_extruder": true
                },
                "travel_retract_before_outer_wall":
                {
                    "label": "Retract Before Outer Wall",
                    "description": "Always retract when moving to start an outer wall.",
                    "type": "bool",
                    "default_value": false,
                    "enabled": "retraction_enable",
                    "settable_per_mesh": false,
                    "settable_per_extruder": false
                },
                "travel_avoid_other_parts":
                {
                    "label": "Avoid Printed Parts When Traveling",
                    "description": "The nozzle avoids already printed parts when traveling. This option is only available when combing is enabled.",
                    "type": "bool",
                    "default_value": true,
                    "enabled": "resolveOrValue('retraction_combing') != 'off'",
                    "settable_per_mesh": false,
                    "settable_per_extruder": true
                },
                "travel_avoid_supports":
                {
                    "label": "Avoid Supports When Traveling",
                    "description": "The nozzle avoids already printed supports when traveling. This option is only available when combing is enabled.",
                    "type": "bool",
                    "default_value": false,
                    "enabled": "resolveOrValue('retraction_combing') != 'off' and travel_avoid_other_parts",
                    "settable_per_mesh": false,
                    "settable_per_extruder": true
                },
                "travel_avoid_distance":
                {
                    "label": "Travel Avoid Distance",
                    "description": "The distance between the nozzle and already printed parts when avoiding during travel moves.",
                    "unit": "mm",
                    "type": "float",
                    "default_value": 0.625,
                    "value": "machine_nozzle_tip_outer_diameter / 2 * 1.25",
                    "minimum_value": "0",
                    "minimum_value_warning": "machine_nozzle_tip_outer_diameter * 0.5",
                    "maximum_value_warning": "machine_nozzle_tip_outer_diameter * 5",
                    "enabled": "resolveOrValue('retraction_combing') != 'off' and travel_avoid_other_parts",
                    "settable_per_mesh": false,
                    "settable_per_extruder": true
                },
                "layer_start_x":
                {
                    "label": "Layer Start X",
                    "description": "The X coordinate of the position near where to find the part to start printing each layer.",
                    "unit": "mm",
                    "type": "float",
                    "default_value": 0.0,
                    "minimum_value": "machine_width / -2 if machine_center_is_zero else 0",
                    "settable_per_mesh": false,
                    "settable_per_extruder": true,
                    "settable_per_meshgroup": true
                },
                "layer_start_y":
                {
                    "label": "Layer Start Y",
                    "description": "The Y coordinate of the position near where to find the part to start printing each layer.",
                    "unit": "mm",
                    "type": "float",
                    "default_value": 0.0,
                    "minimum_value": "machine_depth / -2 if machine_center_is_zero else 0",
                    "settable_per_mesh": false,
                    "settable_per_extruder": true,
                    "settable_per_meshgroup": true
                },
                "retraction_hop_enabled": {
                    "label": "Z Hop When Retracted",
                    "description": "Whenever a retraction is done, the build plate is lowered to create clearance between the nozzle and the print. It prevents the nozzle from hitting the print during travel moves, reducing the chance to knock the print from the build plate.",
                    "type": "bool",
                    "default_value": false,
                    "enabled": "retraction_enable",
                    "settable_per_mesh": false,
                    "settable_per_extruder": true
                },
                "retraction_hop_initial_layers":
                {
                    "label": "Z Hop Initial Layers",
                    "description": "The number of initial layers that use Z Hop. A non-zero value reduces the chance of the initial layer lines coming away from the build plate.",
                    "type": "int",
                    "default_value": 0,
                    "minimum_value": "0",
                    "enabled": "retraction_enable and not retraction_hop_enabled",
                    "settable_per_mesh": false,
                    "settable_per_extruder": true
                },
                "retraction_hop_only_when_collides": {
                    "label": "Z Hop Only Over Printed Parts",
                    "description": "Only perform a Z Hop when moving over printed parts which cannot be avoided by horizontal motion by Avoid Printed Parts when Traveling.",
                    "type": "bool",
                    "default_value": false,
                    "enabled": "retraction_enable and retraction_hop_enabled and travel_avoid_other_parts",
                    "settable_per_mesh": false,
                    "settable_per_extruder": true
                },
                "retraction_hop": {
                    "label": "Z Hop Height",
                    "description": "The height difference when performing a Z Hop.",
                    "unit": "mm",
                    "type": "float",
                    "default_value": 1,
                    "minimum_value_warning": "0",
                    "maximum_value_warning": "10",
                    "enabled": "retraction_enable and (retraction_hop_enabled or retraction_hop_initial_layers > 0)",
                    "settable_per_mesh": false,
                    "settable_per_extruder": true
                },
                "retraction_hop_after_extruder_switch": {
                    "label": "Z Hop After Extruder Switch",
                    "description": "After the machine switched from one extruder to the other, the build plate is lowered to create clearance between the nozzle and the print. This prevents the nozzle from leaving oozed material on the outside of a print.",
                    "type": "bool",
                    "default_value": true,
                    "enabled": "retraction_hop_enabled and extruders_enabled_count > 1",
                    "settable_per_mesh": false,
                    "settable_per_extruder": true
                },
                "retraction_hop_after_extruder_switch_height": 
                {
                    "label": "Z Hop After Extruder Switch Height",
                    "description": "The height difference when performing a Z Hop after extruder switch.",
                    "unit": "mm",
                    "type": "float",
                    "default_value": 1,
                    "value": "retraction_hop",
                    "minimum_value_warning": "0",
                    "maximum_value_warning": "10",
                    "enabled": "retraction_enable and retraction_hop_after_extruder_switch and extruders_enabled_count > 1",
                    "settable_per_mesh": false,
                    "settable_per_extruder": true
                }
            }
        },
        "cooling":
        {
            "label": "Cooling",
            "icon": "Fan",
            "description": "Cooling",
            "type": "category",
            "children":
            {
                "cool_fan_enabled":
                {
                    "label": "Enable Print Cooling",
                    "description": "Enables the print cooling fans while printing. The fans improve print quality on layers with short layer times and bridging / overhangs.",
                    "type": "bool",
                    "default_value": true,
                    "settable_per_mesh": false,
                    "settable_per_extruder": true
                },
                "cool_fan_speed":
                {
                    "label": "Fan Speed",
                    "description": "The speed at which the print cooling fans spin.",
                    "unit": "%",
                    "type": "float",
                    "minimum_value": "0",
                    "maximum_value": "100",
                    "default_value": 100,
                    "value": "100.0 if cool_fan_enabled else 0.0",
                    "enabled": "cool_fan_enabled",
                    "settable_per_mesh": false,
                    "settable_per_extruder": true,
                    "children":
                    {
                        "cool_fan_speed_min":
                        {
                            "label": "Regular Fan Speed",
                            "description": "The speed at which the fans spin before hitting the threshold. When a layer prints faster than the threshold, the fan speed gradually inclines towards the maximum fan speed.",
                            "unit": "%",
                            "type": "float",
                            "minimum_value": "0",
                            "maximum_value": "100",
                            "value": "cool_fan_speed",
                            "default_value": 100,
                            "enabled": "cool_fan_enabled",
                            "settable_per_mesh": false,
                            "settable_per_extruder": true
                        },
                        "cool_fan_speed_max":
                        {
                            "label": "Maximum Fan Speed",
                            "description": "The speed at which the fans spin on the minimum layer time. The fan speed gradually increases between the regular fan speed and maximum fan speed when the threshold is hit.",
                            "unit": "%",
                            "type": "float",
                            "minimum_value": "max(0, cool_fan_speed_min)",
                            "maximum_value": "100",
                            "default_value": 100,
                            "enabled": "cool_fan_enabled",
                            "value": "cool_fan_speed",
                            "settable_per_mesh": false,
                            "settable_per_extruder": true
                        }
                    }
                },
                "cool_min_layer_time_fan_speed_max":
                {
                    "label": "Regular/Maximum Fan Speed Threshold",
                    "description": "The layer time which sets the threshold between regular fan speed and maximum fan speed. Layers that print slower than this time use regular fan speed. For faster layers the fan speed gradually increases towards the maximum fan speed.",
                    "unit": "s",
                    "type": "float",
                    "default_value": 10,
                    "maximum_value_warning": "600",
                    "settable_per_mesh": false,
                    "settable_per_extruder": true
                },
                "cool_fan_speed_0":
                {
                    "label": "Initial Fan Speed",
                    "description": "The speed at which the fans spin when Initial Fan Speed at Height is reached. In subsequent layers the fan speed is gradually increased up to the layer corresponding to Regular Fan Speed at Height.",
                    "unit": "%",
                    "type": "float",
                    "minimum_value": "0",
                    "maximum_value": "100",
                    "default_value": 0,
                    "enabled": "cool_fan_enabled",
                    "settable_per_mesh": false,
                    "settable_per_extruder": true
                },
                "cool_fan_min_at_height":
                {
                    "label": "Initial Fan Speed at Height",
                    "description": "The height at which the fans spin at Initial Fan Speed. The fans are off below this height.",
                    "unit": "mm",
                    "type": "float",
                    "default_value": 0,
                    "value": "0",
                    "minimum_value": "0",
                    "settable_per_mesh": false,
                    "settable_per_extruder": true,
                    "children":
                    {
                        "cool_fan_min_layer":
                        {
                            "label": "Initial Fan Speed at Layer",
                            "description": "The layer at which the fans spin at Initial Fan Speed. If Initial Fan Speed at Height is set, this value is calculated and rounded to a whole number.",
                            "type": "int",
                            "default_value": 1,
                            "minimum_value": "1",
                            "value": "max(1, int(math.floor((cool_fan_min_at_height - resolveOrValue('layer_height_0')) / resolveOrValue('layer_height')) + 2))",
                            "settable_per_mesh": false,
                            "settable_per_extruder": true
                        }
                    }
                },
                "cool_fan_full_at_height":
                {
                    "label": "Regular Fan Speed at Height",
                    "description": "The height at which the fans spin on regular fan speed. At the layers below the fan speed gradually increases from Initial Fan Speed to Regular Fan Speed.",
                    "unit": "mm",
                    "type": "float",
                    "default_value": 0.5,
                    "value": "0 if resolveOrValue('adhesion_type') == 'raft' else resolveOrValue('layer_height_0')",
                    "minimum_value": "0",
                    "maximum_value_warning": "10.0",
                    "settable_per_mesh": false,
                    "settable_per_extruder": true,
                    "children":
                    {
                        "cool_fan_full_layer":
                        {
                            "label": "Regular Fan Speed at Layer",
                            "description": "The layer at which the fans spin on regular fan speed. If regular fan speed at height is set, this value is calculated and rounded to a whole number.",
                            "type": "int",
                            "default_value": 2,
                            "minimum_value": "1",
                            "maximum_value_warning": "10 / resolveOrValue('layer_height')",
                            "value": "max(1, int(math.floor((cool_fan_full_at_height - resolveOrValue('layer_height_0')) / resolveOrValue('layer_height')) + 2))",
                            "settable_per_mesh": false,
                            "settable_per_extruder": true
                        }
                    }
                },
                "cool_min_layer_time":
                {
                    "label": "Minimum Layer Time",
                    "description": "The minimum time spent in a layer. This forces the printer to slow down, to at least spend the time set here in one layer. This allows the printed material to cool down properly before printing the next layer. Layers may still take shorter than the minimal layer time if Lift Head is disabled and if the Minimum Speed would otherwise be violated.",
                    "unit": "s",
                    "type": "float",
                    "default_value": 5,
                    "minimum_value": "0",
                    "maximum_value_warning": "600",
                    "settable_per_mesh": false,
                    "settable_per_extruder": true
                },
                "cool_min_speed":
                {
                    "label": "Minimum Speed",
                    "description": "The minimum print speed, despite slowing down due to the minimum layer time. When the printer would slow down too much, the pressure in the nozzle would be too low and result in bad print quality.",
                    "unit": "mm/s",
                    "type": "float",
                    "default_value": 10,
                    "minimum_value": "0",
                    "maximum_value_warning": "100",
                    "settable_per_mesh": false,
                    "settable_per_extruder": true
                },
                "cool_lift_head":
                {
                    "label": "Lift Head",
                    "description": "When the minimum speed is hit because of minimum layer time, lift the head away from the print and wait the extra time until the minimum layer time is reached.",
                    "type": "bool",
                    "default_value": false,
                    "settable_per_mesh": false,
                    "settable_per_extruder": true
                },
                "cool_fan_lag":
                {
                    "label": "Cooling Fan Lag",
                    "description": "The time it takes the cooling fan to accelerate from 0 to 100%.",
                    "unit": "s",
                    "type": "float",
                    "default_value": 1,
                    "minimum_value": "0",
                    "settable_per_mesh": false,
                    "settable_per_extruder": true
                }
            }
        },
        "support":
        {
            "label": "Support",
            "type": "category",
            "icon": "Support",
            "description": "Support",
            "children":
            {
                "support_enable":
                {
                    "label": "Generate Support",
                    "description": "Generate structures to support parts of the model which have overhangs. Without these structures, such parts would collapse during printing.",
                    "type": "bool",
                    "default_value": false,
                    "settable_per_mesh": true,
                    "settable_per_extruder": false
                },
                "support_extruder_nr":
                {
                    "label": "Support Extruder",
                    "description": "The extruder train to use for printing the support. This is used in multi-extrusion.",
                    "type": "extruder",
                    "default_value": "0",
                    "value": "int(defaultExtruderPosition())",
                    "enabled": "(support_enable or support_meshes_present) and extruders_enabled_count > 1",
                    "settable_per_mesh": false,
                    "settable_per_extruder": false,
                    "children": {
                        "support_infill_extruder_nr":
                        {
                            "label": "Support Infill Extruder",
                            "description": "The extruder train to use for printing the infill of the support. This is used in multi-extrusion.",
                            "type": "extruder",
                            "default_value": "0",
                            "value": "support_extruder_nr",
                            "enabled": "(support_enable or support_meshes_present) and extruders_enabled_count > 1",
                            "settable_per_mesh": false,
                            "settable_per_extruder": false
                        },
                        "support_extruder_nr_layer_0":
                        {
                            "label": "First Layer Support Extruder",
                            "description": "The extruder train to use for printing the first layer of support infill. This is used in multi-extrusion.",
                            "type": "extruder",
                            "default_value": "0",
                            "value": "support_extruder_nr",
                            "enabled": "(support_enable or support_meshes_present) and extruders_enabled_count > 1",
                            "settable_per_mesh": false,
                            "settable_per_extruder": false
                        },
                        "support_interface_extruder_nr":
                        {
                            "label": "Support Interface Extruder",
                            "description": "The extruder train to use for printing the roofs and floors of the support. This is used in multi-extrusion.",
                            "type": "extruder",
                            "default_value": "0",
                            "value": "support_extruder_nr",
                            "enabled": "(support_enable or support_meshes_present) and extruders_enabled_count > 1",
                            "settable_per_mesh": false,
                            "settable_per_extruder": false,
                            "children":
                            {
                                "support_roof_extruder_nr":
                                {
                                    "label": "Support Roof Extruder",
                                    "description": "The extruder train to use for printing the roofs of the support. This is used in multi-extrusion.",
                                    "type": "extruder",
                                    "default_value": "0",
                                    "value": "support_interface_extruder_nr",
                                    "enabled": "(support_enable or support_meshes_present) and extruders_enabled_count > 1",
                                    "settable_per_mesh": false,
                                    "settable_per_extruder": false
                                },
                                "support_bottom_extruder_nr":
                                {
                                    "label": "Support Floor Extruder",
                                    "description": "The extruder train to use for printing the floors of the support. This is used in multi-extrusion.",
                                    "type": "extruder",
                                    "default_value": "0",
                                    "value": "support_interface_extruder_nr",
                                    "enabled": "(support_enable or support_meshes_present) and extruders_enabled_count > 1",
                                    "settable_per_mesh": false,
                                    "settable_per_extruder": false
                                }
                            }
                        }
                    }
                },
                "support_structure":
                {
                    "label": "Support Structure",
                    "description": "Chooses between the techniques available to generate support. \"Normal\" support creates a support structure directly below the overhanging parts and drops those areas straight down. \"Tree\" support creates branches towards the overhanging areas that support the model on the tips of those branches, and allows the branches to crawl around the model to support it from the build plate as much as possible.",
                    "type": "enum",
                    "options":
                    {
                        "normal": "Normal",
                        "tree": "Tree"
                    },
                    "enabled": "support_enable",
                    "default_value": "normal",
                    "settable_per_mesh": false,
                    "settable_per_extruder": false
                },
                "support_tree_angle":
                {
                    "label": "Tree Support Branch Angle",
                    "description": "The angle of the branches. Use a lower angle to make them more vertical and more stable. Use a higher angle to be able to have more reach.",
                    "unit": "°",
                    "type": "float",
                    "minimum_value": "0",
                    "maximum_value": "90",
                    "maximum_value_warning": "60",
                    "default_value": 40,
                    "limit_to_extruder": "support_infill_extruder_nr",
                    "enabled": "support_enable and support_structure=='tree'",
                    "settable_per_mesh": false,
                    "settable_per_extruder": true
                },
                "support_tree_branch_distance":
                {
                    "label": "Tree Support Branch Distance",
                    "description": "How far apart the branches need to be when they touch the model. Making this distance small will cause the tree support to touch the model at more points, causing better overhang but making support harder to remove.",
                    "unit": "mm",
                    "type": "float",
                    "minimum_value": "0.001",
                    "default_value": 1,
                    "limit_to_extruder": "support_infill_extruder_nr",
                    "enabled": "support_enable and support_structure=='tree'",
                    "settable_per_mesh": true
                },
                "support_tree_branch_diameter":
                {
                    "label": "Tree Support Branch Diameter",
                    "description": "The diameter of the thinnest branches of tree support. Thicker branches are more sturdy. Branches towards the base will be thicker than this.",
                    "unit": "mm",
                    "type": "float",
                    "minimum_value": "0.001",
                    "minimum_value_warning": "support_line_width * 2",
                    "default_value": 2,
                    "limit_to_extruder": "support_infill_extruder_nr",
                    "enabled": "support_enable and support_structure=='tree'",
                    "settable_per_mesh": false,
                    "settable_per_extruder": true
                },
                "support_tree_branch_diameter_angle":
                {
                    "label": "Tree Support Branch Diameter Angle",
                    "description": "The angle of the branches' diameter as they gradually become thicker towards the bottom. An angle of 0 will cause the branches to have uniform thickness over their length. A bit of an angle can increase stability of the tree support.",
                    "unit": "°",
                    "type": "float",
                    "minimum_value": "0",
                    "maximum_value": "89.9999",
                    "maximum_value_warning": "15",
                    "default_value": 5,
                    "limit_to_extruder": "support_infill_extruder_nr",
                    "enabled": "support_enable and support_structure=='tree'",
                    "settable_per_mesh": false,
                    "settable_per_extruder": true
                },
                "support_tree_collision_resolution":
                {
                    "label": "Tree Support Collision Resolution",
                    "description": "Resolution to compute collisions with to avoid hitting the model. Setting this lower will produce more accurate trees that fail less often, but increases slicing time dramatically.",
                    "unit": "mm",
                    "type": "float",
                    "minimum_value": "0.001",
                    "minimum_value_warning": "support_line_width / 4",
                    "maximum_value_warning": "support_line_width * 2",
                    "default_value": 0.4,
                    "value": "support_line_width / 2",
                    "limit_to_extruder": "support_infill_extruder_nr",
                    "enabled": "support_enable and support_structure=='tree' and support_tree_branch_diameter_angle > 0",
                    "settable_per_mesh": false,
                    "settable_per_extruder": true
                },
                "support_type":
                {
                    "label": "Support Placement",
                    "description": "Adjusts the placement of the support structures. The placement can be set to touching build plate or everywhere. When set to everywhere the support structures will also be printed on the model.",
                    "type": "enum",
                    "options":
                    {
                        "buildplate": "Touching Buildplate",
                        "everywhere": "Everywhere"
                    },
                    "default_value": "everywhere",
                    "resolve": "'everywhere' if 'everywhere' in extruderValues('support_type') else 'buildplate'",
                    "enabled": "support_enable",
                    "settable_per_mesh": false,
                    "settable_per_extruder": false
                },
                "support_angle":
                {
                    "label": "Support Overhang Angle",
                    "description": "The minimum angle of overhangs for which support is added. At a value of 0° all overhangs are supported, 90° will not provide any support.",
                    "unit": "°",
                    "type": "float",
                    "minimum_value": "0",
                    "maximum_value": "90",
                    "maximum_value_warning": "80",
                    "default_value": 50,
                    "limit_to_extruder": "support_roof_extruder_nr if support_roof_enable else support_infill_extruder_nr",
                    "enabled": "support_enable",
                    "settable_per_mesh": true
                },
                "support_pattern":
                {
                    "label": "Support Pattern",
                    "description": "The pattern of the support structures of the print. The different options available result in sturdy or easy to remove support.",
                    "type": "enum",
                    "options":
                    {
                        "lines": "Lines",
                        "grid": "Grid",
                        "triangles": "Triangles",
                        "concentric": "Concentric",
                        "zigzag": "Zig Zag",
                        "cross": "Cross",
                        "gyroid": "Gyroid",
                        "honeycomb": "Honeycomb"
                    },
                    "default_value": "zigzag",
                    "enabled": "support_enable or support_meshes_present",
                    "limit_to_extruder": "support_infill_extruder_nr",
                    "settable_per_mesh": false,
                    "settable_per_extruder": true
                },
                "support_pattern_resolution":
                {
                    "label": "Support Pattern Resolution",
                    "description": "The resolution of the support pattern of the print. High resolution produces the most accurate pattern, low resolution generates the fewest lines.",
                    "type": "enum",
                    "options":
                    {
                        "high_resolution": "High",
                        "medium_resolution": "Medium",
                        "low_resolution": "Low"
                    },
                    "default_value": "medium_resolution",
                    "enabled": "support_enable and support_pattern == 'gyroid'",
                    "limit_to_extruder": "support_infill_extruder_nr",
                    "settable_per_mesh": false,
                    "settable_per_extruder": true
                },
               "support_wall_count":
                {
                    "label": "Support Wall Line Count",
                    "description": "The number of walls with which to surround support infill. Adding a wall can make support print more reliably and can support overhangs better, but increases print time and material used.",
                    "default_value": 1,
                    "minimum_value": "0",
                    "minimum_value_warning": "1 if support_pattern == 'concentric' else 0",
                    "maximum_value_warning": "0 if (support_skip_some_zags and support_pattern == 'zigzag') else 3",
                    "type": "int",
                    "value": "1 if support_enable and support_structure == 'tree' else (1 if (support_pattern == 'grid' or support_pattern == 'triangles' or support_pattern == 'concentric') else 0)",
                    "enabled": "support_enable or support_meshes_present",
                    "limit_to_extruder": "support_infill_extruder_nr",
                    "settable_per_mesh": false,
                    "settable_per_extruder": true
                },
                "zig_zaggify_support":
                {
                    "label": "Connect Support Lines",
                    "description": "Connect the ends of the support lines together. Enabling this setting can make your support more sturdy and reduce underextrusion, but it will cost more material.",
                    "type": "bool",
                    "default_value": false,
                    "value": "support_pattern == 'cross' or support_pattern == 'gyroid'",
                    "enabled": "(support_enable or support_meshes_present) and (support_pattern == 'lines' or support_pattern == 'grid' or support_pattern == 'triangles' or support_pattern == 'cross' or support_pattern == 'gyroid')",
                    "limit_to_extruder": "support_infill_extruder_nr",
                    "settable_per_mesh": false,
                    "settable_per_extruder": true
                },
                "support_connect_zigzags":
                {
                    "label": "Connect Support ZigZags",
                    "description": "Connect the ZigZags. This will increase the strength of the zig zag support structure.",
                    "type": "bool",
                    "default_value": true,
                    "enabled": "(support_enable or support_meshes_present) and support_pattern == 'zigzag'",
                    "limit_to_extruder": "support_infill_extruder_nr",
                    "settable_per_mesh": false,
                    "settable_per_extruder": true
                },
                "support_infill_rate":
                {
                    "label": "Support Density",
                    "description": "Adjusts the density of the support structure. A higher value results in better overhangs, but the supports are harder to remove.",
                    "unit": "%",
                    "type": "float",
                    "minimum_value": "0",
                    "maximum_value_warning": "100",
                    "default_value": 15,
                    "value": "15 if support_enable and support_structure == 'normal' else 0 if support_enable and support_structure == 'tree' else 15",
                    "enabled": "support_enable or support_meshes_present",
                    "limit_to_extruder": "support_infill_extruder_nr",
                    "settable_per_mesh": false,
                    "settable_per_extruder": true,
                    "children":
                    {
                        "support_line_distance":
                        {
                            "label": "Support Line Distance",
                            "description": "Distance between the printed support structure lines. This setting is calculated by the support density.",
                            "unit": "mm",
                            "type": "float",
                            "minimum_value": "0",
                            "minimum_value_warning": "support_line_width",
                            "default_value": 2.66,
                            "enabled": "support_enable or support_meshes_present",
                            "value": "0 if support_infill_rate == 0 else (support_line_width * 100) / support_infill_rate * (2 if support_pattern == 'grid' else (3 if support_pattern == 'triangles' else 1))",
                            "limit_to_extruder": "support_infill_extruder_nr",
                            "settable_per_mesh": false,
                            "settable_per_extruder": true
                        },
                        "support_initial_layer_line_distance":
                        {
                            "label": "Initial Layer Support Line Distance",
                            "description": "Distance between the printed initial layer support structure lines. This setting is calculated by the support density.",
                            "unit": "mm",
                            "type": "float",
                            "minimum_value": "0",
                            "minimum_value_warning": "support_line_width",
                            "default_value": 2.66,
                            "enabled": "support_enable or support_meshes_present",
                            "value": "support_line_distance",
                            "limit_to_extruder": "support_infill_extruder_nr",
                            "settable_per_mesh": false,
                            "settable_per_extruder": true
                        }
                    }
                },
                "support_infill_angles":
                {
                    "label": "Support Infill Line Directions",
                    "description": "A list of integer line directions to use. Elements from the list are used sequentially as the layers progress and when the end of the list is reached, it starts at the beginning again. The list items are separated by commas and the whole list is contained in square brackets. Default is an empty list which means use the default angle 0 degrees.",
                    "type": "[int]",
                    "default_value": "[ ]",
                    "enabled": "(support_enable or support_meshes_present) and support_pattern != 'concentric' and support_infill_rate > 0",
                    "limit_to_extruder": "support_infill_extruder_nr",
                    "settable_per_mesh": false,
                    "settable_per_extruder": true
                },
                "support_brim_enable":
                {
                    "label": "Enable Support Brim",
                    "description": "Generate a brim within the support infill regions of the first layer. This brim is printed underneath the support, not around it. Enabling this setting increases the adhesion of support to the build plate.",
                    "type": "bool",
                    "default_value": false,
                    "value": "support_structure == 'tree'",
                    "enabled": "support_enable or support_meshes_present",
                    "limit_to_extruder": "support_infill_extruder_nr",
                    "settable_per_mesh": false,
                    "settable_per_extruder": true
                },
                "support_brim_width":
                {
                    "label": "Support Brim Width",
                    "description": "The width of the brim to print underneath the support. A larger brim enhances adhesion to the build plate, at the cost of some extra material.",
                    "type": "float",
                    "unit": "mm",
                    "default_value": 8.0,
                    "minimum_value": "0.0",
                    "maximum_value_warning": "50.0",
                    "enabled": "(support_enable or support_meshes_present) and support_brim_enable",
                    "settable_per_mesh": false,
                    "settable_per_extruder": true,
                    "limit_to_extruder": "support_infill_extruder_nr",
                    "children":
                    {
                        "support_brim_line_count":
                        {
                            "label": "Support Brim Line Count",
                            "description": "The number of lines used for the support brim. More brim lines enhance adhesion to the build plate, at the cost of some extra material.",
                            "type": "int",
                            "default_value": 20,
                            "minimum_value": "0",
                            "maximum_value_warning": "50 / skirt_brim_line_width",
                            "value": "math.ceil(support_brim_width / (skirt_brim_line_width * initial_layer_line_width_factor / 100.0))",
                            "enabled": "(support_enable or support_meshes_present) and support_brim_enable",
                            "settable_per_mesh": false,
                            "settable_per_extruder": true,
                            "limit_to_extruder": "support_infill_extruder_nr"
                        }
                    }
                },
                "support_z_distance":
                {
                    "label": "Support Z Distance",
                    "description": "Distance from the top/bottom of the support structure to the print. This gap provides clearance to remove the supports after the model is printed. This value is rounded up to a multiple of the layer height.",
                    "unit": "mm",
                    "type": "float",
                    "minimum_value": "0",
                    "maximum_value_warning": "machine_nozzle_size",
                    "default_value": 0.1,
                    "limit_to_extruder": "support_interface_extruder_nr if support_interface_enable else support_infill_extruder_nr",
                    "enabled": "support_enable or support_meshes_present",
                    "settable_per_mesh": true,
                    "children":
                    {
                        "support_top_distance":
                        {
                            "label": "Support Top Distance",
                            "description": "Distance from the top of the support to the print.",
                            "unit": "mm",
                            "minimum_value": "0",
                            "maximum_value_warning": "machine_nozzle_size",
                            "default_value": 0.1,
                            "type": "float",
                            "enabled": "support_enable or support_meshes_present",
                            "value": "extruderValue(support_roof_extruder_nr if support_roof_enable else support_infill_extruder_nr, 'support_z_distance')",
                            "limit_to_extruder": "support_roof_extruder_nr if support_roof_enable else support_infill_extruder_nr",
                            "settable_per_mesh": true
                        },
                        "support_bottom_distance":
                        {
                            "label": "Support Bottom Distance",
                            "description": "Distance from the print to the bottom of the support.",
                            "unit": "mm",
                            "minimum_value": "0",
                            "maximum_value_warning": "machine_nozzle_size",
                            "default_value": 0.1,
                            "value": "extruderValue(support_bottom_extruder_nr if support_bottom_enable else support_infill_extruder_nr, 'support_z_distance') if support_type == 'everywhere' else 0",
                            "limit_to_extruder": "support_bottom_extruder_nr if support_bottom_enable else support_infill_extruder_nr",
                            "type": "float",
                            "enabled": "(support_enable or support_meshes_present) and resolveOrValue('support_type') == 'everywhere'",
                            "settable_per_mesh": true
                        }
                    }
                },
                "support_xy_distance":
                {
                    "label": "Support X/Y Distance",
                    "description": "Distance of the support structure from the print in the X/Y directions.",
                    "unit": "mm",
                    "type": "float",
                    "minimum_value": "0",
                    "maximum_value_warning": "1.5 * machine_nozzle_tip_outer_diameter",
                    "default_value": 0.7,
                    "limit_to_extruder": "support_infill_extruder_nr",
                    "enabled": "support_enable or support_meshes_present",
                    "settable_per_mesh": true
                },
                "support_xy_overrides_z":
                {
                    "label": "Support Distance Priority",
                    "description": "Whether the Support X/Y Distance overrides the Support Z Distance or vice versa. When X/Y overrides Z the X/Y distance can push away the support from the model, influencing the actual Z distance to the overhang. We can disable this by not applying the X/Y distance around overhangs.",
                    "type": "enum",
                    "options":
                    {
                        "xy_overrides_z": "X/Y overrides Z",
                        "z_overrides_xy": "Z overrides X/Y"
                    },
                    "default_value": "z_overrides_xy",
                    "limit_to_extruder": "support_infill_extruder_nr",
                    "enabled": "support_enable or support_meshes_present",
                    "settable_per_mesh": true
                },
                "support_xy_distance_overhang":
                {
                    "label": "Minimum Support X/Y Distance",
                    "description": "Distance of the support structure from the overhang in the X/Y directions.",
                    "unit": "mm",
                    "type": "float",
                    "minimum_value": "0",
                    "minimum_value_warning": "support_xy_distance - support_line_width * 2",
                    "maximum_value_warning": "support_xy_distance",
                    "default_value": 0.2,
                    "value": "machine_nozzle_size / 2",
                    "limit_to_extruder": "support_infill_extruder_nr",
                    "enabled": "(support_enable or support_meshes_present) and support_xy_overrides_z == 'z_overrides_xy'",
                    "settable_per_mesh": true
                },
                "support_bottom_stair_step_height":
                {
                    "label": "Support Stair Step Height",
                    "description": "The height of the steps of the stair-like bottom of support resting on the model. A low value makes the support harder to remove, but too high values can lead to unstable support structures. Set to zero to turn off the stair-like behaviour.",
                    "unit": "mm",
                    "type": "float",
                    "default_value": 0.3,
                    "limit_to_extruder": "support_bottom_extruder_nr if support_bottom_enable else support_infill_extruder_nr",
                    "minimum_value": "0",
                    "maximum_value_warning": "1.0",
                    "enabled": "support_enable or support_meshes_present",
                    "settable_per_mesh": true
                },
                "support_bottom_stair_step_width":
                {
                    "label": "Support Stair Step Maximum Width",
                    "description": "The maximum width of the steps of the stair-like bottom of support resting on the model. A low value makes the support harder to remove, but too high values can lead to unstable support structures.",
                    "unit": "mm",
                    "type": "float",
                    "default_value": 5.0,
                    "limit_to_extruder": "support_interface_extruder_nr if support_interface_enable else support_infill_extruder_nr",
                    "minimum_value": "0",
                    "maximum_value_warning": "10.0",
                    "enabled": "support_enable or support_meshes_present",
                    "settable_per_mesh": true
                },
                "support_bottom_stair_step_min_slope":
                {
                    "label": "Support Stair Step Minimum Slope Angle",
                    "description": "The minimum slope of the area for stair-stepping to take effect. Low values should make support easier to remove on shallower slopes, but really low values may result in some very counter-intuitive results on other parts of the model.",
                    "unit": "°",
                    "type": "float",
                    "default_value": 10.0,
                    "limit_to_extruder": "support_bottom_extruder_nr if support_bottom_enable else support_infill_extruder_nr",
                    "minimum_value": "0.01",
                    "maximum_value": "89.99",
                    "enabled": "support_enable or support_meshes_present",
                    "settable_per_mesh": true
                },
                "support_join_distance":
                {
                    "label": "Support Join Distance",
                    "description": "The maximum distance between support structures in the X/Y directions. When separate structures are closer together than this value, the structures merge into one.",
                    "unit": "mm",
                    "type": "float",
                    "default_value": 2.0,
                    "limit_to_extruder": "support_infill_extruder_nr",
                    "minimum_value_warning": "0",
                    "maximum_value_warning": "10",
                    "enabled": "(support_enable and support_structure == 'normal') or support_meshes_present",
                    "settable_per_mesh": false,
                    "settable_per_extruder": true
                },
                "support_offset":
                {
                    "label": "Support Horizontal Expansion",
                    "description": "Amount of offset applied to all support polygons in each layer. Positive values can smooth out the support areas and result in more sturdy support.",
                    "unit": "mm",
                    "type": "float",
                    "default_value": 0,
                    "limit_to_extruder": "support_infill_extruder_nr",
                    "minimum_value_warning": "-1 * machine_nozzle_size",
                    "maximum_value_warning": "10 * machine_nozzle_size",
                    "enabled": "(support_enable and support_structure == 'normal') or support_meshes_present",
                    "settable_per_mesh": false,
                    "settable_per_extruder": true
                },
                "support_infill_sparse_thickness":
                {
                    "label": "Support Infill Layer Thickness",
                    "description": "The thickness per layer of support infill material. This value should always be a multiple of the layer height and is otherwise rounded.",
                    "unit": "mm",
                    "type": "float",
                    "default_value": 0.1,
                    "minimum_value": "resolveOrValue('layer_height')",
                    "maximum_value_warning": "0.75 * machine_nozzle_size",
                    "maximum_value": "resolveOrValue('layer_height') * 8",
                    "value": "resolveOrValue('layer_height')",
                    "enabled": "(support_enable or support_meshes_present) and support_infill_rate > 0",
                    "limit_to_extruder": "support_infill_extruder_nr",
                    "settable_per_mesh": false,
                    "settable_per_extruder": true
                },
                "gradual_support_infill_steps":
                {
                    "label": "Gradual Support Infill Steps",
                    "description": "Number of times to reduce the support infill density by half when getting further below top surfaces. Areas which are closer to top surfaces get a higher density, up to the Support Infill Density.",
                    "default_value": 0,
                    "type": "int",
                    "minimum_value": "0",
                    "maximum_value_warning": "1 if (support_pattern == 'cross' or support_pattern == 'lines' or support_pattern == 'zigzag' or support_pattern == 'concentric') else 5",
                    "maximum_value": "999999 if support_line_distance == 0 else (20 - math.log(support_line_distance) / math.log(2))",
                    "enabled": "(support_enable or support_meshes_present) and support_infill_rate > 0",
                    "limit_to_extruder": "support_infill_extruder_nr",
                    "settable_per_mesh": false,
                    "settable_per_extruder": true
                },
                "gradual_support_infill_step_height":
                {
                    "label": "Gradual Support Infill Step Height",
                    "description": "The height of support infill of a given density before switching to half the density.",
                    "unit": "mm",
                    "type": "float",
                    "default_value": 1,
                    "minimum_value": "0.0001",
                    "minimum_value_warning": "3 * resolveOrValue('layer_height')",
                    "enabled": "(support_enable or support_meshes_present) and support_infill_rate > 0 and gradual_support_infill_steps > 0",
                    "limit_to_extruder": "support_infill_extruder_nr",
                    "settable_per_mesh": false,
                    "settable_per_extruder": true
                },
                "minimum_support_area": 
                {
                    "label": "Minimum Support Area",
                    "description": "Minimum area size for support polygons. Polygons which have an area smaller than this value will not be generated.",
                    "unit": "mm²",
                    "type": "float",
                    "default_value": 0.0,
                    "minimum_value": "0",
                    "maximum_value_warning": "5",
                    "enabled": "(support_enable or support_meshes_present) and support_structure == 'normal'",
                    "limit_to_extruder": "support_infill_extruder_nr",
                    "settable_per_mesh": true
                },
                "support_interface_enable":
                {
                    "label": "Enable Support Interface",
                    "description": "Generate a dense interface between the model and the support. This will create a skin at the top of the support on which the model is printed and at the bottom of the support, where it rests on the model.",
                    "type": "bool",
                    "default_value": false,
                    "limit_to_extruder": "support_interface_extruder_nr",
                    "enabled": "support_enable or support_meshes_present",
                    "settable_per_mesh": true,
                    "children":
                    {
                        "support_roof_enable":
                        {
                            "label": "Enable Support Roof",
                            "description": "Generate a dense slab of material between the top of support and the model. This will create a skin between the model and support.",
                            "type": "bool",
                            "default_value": false,
                            "value": "extruderValue(support_roof_extruder_nr, 'support_interface_enable')",
                            "limit_to_extruder": "support_roof_extruder_nr",
                            "enabled": "support_enable or support_meshes_present",
                            "settable_per_mesh": true
                        },
                        "support_bottom_enable":
                        {
                            "label": "Enable Support Floor",
                            "description": "Generate a dense slab of material between the bottom of the support and the model. This will create a skin between the model and support.",
                            "type": "bool",
                            "default_value": false,
                            "value": "extruderValue(support_bottom_extruder_nr, 'support_interface_enable')",
                            "limit_to_extruder": "support_bottom_extruder_nr",
                            "enabled": "support_enable or support_meshes_present",
                            "settable_per_mesh": true
                        }
                    }
                },
                "support_interface_height":
                {
                    "label": "Support Interface Thickness",
                    "description": "The thickness of the interface of the support where it touches with the model on the bottom or the top.",
                    "unit": "mm",
                    "type": "float",
                    "default_value": 1,
                    "minimum_value": "0",
                    "minimum_value_warning": "0.2 + layer_height",
                    "maximum_value_warning": "10",
                    "limit_to_extruder": "support_interface_extruder_nr",
                    "enabled": "support_interface_enable and (support_enable or support_meshes_present)",
                    "settable_per_mesh": true,
                    "children":
                    {
                        "support_roof_height":
                        {
                            "label": "Support Roof Thickness",
                            "description": "The thickness of the support roofs. This controls the amount of dense layers at the top of the support on which the model rests.",
                            "unit": "mm",
                            "type": "float",
                            "default_value": 1,
                            "minimum_value": "0",
                            "minimum_value_warning": "support_top_distance + layer_height",
                            "maximum_value_warning": "10",
                            "value": "extruderValue(support_roof_extruder_nr, 'support_interface_height')",
                            "limit_to_extruder": "support_roof_extruder_nr",
                            "enabled": "support_roof_enable and (support_enable or support_meshes_present)",
                            "settable_per_mesh": true
                        },
                        "support_bottom_height":
                        {
                            "label": "Support Floor Thickness",
                            "description": "The thickness of the support floors. This controls the number of dense layers that are printed on top of places of a model on which support rests.",
                            "unit": "mm",
                            "type": "float",
                            "default_value": 1,
                            "value": "extruderValue(support_bottom_extruder_nr, 'support_interface_height')",
                            "minimum_value": "0",
                            "minimum_value_warning": "min(support_bottom_distance + layer_height, support_bottom_stair_step_height)",
                            "maximum_value_warning": "10",
                            "limit_to_extruder": "support_bottom_extruder_nr",
                            "enabled": "support_bottom_enable and (support_enable or support_meshes_present)",
                            "settable_per_mesh": true
                        }
                    }
                },
                "support_interface_skip_height": {
                    "label": "Support Interface Resolution",
                    "description": "When checking where there's model above and below the support, take steps of the given height. Lower values will slice slower, while higher values may cause normal support to be printed in some places where there should have been support interface.",
                    "unit": "mm",
                    "type": "float",
                    "default_value": 0.3,
                    "minimum_value": "0",
                    "maximum_value_warning": "support_interface_height",
                    "limit_to_extruder": "support_interface_extruder_nr",
                    "enabled": "support_interface_enable and (support_enable or support_meshes_present)",
                    "settable_per_mesh": true
                },
                "support_interface_density":
                {
                    "label": "Support Interface Density",
                    "description": "Adjusts the density of the roofs and floors of the support structure. A higher value results in better overhangs, but the supports are harder to remove.",
                    "unit": "%",
                    "type": "float",
                    "default_value": 100,
                    "minimum_value": "0",
                    "maximum_value_warning": "100",
                    "limit_to_extruder": "support_interface_extruder_nr",
                    "enabled": "support_interface_enable and (support_enable or support_meshes_present)",
                    "settable_per_mesh": false,
                    "settable_per_extruder": true,
                    "children":
                    {
                        "support_roof_density":
                        {
                            "label": "Support Roof Density",
                            "description": "The density of the roofs of the support structure. A higher value results in better overhangs, but the supports are harder to remove.",
                            "unit": "%",
                            "type": "float",
                            "default_value": 100,
                            "minimum_value": "0",
                            "maximum_value": "100",
                            "limit_to_extruder": "support_roof_extruder_nr",
                            "enabled": "support_roof_enable and (support_enable or support_meshes_present)",
                            "value": "extruderValue(support_roof_extruder_nr, 'support_interface_density')",
                            "settable_per_mesh": false,
                            "settable_per_extruder": true,
                            "children":
                            {
                                "support_roof_line_distance":
                                {
                                    "label": "Support Roof Line Distance",
                                    "description": "Distance between the printed support roof lines. This setting is calculated by the Support Roof Density, but can be adjusted separately.",
                                    "unit": "mm",
                                    "type": "float",
                                    "default_value": 0.4,
                                    "minimum_value": "0",
                                    "minimum_value_warning": "support_roof_line_width - 0.0001",
                                    "value": "0 if support_roof_density == 0 else (support_roof_line_width * 100) / support_roof_density * (2 if support_roof_pattern == 'grid' else (3 if support_roof_pattern == 'triangles' else 1))",
                                    "limit_to_extruder": "support_roof_extruder_nr",
                                    "enabled": "support_roof_enable and (support_enable or support_meshes_present)",
                                    "settable_per_mesh": false,
                                    "settable_per_extruder": true
                                }
                            }
                        },
                        "support_roof_top_layer_density":
                        {
                            "label": "Support Roof Top Layer Density",
                            "description": "The density of the top layer of the roof of the support structure. A higher value results in better overhangs, but the supports are harder to remove.",
                            "unit": "%",
                            "type": "float",
                            "default_value": "support_roof_density",
                            "minimum_value": "0",
                            "maximum_value": "100",
                            "limit_to_extruder": "support_roof_extruder_nr",
                            "enabled": "support_roof_enable and support_enable",
                            "value": "extruderValue(support_roof_extruder_nr, 'support_interface_density')",
                            "settable_per_mesh": false,
                            "settable_per_extruder": true,
                            "children":
                            {
                                "support_roof_top_layer_line_distance":
                                {
                                    "label": "Support Roof Top Layer Line Distance",
                                    "description": "Distance between the printed support lines on the top roof layer. This setting is calculated by the Support Roof Top Layer Density, but can be adjusted separately.",
                                    "unit": "mm",
                                    "type": "float",
                                    "default_value": 0.4,
                                    "minimum_value": "0",
                                    "minimum_value_warning": "support_roof_line_width - 0.0001",
                                    "value": "0 if support_roof_top_layer_density == 0 else (support_roof_line_width * 100) / support_roof_top_layer_density * (2 if support_roof_pattern == 'grid' else (3 if support_roof_pattern == 'triangles' else 1))",
                                    "limit_to_extruder": "support_roof_extruder_nr",
                                    "enabled": "support_roof_enable and support_enable",
                                    "settable_per_mesh": false,
                                    "settable_per_extruder": true
                                }
                            }
                        },
                        "support_bottom_density":
                        {
                            "label": "Support Floor Density",
                            "description": "The density of the floors of the support structure. A higher value results in better adhesion of the support on top of the model.",
                            "unit": "%",
                            "type": "float",
                            "default_value": 100,
                            "minimum_value": "0",
                            "maximum_value": "100",
                            "limit_to_extruder": "support_bottom_extruder_nr",
                            "enabled": "support_bottom_enable and (support_enable or support_meshes_present)",
                            "value": "extruderValue(support_bottom_extruder_nr, 'support_interface_density')",
                            "settable_per_mesh": false,
                            "settable_per_extruder": true,
                            "children":
                            {
                                "support_bottom_line_distance":
                                {
                                    "label": "Support Floor Line Distance",
                                    "description": "Distance between the printed support floor lines. This setting is calculated by the Support Floor Density, but can be adjusted separately.",
                                    "unit": "mm",
                                    "type": "float",
                                    "default_value": 0.4,
                                    "minimum_value": "0",
                                    "minimum_value_warning": "support_bottom_line_width - 0.0001",
                                    "value": "0 if support_bottom_density == 0 else (support_bottom_line_width * 100) / support_bottom_density * (2 if support_bottom_pattern == 'grid' else (3 if support_bottom_pattern == 'triangles' else 1))",
                                    "limit_to_extruder": "support_bottom_extruder_nr",
                                    "enabled": "support_bottom_enable and (support_enable or support_meshes_present)",
                                    "settable_per_mesh": false,
                                    "settable_per_extruder": true
                                }
                            }
                        }
                    }
                },
                "support_interface_pattern":
                {
                    "label": "Support Interface Pattern",
                    "description": "The pattern with which the interface of the support with the model is printed.",
                    "type": "enum",
                    "options":
                    {
                        "lines": "Lines",
                        "grid": "Grid",
                        "triangles": "Triangles",
                        "concentric": "Concentric",
                        "zigzag": "Zig Zag",
                        "honeycomb": "Honeycomb"
                    },
                    "default_value": "concentric",
                    "limit_to_extruder": "support_interface_extruder_nr",
                    "enabled": "support_interface_enable and (support_enable or support_meshes_present)",
                    "settable_per_mesh": false,
                    "settable_per_extruder": true,
                    "children":
                    {
                        "support_roof_pattern":
                        {
                            "label": "Support Roof Pattern",
                            "description": "The pattern with which the roofs of the support are printed.",
                            "type": "enum",
                            "options":
                            {
                                "lines": "Lines",
                                "grid": "Grid",
                                "triangles": "Triangles",
                                "concentric": "Concentric",
                                "zigzag": "Zig Zag"
                            },
                            "default_value": "concentric",
                            "value": "extruderValue(support_roof_extruder_nr, 'support_interface_pattern')",
                            "limit_to_extruder": "support_roof_extruder_nr",
                            "enabled": "support_roof_enable and (support_enable or support_meshes_present)",
                            "settable_per_mesh": false,
                            "settable_per_extruder": true
                        },
                        "support_bottom_pattern":
                        {
                            "label": "Support Floor Pattern",
                            "description": "The pattern with which the floors of the support are printed.",
                            "type": "enum",
                            "options":
                            {
                                "lines": "Lines",
                                "grid": "Grid",
                                "triangles": "Triangles",
                                "concentric": "Concentric",
                                "zigzag": "Zig Zag"
                            },
                            "default_value": "concentric",
                            "value": "extruderValue(support_bottom_extruder_nr, 'support_interface_pattern')",
                            "limit_to_extruder": "support_bottom_extruder_nr",
                            "enabled": "support_bottom_enable and (support_enable or support_meshes_present)",
                            "settable_per_mesh": false,
                            "settable_per_extruder": true
                        }
                    }
                },
                "minimum_interface_area": 
                {
                    "label": "Minimum Support Interface Area",
                    "description": "Minimum area size for support interface polygons. Polygons which have an area smaller than this value will be printed as normal support.",
                    "unit": "mm²",
                    "type": "float",
                    "default_value": 1.0,
                    "minimum_value": "0",
                    "minimum_value_warning": "minimum_support_area",
                    "limit_to_extruder": "support_interface_extruder_nr",
                    "enabled": "support_interface_enable and (support_enable or support_meshes_present)",
                    "settable_per_mesh": true,
                    "children":
                    {
                        "minimum_roof_area": 
                        {
                            "label": "Minimum Support Roof Area",
                            "description": "Minimum area size for the roofs of the support. Polygons which have an area smaller than this value will be printed as normal support.",
                            "unit": "mm²",
                            "type": "float",
                            "default_value": 1.0,
                            "value": "extruderValue(support_roof_extruder_nr, 'minimum_interface_area')",
                            "minimum_value": "0",
                            "minimum_value_warning": "minimum_support_area",
                            "limit_to_extruder": "support_roof_extruder_nr",
                            "enabled": "support_roof_enable and (support_enable or support_meshes_present)",
                            "settable_per_mesh": true
                        },
                        "minimum_bottom_area": 
                        {
                            "label": "Minimum Support Floor Area",
                            "description": "Minimum area size for the floors of the support. Polygons which have an area smaller than this value will be printed as normal support.",
                            "unit": "mm²",
                            "type": "float",
                            "default_value": 1.0,
                            "value": "extruderValue(support_bottom_extruder_nr, 'minimum_interface_area')",
                            "minimum_value": "0",
                            "minimum_value_warning": "minimum_support_area",
                            "limit_to_extruder": "support_bottom_extruder_nr",
                            "enabled": "support_bottom_enable and (support_enable or support_meshes_present)",
                            "settable_per_mesh": true
                        }
                    }
                },
                "support_interface_offset":
                {
                    "label": "Support Interface Horizontal Expansion",
                    "description": "Amount of offset applied to the support interface polygons.",
                    "unit": "mm",
                    "type": "float",
                    "default_value": 0.0,
                    "maximum_value": "extruderValue(support_extruder_nr, 'support_offset')",
                    "limit_to_extruder": "support_interface_extruder_nr",
                    "enabled": "support_interface_enable and (support_enable or support_meshes_present)",
                    "settable_per_mesh": false,
                    "settable_per_extruder": true,
                    "children":
                    {
                        "support_roof_offset": 
                        {
                            "label": "Support Roof Horizontal Expansion",
                            "description": "Amount of offset applied to the roofs of the support.",
                            "unit": "mm",
                            "type": "float",
                            "default_value": 0.0,
                            "value": "extruderValue(support_roof_extruder_nr, 'support_interface_offset')",
                            "maximum_value": "extruderValue(support_extruder_nr, 'support_offset')",
                            "limit_to_extruder": "support_roof_extruder_nr",
                            "enabled": "support_roof_enable and (support_enable or support_meshes_present)",
                            "settable_per_mesh": false,
                            "settable_per_extruder": true
                        },
                        "support_bottom_offset": 
                        {
                            "label": "Support Floor Horizontal Expansion",
                            "description": "Amount of offset applied to the floors of the support.",
                            "unit": "mm",
                            "type": "float",
                            "default_value": 0.0,
                            "value": "extruderValue(support_bottom_extruder_nr, 'support_interface_offset')",
                            "maximum_value": "extruderValue(support_extruder_nr, 'support_offset')",
                            "limit_to_extruder": "support_bottom_extruder_nr",
                            "enabled": "support_bottom_enable and (support_enable or support_meshes_present)",
                            "settable_per_mesh": false,
                            "settable_per_extruder": true
                        }
                    }
                },
                "support_interface_angles":
                {
                    "label": "Support Interface Line Directions",
                    "description": "A list of integer line directions to use. Elements from the list are used sequentially as the layers progress and when the end of the list is reached, it starts at the beginning again. The list items are separated by commas and the whole list is contained in square brackets. Default is an empty list which means use the default angles (alternates between 45 and 135 degrees if interfaces are quite thick or 90 degrees).",
                    "type": "[int]",
                    "default_value": "[ ]",
                    "limit_to_extruder": "support_interface_extruder_nr",
                    "enabled": "(support_enable or support_meshes_present) and support_interface_enable and support_interface_pattern != 'concentric'",
                    "settable_per_mesh": false,
                    "settable_per_extruder": true,
                    "children":
                    {
                        "support_roof_angles":
                        {
                            "label": "Support Roof Line Directions",
                            "description": "A list of integer line directions to use. Elements from the list are used sequentially as the layers progress and when the end of the list is reached, it starts at the beginning again. The list items are separated by commas and the whole list is contained in square brackets. Default is an empty list which means use the default angles (alternates between 45 and 135 degrees if interfaces are quite thick or 90 degrees).",
                            "type": "[int]",
                            "default_value": "[ ]",
                            "value": "support_interface_angles",
                            "limit_to_extruder": "support_roof_extruder_nr",
                            "enabled": "(support_enable or support_meshes_present) and support_roof_enable and support_roof_pattern != 'concentric'",
                            "settable_per_mesh": false,
                            "settable_per_extruder": true
                        },
                        "support_bottom_angles":
                        {
                            "label": "Support Floor Line Directions",
                            "description": "A list of integer line directions to use. Elements from the list are used sequentially as the layers progress and when the end of the list is reached, it starts at the beginning again. The list items are separated by commas and the whole list is contained in square brackets. Default is an empty list which means use the default angles (alternates between 45 and 135 degrees if interfaces are quite thick or 90 degrees).",
                            "type": "[int]",
                            "default_value": "[ ]",
                            "value": "support_interface_angles",
                            "limit_to_extruder": "support_bottom_extruder_nr",
                            "enabled": "(support_enable or support_meshes_present) and support_bottom_enable and support_bottom_pattern != 'concentric'",
                            "settable_per_mesh": false,
                            "settable_per_extruder": true
                        }
                    }
                },
                "support_fan_enable":
                {
                    "label": "Fan Speed Override",
                    "description": "When enabled, the print cooling fan speed is altered for the skin regions immediately above the support.",
                    "type": "bool",
                    "default_value": false,
                    "enabled": "support_enable or support_meshes_present",
                    "settable_per_mesh": false
                },
                "support_supported_skin_fan_speed":
                {
                    "label": "Supported Skin Fan Speed",
                    "description": "Percentage fan speed to use when printing the skin regions immediately above the support. Using a high fan speed can make the support easier to remove.",
                    "unit": "%",
                    "minimum_value": "0",
                    "maximum_value": "100",
                    "default_value": 100,
                    "type": "float",
                    "enabled": "(support_enable or support_meshes_present) and support_fan_enable",
                    "settable_per_mesh": false
                },
                "support_use_towers":
                {
                    "label": "Use Towers",
                    "description": "Use specialized towers to support tiny overhang areas. These towers have a larger diameter than the region they support. Near the overhang the towers' diameter decreases, forming a roof.",
                    "type": "bool",
                    "default_value": true,
                    "limit_to_extruder": "support_infill_extruder_nr",
                    "enabled": "support_enable and support_structure == 'normal'",
                    "settable_per_mesh": true
                },
                "support_tower_diameter":
                {
                    "label": "Tower Diameter",
                    "description": "The diameter of a special tower.",
                    "unit": "mm",
                    "type": "float",
                    "default_value": 3.0,
                    "limit_to_extruder": "support_infill_extruder_nr",
                    "minimum_value": "0",
                    "minimum_value_warning": "2 * machine_nozzle_size",
                    "maximum_value_warning": "20",
                    "enabled": "support_enable and support_structure == 'normal' and support_use_towers",
                    "settable_per_mesh": true
                },
                "support_tower_maximum_supported_diameter":
                {
                    "label": "Maximum Tower-Supported Diameter",
                    "description": "Maximum diameter in the X/Y directions of a small area which is to be supported by a specialized support tower.",
                    "unit": "mm",
                    "type": "float",
                    "default_value": 3.0,
                    "limit_to_extruder": "support_infill_extruder_nr",
                    "minimum_value": "0",
                    "minimum_value_warning": "2 * machine_nozzle_size",
                    "maximum_value_warning": "20",
                    "maximum_value": "support_tower_diameter",
                    "enabled": "support_enable and support_structure == 'normal' and support_use_towers",
                    "settable_per_mesh": true
                },
                "support_tower_roof_angle":
                {
                    "label": "Tower Roof Angle",
                    "description": "The angle of a rooftop of a tower. A higher value results in pointed tower roofs, a lower value results in flattened tower roofs.",
                    "unit": "°",
                    "type": "int",
                    "minimum_value": "0",
                    "maximum_value": "90",
                    "default_value": 65,
                    "limit_to_extruder": "support_infill_extruder_nr",
                    "enabled": "support_enable and support_structure == 'normal' and support_use_towers",
                    "settable_per_mesh": true
                },
                "support_mesh_drop_down":
                {
                    "label": "Drop Down Support Mesh",
                    "description": "Make support everywhere below the support mesh, so that there's no overhang in the support mesh.",
                    "type": "bool",
                    "default_value": true,
                    "enabled": "support_mesh",
                    "settable_per_mesh": true,
                    "settable_per_extruder": false,
                    "settable_per_meshgroup": false,
                    "settable_globally": false
                },
                "support_meshes_present":
                {
                    "label": "Scene Has Support Meshes",
                    "description": "There are support meshes present in the scene. This setting is controlled by Cura.",
                    "type": "bool",
                    "default_value": false,
                    "enabled": false,
                    "settable_per_mesh": false,
                    "settable_per_extruder": false,
                    "settable_per_meshgroup": false
                }
            }
        },
        "platform_adhesion":
        {
            "label": "Build Plate Adhesion",
            "type": "category",
            "icon": "Adhesion",
            "description": "Adhesion",
            "children":
            {
                "prime_blob_enable":
                {
                    "label": "Enable Prime Blob",
                    "description": "Whether to prime the filament with a blob before printing. Turning this setting on will ensure that the extruder will have material ready at the nozzle before printing. Printing Brim or Skirt can act like priming too, in which case turning this setting off saves some time.",
                    "type": "bool",
                    "default_value": false,
                    "settable_per_mesh": false,
                    "settable_per_extruder": true,
                    "enabled": false,
                    "warning_value": "True if resolveOrValue('print_sequence') == 'one_at_a_time' else None"
                },
                "extruder_prime_pos_x":
                {
                    "label": "Extruder Prime X Position",
                    "description": "The X coordinate of the position where the nozzle primes at the start of printing.",
                    "type": "float",
                    "unit": "mm",
                    "default_value": 0,
                    "minimum_value_warning": "machine_width / -2 if machine_center_is_zero else 0",
                    "maximum_value_warning": "machine_width / 2 if machine_center_is_zero else machine_width",
                    "settable_per_mesh": false,
                    "settable_per_extruder": true,
                    "enabled": false
                },
                "extruder_prime_pos_y":
                {
                    "label": "Extruder Prime Y Position",
                    "description": "The Y coordinate of the position where the nozzle primes at the start of printing.",
                    "type": "float",
                    "unit": "mm",
                    "default_value": 0,
                    "minimum_value_warning": "machine_depth / -2 if machine_center_is_zero else 0",
                    "maximum_value_warning": "machine_depth / 2 if machine_center_is_zero else machine_depth",
                    "settable_per_mesh": false,
                    "settable_per_extruder": true,
                    "enabled": false
                },
                "adhesion_type":
                {
                    "label": "Build Plate Adhesion Type",
                    "description": "Different options that help to improve both priming your extrusion and adhesion to the build plate. Brim adds a single layer flat area around the base of your model to prevent warping. Raft adds a thick grid with a roof below the model. Skirt is a line printed around the model, but not connected to the model.",
                    "type": "enum",
                    "options":
                    {
                        "skirt": "Skirt",
                        "brim": "Brim",
                        "raft": "Raft",
                        "none": "None"
                    },
                    "default_value": "brim",
                    "resolve": "extruderValue(adhesion_extruder_nr, 'adhesion_type')",
                    "settable_per_mesh": false,
                    "settable_per_extruder": false
                },
                "adhesion_extruder_nr":
                {
                    "label": "Build Plate Adhesion Extruder",
                    "description": "The extruder train to use for printing the skirt/brim/raft. This is used in multi-extrusion.",
                    "type": "extruder",
                    "default_value": "0",
                    "value": "int(defaultExtruderPosition())",
                    "enabled": "extruders_enabled_count > 1 and (resolveOrValue('adhesion_type') != 'none' or resolveOrValue('prime_tower_brim_enable'))",
                    "settable_per_mesh": false,
                    "settable_per_extruder": false
                },
                "skirt_line_count":
                {
                    "label": "Skirt Line Count",
                    "description": "Multiple skirt lines help to prime your extrusion better for small models. Setting this to 0 will disable the skirt.",
                    "type": "int",
                    "default_value": 1,
                    "minimum_value": "0",
                    "maximum_value_warning": "10",
                    "enabled": "resolveOrValue('adhesion_type') == 'skirt'",
                    "settable_per_mesh": false,
                    "settable_per_extruder": true,
                    "limit_to_extruder": "adhesion_extruder_nr"
                },
                "skirt_gap":
                {
                    "label": "Skirt Distance",
                    "description": "The horizontal distance between the skirt and the first layer of the print.\nThis is the minimum distance. Multiple skirt lines will extend outwards from this distance.",
                    "unit": "mm",
                    "type": "float",
                    "default_value": 3,
                    "minimum_value_warning": "max(extruderValues('machine_nozzle_size'))",
                    "maximum_value_warning": "10",
                    "enabled": "resolveOrValue('adhesion_type') == 'skirt'",
                    "settable_per_mesh": false,
                    "settable_per_extruder": true,
                    "limit_to_extruder": "adhesion_extruder_nr"
                },
                "skirt_brim_minimal_length":
                {
                    "label": "Skirt/Brim Minimum Length",
                    "description": "The minimum length of the skirt or brim. If this length is not reached by all skirt or brim lines together, more skirt or brim lines will be added until the minimum length is reached. Note: If the line count is set to 0 this is ignored.",
                    "unit": "mm",
                    "type": "float",
                    "default_value": 250,
                    "minimum_value": "0",
                    "minimum_value_warning": "25",
                    "maximum_value_warning": "2500",
                    "enabled": "resolveOrValue('adhesion_type') == 'skirt' or resolveOrValue('adhesion_type') == 'brim' or resolveOrValue('prime_tower_brim_enable')",
                    "settable_per_mesh": false,
                    "settable_per_extruder": true
                },
                "brim_width":
                {
                    "label": "Brim Width",
                    "description": "The distance from the model to the outermost brim line. A larger brim enhances adhesion to the build plate, but also reduces the effective print area.",
                    "type": "float",
                    "unit": "mm",
                    "default_value": 8.0,
                    "minimum_value": "0.0",
                    "maximum_value_warning": "50.0",
                    "maximum_value": "0.5 * min(machine_width, machine_depth)",
                    "enabled": "resolveOrValue('adhesion_type') == 'brim' or resolveOrValue('prime_tower_brim_enable')",
                    "settable_per_mesh": false,
                    "settable_per_extruder": true,
                    "limit_to_extruder": "adhesion_extruder_nr",
                    "children":
                    {
                        "brim_line_count":
                        {
                            "label": "Brim Line Count",
                            "description": "The number of lines used for a brim. More brim lines enhance adhesion to the build plate, but also reduces the effective print area.",
                            "type": "int",
                            "default_value": 20,
                            "minimum_value": "0",
                            "maximum_value_warning": "50 / skirt_brim_line_width",
                            "maximum_value": "0.5 * min(machine_width, machine_depth) / skirt_brim_line_width",
                            "value": "math.ceil(brim_width / (skirt_brim_line_width * initial_layer_line_width_factor / 100.0))",
                            "enabled": "resolveOrValue('adhesion_type') == 'brim' or resolveOrValue('prime_tower_brim_enable')",
                            "settable_per_mesh": false,
                            "settable_per_extruder": true,
                            "limit_to_extruder": "adhesion_extruder_nr"
                        }
                    }
                },
               "brim_gap":
                {
                    "label": "Brim Distance",
                    "description": "The horizontal distance between the first brim line and the outline of the first layer of the print. A small gap can make the brim easier to remove while still providing the thermal benefits.",
                    "unit": "mm",
                    "type": "float",
                    "default_value": 0,
                    "minimum_value": "0",
                    "maximum_value_warning": "skirt_brim_line_width",
                    "enabled": "resolveOrValue('adhesion_type') == 'brim'",
                    "settable_per_mesh": true,
                    "settable_per_extruder": true,
                    "limit_to_extruder": "adhesion_extruder_nr"
                },
                "brim_replaces_support":
                {
                    "label": "Brim Replaces Support",
                    "description": "Enforce brim to be printed around the model even if that space would otherwise be occupied by support. This replaces some regions of the first layer of support by brim regions.",
                    "type": "bool",
                    "default_value": true,
                    "enabled": "resolveOrValue('adhesion_type') == 'brim' and (support_enable or support_meshes_present)",
                    "settable_per_mesh": false,
                    "settable_per_extruder": true,
                    "limit_to_extruder": "support_infill_extruder_nr"
                },
                "brim_outside_only":
                {
                    "label": "Brim Only on Outside",
                    "description": "Only print the brim on the outside of the model. This reduces the amount of brim you need to remove afterwards, while it doesn't reduce the bed adhesion that much.",
                    "type": "bool",
                    "default_value": true,
                    "enabled": "resolveOrValue('adhesion_type') == 'brim'",
                    "settable_per_mesh": false,
                    "settable_per_extruder": true,
                    "limit_to_extruder": "adhesion_extruder_nr"
                },
                "raft_margin":
                {
                    "label": "Raft Extra Margin",
                    "description": "If the raft is enabled, this is the extra raft area around the model which is also given a raft. Increasing this margin will create a stronger raft while using more material and leaving less area for your print.",
                    "unit": "mm",
                    "type": "float",
                    "default_value": 15,
                    "minimum_value_warning": "raft_interface_line_width",
                    "maximum_value_warning": "20",
                    "enabled": "resolveOrValue('adhesion_type') == 'raft'",
                    "limit_to_extruder": "adhesion_extruder_nr",
                    "settable_per_mesh": false,
                    "settable_per_extruder": true
                },
                "raft_smoothing":
                {
                    "label": "Raft Smoothing",
                    "description": "This setting controls how much inner corners in the raft outline are rounded. Inward corners are rounded to a semi circle with a radius equal to the value given here. This setting also removes holes in the raft outline which are smaller than such a circle.",
                    "unit": "mm",
                    "type": "float",
                    "default_value": 5,
                    "minimum_value": "0",
                    "minimum_value_warning": "raft_interface_line_width",
                    "enabled": "resolveOrValue('adhesion_type') == 'raft'",
                    "limit_to_extruder": "adhesion_extruder_nr",
                    "settable_per_mesh": false,
                    "settable_per_extruder": true
                },
                "raft_airgap":
                {
                    "label": "Raft Air Gap",
                    "description": "The gap between the final raft layer and the first layer of the model. Only the first layer is raised by this amount to lower the bonding between the raft layer and the model. Makes it easier to peel off the raft.",
                    "unit": "mm",
                    "type": "float",
                    "default_value": 0.3,
                    "minimum_value": "0",
                    "maximum_value_warning": "min(extruderValues('machine_nozzle_size'))",
                    "enabled": "resolveOrValue('adhesion_type') == 'raft'",
                    "settable_per_mesh": false,
                    "settable_per_extruder": true,
                    "limit_to_extruder": "adhesion_extruder_nr"
                },
                "layer_0_z_overlap":
                {
                    "label": "Initial Layer Z Overlap",
                    "description": "Make the first and second layer of the model overlap in the Z direction to compensate for the filament lost in the airgap. All models above the first model layer will be shifted down by this amount.",
                    "unit": "mm",
                    "type": "float",
                    "default_value": 0.22,
                    "value": "raft_airgap / 2",
                    "minimum_value": "0",
                    "maximum_value_warning": "raft_airgap",
                    "enabled": "resolveOrValue('adhesion_type') == 'raft'",
                    "settable_per_mesh": false,
                    "settable_per_extruder": true,
                    "limit_to_extruder": "adhesion_extruder_nr"
                },
                "raft_surface_layers":
                {
                    "label": "Raft Top Layers",
                    "description": "The number of top layers on top of the 2nd raft layer. These are fully filled layers that the model sits on. 2 layers result in a smoother top surface than 1.",
                    "type": "int",
                    "default_value": 2,
                    "minimum_value": "0",
                    "maximum_value_warning": "20",
                    "enabled": "resolveOrValue('adhesion_type') == 'raft'",
                    "settable_per_mesh": false,
                    "settable_per_extruder": true,
                    "limit_to_extruder": "adhesion_extruder_nr"
                },
                "raft_surface_thickness":
                {
                    "label": "Raft Top Layer Thickness",
                    "description": "Layer thickness of the top raft layers.",
                    "unit": "mm",
                    "type": "float",
                    "default_value": 0.1,
                    "value": "resolveOrValue('layer_height')",
                    "minimum_value": "0.001",
                    "minimum_value_warning": "0.04",
                    "maximum_value_warning": "0.75 * machine_nozzle_size",
                    "enabled": "resolveOrValue('adhesion_type') == 'raft'",
                    "settable_per_mesh": false,
                    "settable_per_extruder": true,
                    "limit_to_extruder": "adhesion_extruder_nr"
                },
                "raft_surface_line_width":
                {
                    "label": "Raft Top Line Width",
                    "description": "Width of the lines in the top surface of the raft. These can be thin lines so that the top of the raft becomes smooth.",
                    "unit": "mm",
                    "type": "float",
                    "default_value": 0.4,
                    "value": "line_width",
                    "minimum_value": "0.001",
                    "minimum_value_warning": "machine_nozzle_size * 0.1",
                    "maximum_value_warning": "machine_nozzle_size * 2",
                    "enabled": "resolveOrValue('adhesion_type') == 'raft'",
                    "settable_per_mesh": false,
                    "settable_per_extruder": true,
                    "limit_to_extruder": "adhesion_extruder_nr"
                },
                "raft_surface_line_spacing":
                {
                    "label": "Raft Top Spacing",
                    "description": "The distance between the raft lines for the top raft layers. The spacing should be equal to the line width, so that the surface is solid.",
                    "unit": "mm",
                    "type": "float",
                    "default_value": 0.4,
                    "minimum_value": "0",
                    "minimum_value_warning": "raft_surface_line_width",
                    "maximum_value_warning": "raft_surface_line_width * 3",
                    "enabled": "resolveOrValue('adhesion_type') == 'raft'",
                    "value": "raft_surface_line_width",
                    "settable_per_mesh": false,
                    "settable_per_extruder": true,
                    "limit_to_extruder": "adhesion_extruder_nr"
                },
                "raft_interface_thickness":
                {
                    "label": "Raft Middle Thickness",
                    "description": "Layer thickness of the middle raft layer.",
                    "unit": "mm",
                    "type": "float",
                    "default_value": 0.15,
                    "value": "resolveOrValue('layer_height') * 1.5",
                    "minimum_value": "0.001",
                    "minimum_value_warning": "0.04",
                    "maximum_value_warning": "0.75 * machine_nozzle_size",
                    "enabled": "resolveOrValue('adhesion_type') == 'raft'",
                    "settable_per_mesh": false,
                    "settable_per_extruder": true,
                    "limit_to_extruder": "adhesion_extruder_nr"
                },
                "raft_interface_line_width":
                {
                    "label": "Raft Middle Line Width",
                    "description": "Width of the lines in the middle raft layer. Making the second layer extrude more causes the lines to stick to the build plate.",
                    "unit": "mm",
                    "type": "float",
                    "default_value": 0.7,
                    "value": "line_width * 2",
                    "minimum_value": "0.001",
                    "minimum_value_warning": "machine_nozzle_size * 0.5",
                    "maximum_value_warning": "machine_nozzle_size * 3",
                    "enabled": "resolveOrValue('adhesion_type') == 'raft'",
                    "settable_per_mesh": false,
                    "settable_per_extruder": true,
                    "limit_to_extruder": "adhesion_extruder_nr"
                },
                "raft_interface_line_spacing":
                {
                    "label": "Raft Middle Spacing",
                    "description": "The distance between the raft lines for the middle raft layer. The spacing of the middle should be quite wide, while being dense enough to support the top raft layers.",
                    "unit": "mm",
                    "type": "float",
                    "default_value": 0.9,
                    "value": "raft_interface_line_width + 0.2",
                    "minimum_value": "0",
                    "minimum_value_warning": "raft_interface_line_width",
                    "maximum_value_warning": "15.0",
                    "enabled": "resolveOrValue('adhesion_type') == 'raft'",
                    "settable_per_mesh": false,
                    "settable_per_extruder": true,
                    "limit_to_extruder": "adhesion_extruder_nr"
                },
                "raft_base_thickness":
                {
                    "label": "Raft Base Thickness",
                    "description": "Layer thickness of the base raft layer. This should be a thick layer which sticks firmly to the printer build plate.",
                    "unit": "mm",
                    "type": "float",
                    "default_value": 0.3,
                    "value": "resolveOrValue('layer_height_0') * 1.2",
                    "minimum_value": "0.001",
                    "minimum_value_warning": "0.04",
                    "maximum_value_warning": "0.75 * raft_base_line_width",
                    "enabled": "resolveOrValue('adhesion_type') == 'raft'",
                    "settable_per_mesh": false,
                    "settable_per_extruder": true,
                    "limit_to_extruder": "adhesion_extruder_nr"
                },
                "raft_base_line_width":
                {
                    "label": "Raft Base Line Width",
                    "description": "Width of the lines in the base raft layer. These should be thick lines to assist in build plate adhesion.",
                    "unit": "mm",
                    "type": "float",
                    "default_value": 0.8,
                    "minimum_value": "0.001",
                    "value": "machine_nozzle_size * 2",
                    "minimum_value_warning": "machine_nozzle_size * 0.5",
                    "maximum_value_warning": "machine_nozzle_size * 3",
                    "enabled": "resolveOrValue('adhesion_type') == 'raft'",
                    "settable_per_mesh": false,
                    "settable_per_extruder": true,
                    "limit_to_extruder": "adhesion_extruder_nr"
                },
                "raft_base_line_spacing":
                {
                    "label": "Raft Base Line Spacing",
                    "description": "The distance between the raft lines for the base raft layer. Wide spacing makes for easy removal of the raft from the build plate.",
                    "unit": "mm",
                    "type": "float",
                    "default_value": 1.6,
                    "value": "raft_base_line_width * 2",
                    "minimum_value": "0",
                    "minimum_value_warning": "raft_base_line_width",
                    "maximum_value_warning": "100",
                    "enabled": "resolveOrValue('adhesion_type') == 'raft'",
                    "settable_per_mesh": false,
                    "settable_per_extruder": true,
                    "limit_to_extruder": "adhesion_extruder_nr"
                },
                "raft_speed":
                {
                    "label": "Raft Print Speed",
                    "description": "The speed at which the raft is printed.",
                    "unit": "mm/s",
                    "type": "float",
                    "default_value": 20,
                    "minimum_value": "0.1",
                    "maximum_value": "math.sqrt(machine_max_feedrate_x ** 2 + machine_max_feedrate_y ** 2)",
                    "maximum_value_warning": "200",
                    "enabled": "resolveOrValue('adhesion_type') == 'raft'",
                    "value": "speed_print / 60 * 30",
                    "settable_per_mesh": false,
                    "settable_per_extruder": true,
                    "limit_to_extruder": "adhesion_extruder_nr",
                    "children":
                    {
                        "raft_surface_speed":
                        {
                            "label": "Raft Top Print Speed",
                            "description": "The speed at which the top raft layers are printed. These should be printed a bit slower, so that the nozzle can slowly smooth out adjacent surface lines.",
                            "unit": "mm/s",
                            "type": "float",
                            "default_value": 20,
                            "minimum_value": "0.1",
                            "maximum_value": "math.sqrt(machine_max_feedrate_x ** 2 + machine_max_feedrate_y ** 2)",
                            "maximum_value_warning": "100",
                            "enabled": "resolveOrValue('adhesion_type') == 'raft'",
                            "value": "raft_speed",
                            "settable_per_mesh": false,
                            "settable_per_extruder": true,
                            "limit_to_extruder": "adhesion_extruder_nr"
                        },
                        "raft_interface_speed":
                        {
                            "label": "Raft Middle Print Speed",
                            "description": "The speed at which the middle raft layer is printed. This should be printed quite slowly, as the volume of material coming out of the nozzle is quite high.",
                            "unit": "mm/s",
                            "type": "float",
                            "default_value": 15,
                            "value": "raft_speed * 0.75",
                            "minimum_value": "0.1",
                            "maximum_value": "math.sqrt(machine_max_feedrate_x ** 2 + machine_max_feedrate_y ** 2)",
                            "maximum_value_warning": "150",
                            "enabled": "resolveOrValue('adhesion_type') == 'raft'",
                            "settable_per_mesh": false,
                            "settable_per_extruder": true,
                            "limit_to_extruder": "adhesion_extruder_nr"
                        },
                        "raft_base_speed":
                        {
                            "label": "Raft Base Print Speed",
                            "description": "The speed at which the base raft layer is printed. This should be printed quite slowly, as the volume of material coming out of the nozzle is quite high.",
                            "unit": "mm/s",
                            "type": "float",
                            "default_value": 15,
                            "minimum_value": "0.1",
                            "maximum_value": "math.sqrt(machine_max_feedrate_x ** 2 + machine_max_feedrate_y ** 2)",
                            "maximum_value_warning": "200",
                            "enabled": "resolveOrValue('adhesion_type') == 'raft'",
                            "value": "0.75 * raft_speed",
                            "settable_per_mesh": false,
                            "settable_per_extruder": true,
                            "limit_to_extruder": "adhesion_extruder_nr"
                        }
                    }
                },
                "raft_acceleration":
                {
                    "label": "Raft Print Acceleration",
                    "description": "The acceleration with which the raft is printed.",
                    "unit": "mm/s²",
                    "type": "float",
                    "default_value": 3000,
                    "minimum_value": "0.1",
                    "minimum_value_warning": "100",
                    "maximum_value_warning": "10000",
                    "value": "acceleration_print",
                    "enabled": "resolveOrValue('adhesion_type') == 'raft' and resolveOrValue('acceleration_enabled')",
                    "settable_per_mesh": false,
                    "limit_to_extruder": "adhesion_extruder_nr",
                    "children":
                    {
                        "raft_surface_acceleration":
                        {
                            "label": "Raft Top Print Acceleration",
                            "description": "The acceleration with which the top raft layers are printed.",
                            "unit": "mm/s²",
                            "type": "float",
                            "default_value": 3000,
                            "value": "raft_acceleration",
                            "minimum_value": "0.1",
                            "minimum_value_warning": "100",
                            "maximum_value_warning": "10000",
                            "enabled": "resolveOrValue('adhesion_type') == 'raft' and resolveOrValue('acceleration_enabled')",
                            "settable_per_mesh": false,
                            "limit_to_extruder": "adhesion_extruder_nr"
                        },
                        "raft_interface_acceleration":
                        {
                            "label": "Raft Middle Print Acceleration",
                            "description": "The acceleration with which the middle raft layer is printed.",
                            "unit": "mm/s²",
                            "type": "float",
                            "default_value": 3000,
                            "value": "raft_acceleration",
                            "minimum_value": "0.1",
                            "minimum_value_warning": "100",
                            "maximum_value_warning": "10000",
                            "enabled": "resolveOrValue('adhesion_type') == 'raft' and resolveOrValue('acceleration_enabled')",
                            "settable_per_mesh": false,
                            "limit_to_extruder": "adhesion_extruder_nr"
                        },
                        "raft_base_acceleration":
                        {
                            "label": "Raft Base Print Acceleration",
                            "description": "The acceleration with which the base raft layer is printed.",
                            "unit": "mm/s²",
                            "type": "float",
                            "default_value": 3000,
                            "value": "raft_acceleration",
                            "minimum_value": "0.1",
                            "minimum_value_warning": "100",
                            "maximum_value_warning": "10000",
                            "enabled": "resolveOrValue('adhesion_type') == 'raft' and resolveOrValue('acceleration_enabled')",
                            "settable_per_mesh": false,
                            "limit_to_extruder": "adhesion_extruder_nr"
                        }
                    }
                },
                "raft_jerk":
                {
                    "label": "Raft Print Jerk",
                    "description": "The jerk with which the raft is printed.",
                    "unit": "mm/s",
                    "type": "float",
                    "default_value": 20,
                    "minimum_value": "0",
                    "minimum_value_warning": "5",
                    "maximum_value_warning": "50",
                    "value": "jerk_print",
                    "enabled": "resolveOrValue('adhesion_type') == 'raft' and resolveOrValue('jerk_enabled')",
                    "settable_per_mesh": false,
                    "limit_to_extruder": "adhesion_extruder_nr",
                    "children":
                    {
                        "raft_surface_jerk":
                        {
                            "label": "Raft Top Print Jerk",
                            "description": "The jerk with which the top raft layers are printed.",
                            "unit": "mm/s",
                            "type": "float",
                            "default_value": 20,
                            "value": "raft_jerk",
                            "minimum_value": "0",
                            "minimum_value_warning": "5",
                            "maximum_value_warning": "100",
                            "enabled": "resolveOrValue('adhesion_type') == 'raft' and resolveOrValue('jerk_enabled')",
                            "settable_per_mesh": false,
                            "limit_to_extruder": "adhesion_extruder_nr"
                        },
                        "raft_interface_jerk":
                        {
                            "label": "Raft Middle Print Jerk",
                            "description": "The jerk with which the middle raft layer is printed.",
                            "unit": "mm/s",
                            "type": "float",
                            "default_value": 20,
                            "value": "raft_jerk",
                            "minimum_value": "0",
                            "minimum_value_warning": "5",
                            "maximum_value_warning": "50",
                            "enabled": "resolveOrValue('adhesion_type') == 'raft' and resolveOrValue('jerk_enabled')",
                            "settable_per_mesh": false,
                            "limit_to_extruder": "adhesion_extruder_nr"
                        },
                        "raft_base_jerk":
                        {
                            "label": "Raft Base Print Jerk",
                            "description": "The jerk with which the base raft layer is printed.",
                            "unit": "mm/s",
                            "type": "float",
                            "default_value": 20,
                            "value": "raft_jerk",
                            "minimum_value": "0",
                            "minimum_value_warning": "5",
                            "maximum_value_warning": "50",
                            "enabled": "resolveOrValue('adhesion_type') == 'raft' and resolveOrValue('jerk_enabled')",
                            "settable_per_mesh": false,
                            "limit_to_extruder": "adhesion_extruder_nr"
                        }
                    }
                },
                "raft_fan_speed":
                {
                    "label": "Raft Fan Speed",
                    "description": "The fan speed for the raft.",
                    "unit": "%",
                    "type": "float",
                    "minimum_value": "0",
                    "maximum_value": "100",
                    "default_value": 0,
                    "settable_per_mesh": false,
                    "settable_per_extruder": true,
                    "enabled": "resolveOrValue('adhesion_type') == 'raft'",
                    "limit_to_extruder": "adhesion_extruder_nr",
                    "children":
                    {
                        "raft_surface_fan_speed":
                        {
                            "label": "Raft Top Fan Speed",
                            "description": "The fan speed for the top raft layers.",
                            "unit": "%",
                            "type": "float",
                            "minimum_value": "0",
                            "maximum_value": "100",
                            "default_value": 0,
                            "value": "raft_fan_speed",
                            "enabled": "resolveOrValue('adhesion_type') == 'raft'",
                            "settable_per_mesh": false,
                            "settable_per_extruder": true,
                            "limit_to_extruder": "adhesion_extruder_nr"
                        },
                        "raft_interface_fan_speed":
                        {
                            "label": "Raft Middle Fan Speed",
                            "description": "The fan speed for the middle raft layer.",
                            "unit": "%",
                            "type": "float",
                            "minimum_value": "0",
                            "maximum_value": "100",
                            "default_value": 0,
                            "value": "raft_fan_speed",
                            "enabled": "resolveOrValue('adhesion_type') == 'raft'",
                            "settable_per_mesh": false,
                            "settable_per_extruder": true,
                            "limit_to_extruder": "adhesion_extruder_nr"
                        },
                        "raft_base_fan_speed":
                        {
                            "label": "Raft Base Fan Speed",
                            "description": "The fan speed for the base raft layer.",
                            "unit": "%",
                            "type": "float",
                            "minimum_value": "0",
                            "maximum_value": "100",
                            "default_value": 0,
                            "value": "raft_fan_speed",
                            "enabled": "resolveOrValue('adhesion_type') == 'raft'",
                            "settable_per_mesh": false,
                            "settable_per_extruder": true,
                            "limit_to_extruder": "adhesion_extruder_nr"
                        }
                    }
                }
            }
        },
        "dual":
        {
            "label": "Dual Extrusion",
            "type": "category",
            "icon": "DualExtrusion",
            "description": "Settings used for printing with multiple extruders.",
            "children":
            {
                "prime_tower_enable":
                {
                    "label": "Enable Prime Tower",
                    "description": "Print a tower next to the print which serves to prime the material after each nozzle switch.",
                    "type": "bool",
                    "enabled": "extruders_enabled_count > 1",
                    "default_value": false,
                    "resolve": "(extruders_enabled_count > 1) and any(extruderValues('prime_tower_enable'))",
                    "settable_per_mesh": false,
                    "settable_per_extruder": false
                },
                "prime_tower_size":
                {
                    "label": "Prime Tower Size",
                    "description": "The width of the prime tower.",
                    "type": "float",
                    "unit": "mm",
                    "enabled": "resolveOrValue('prime_tower_enable')",
                    "default_value": 20,
                    "resolve": "max(extruderValues('prime_tower_size'))",
                    "minimum_value": "0",
                    "maximum_value": "min(0.5 * machine_width, 0.5 * machine_depth)",
                    "minimum_value_warning": "max(extruderValues('prime_tower_line_width')) * 2",
                    "maximum_value_warning": "42",
                    "settable_per_mesh": false,
                    "settable_per_extruder": false
                },
                "prime_tower_min_volume":
                {
                    "label": "Prime Tower Minimum Volume",
                    "description": "The minimum volume for each layer of the prime tower in order to purge enough material.",
                    "unit": "mm³",
                    "type": "float",
                    "default_value": 6,
                    "minimum_value": "0",
                    "maximum_value_warning": "(resolveOrValue('prime_tower_size') * 0.5) ** 2 * 3.14159 * resolveOrValue('layer_height') - sum(extruderValues('prime_tower_min_volume')) + prime_tower_min_volume",
                    "enabled": "resolveOrValue('prime_tower_enable')",
                    "settable_per_mesh": false,
                    "settable_per_extruder": true
                },
                "extruder_min_volume":
                {
                    "label": "Extruder Minimum Volume",
                    "description": "The minimum volume to be extruded for each layer the extruder is used. The combined volume of the print and the prime tower will be greater or equal to this.",
                    "unit": "mm³",
                    "type": "float",
                    "default_value": 0,
                    "minimum_value": "0",
                    "maximum_value_warning": "(resolveOrValue('prime_tower_size') * 0.5) ** 2 * 3.14159 * resolveOrValue('layer_height')",
                    "enabled": "resolveOrValue('prime_tower_enable')",
                    "settable_per_mesh": false,
                    "settable_per_extruder": true
                },
                "prime_tower_position_x":
                {
                    "label": "Prime Tower X Position",
                    "description": "The x coordinate of the position of the prime tower.",
                    "type": "float",
                    "unit": "mm",
                    "enabled": "resolveOrValue('prime_tower_enable')",
                    "default_value": 200,
                    "value": "machine_width - max(extruderValue(adhesion_extruder_nr, 'brim_width') * extruderValue(adhesion_extruder_nr, 'initial_layer_line_width_factor') / 100 if adhesion_type == 'brim' or (prime_tower_brim_enable and adhesion_type != 'raft') else (extruderValue(adhesion_extruder_nr, 'raft_margin') if adhesion_type == 'raft' else (extruderValue(adhesion_extruder_nr, 'skirt_gap') if adhesion_type == 'skirt' else 0)), max(extruderValues('travel_avoid_distance'))) - max(extruderValues('support_offset')) - sum(extruderValues('skirt_brim_line_width')) * extruderValue(adhesion_extruder_nr, 'initial_layer_line_width_factor') / 100 - (resolveOrValue('draft_shield_dist') if resolveOrValue('draft_shield_enabled') else 0) - max(map(abs, extruderValues('machine_nozzle_offset_x'))) - 1",
                    "maximum_value": "machine_width / 2 if machine_center_is_zero else machine_width",
                    "minimum_value": "resolveOrValue('prime_tower_size') - machine_width / 2 if machine_center_is_zero else resolveOrValue('prime_tower_size')",
                    "settable_per_mesh": false,
                    "settable_per_extruder": false
                },
                "prime_tower_position_y":
                {
                    "label": "Prime Tower Y Position",
                    "description": "The y coordinate of the position of the prime tower.",
                    "type": "float",
                    "unit": "mm",
                    "enabled": "resolveOrValue('prime_tower_enable')",
                    "default_value": 200,
                    "value": "machine_depth - prime_tower_size - max(extruderValue(adhesion_extruder_nr, 'brim_width') * extruderValue(adhesion_extruder_nr, 'initial_layer_line_width_factor') / 100 if adhesion_type == 'brim' or (prime_tower_brim_enable and adhesion_type != 'raft') else (extruderValue(adhesion_extruder_nr, 'raft_margin') if adhesion_type == 'raft' else (extruderValue(adhesion_extruder_nr, 'skirt_gap') if adhesion_type == 'skirt' else 0)), max(extruderValues('travel_avoid_distance'))) - max(extruderValues('support_offset')) - sum(extruderValues('skirt_brim_line_width')) * extruderValue(adhesion_extruder_nr, 'initial_layer_line_width_factor') / 100 - (resolveOrValue('draft_shield_dist') if resolveOrValue('draft_shield_enabled') else 0) - max(map(abs, extruderValues('machine_nozzle_offset_y'))) - 3",
                    "maximum_value": "machine_depth / 2 - resolveOrValue('prime_tower_size') if machine_center_is_zero else machine_depth - resolveOrValue('prime_tower_size')",
                    "minimum_value": "machine_depth / -2 if machine_center_is_zero else 0",
                    "settable_per_mesh": false,
                    "settable_per_extruder": false
                },
                "prime_tower_compact":
                {
                    "label": "Compact Prime Tower",
                    "description": "When enabled, all extruders share the same prime tower area rather than each extruder having its own area.",
                    "type": "bool",
                    "enabled": "resolveOrValue('prime_tower_enable')",
                    "default_value": false,
                    "settable_per_mesh": false,
                    "settable_per_extruder": false
                },
                "prime_all_extruders_on_layer_0":
                {
                    "label": "Prime All Extruders Used On Initial Layer",
                    "description": "When enabled, all extruders used on the initial layer are primed. Otherwise, only the outermost extruder is primed.",
                    "type": "bool",
                    "enabled": "resolveOrValue('prime_tower_enable')",
                    "default_value": false,
                    "settable_per_mesh": false,
                    "settable_per_extruder": false
                },
               "prime_tower_wipe_enabled":
                {
                    "label": "Wipe Inactive Nozzle on Prime Tower",
                    "description": "After printing the prime tower with one nozzle, wipe the oozed material from the other nozzle off on the prime tower.",
                    "type": "bool",
                    "enabled": "resolveOrValue('prime_tower_enable')",
                    "default_value": true,
                    "settable_per_mesh": false,
                    "settable_per_extruder": true
                },
                "prime_tower_brim_enable":
                {
                    "label": "Prime Tower Brim",
                    "description": "Prime-towers might need the extra adhesion afforded by a brim even if the model doesn't. Presently can't be used with the 'Raft' adhesion-type.",
                    "type": "bool",
                    "enabled": "resolveOrValue('prime_tower_enable') and (resolveOrValue('adhesion_type') != 'raft')",
                    "resolve": "resolveOrValue('prime_tower_enable') and (resolveOrValue('adhesion_type') in ('none', 'skirt'))",
                    "default_value": false,
                    "settable_per_mesh": false,
                    "settable_per_extruder": false
                },
                "ooze_shield_enabled":
                {
                    "label": "Enable Ooze Shield",
                    "description": "Enable exterior ooze shield. This will create a shell around the model which is likely to wipe a second nozzle if it's at the same height as the first nozzle.",
                    "type": "bool",
                    "resolve": "any(extruderValues('ooze_shield_enabled'))",
                    "enabled": "extruders_enabled_count > 1",
                    "default_value": false,
                    "settable_per_mesh": false,
                    "settable_per_extruder": false
                },
                "ooze_shield_angle":
                {
                    "label": "Ooze Shield Angle",
                    "description": "The maximum angle a part in the ooze shield will have. With 0 degrees being vertical, and 90 degrees being horizontal. A smaller angle leads to less failed ooze shields, but more material.",
                    "type": "float",
                    "unit": "°",
                    "enabled": "resolveOrValue('ooze_shield_enabled')",
                    "default_value": 60,
                    "resolve": "min(extruderValues('ooze_shield_angle'))",
                    "minimum_value": "0",
                    "maximum_value": "90",
                    "settable_per_mesh": false,
                    "settable_per_extruder": false
                },
                "ooze_shield_dist":
                {
                    "label": "Ooze Shield Distance",
                    "description": "Distance of the ooze shield from the print, in the X/Y directions.",
                    "type": "float",
                    "unit": "mm",
                    "enabled": "resolveOrValue('ooze_shield_enabled')",
                    "default_value": 2,
                    "resolve": "max(extruderValues('ooze_shield_dist'))",
                    "minimum_value": "0",
                    "maximum_value_warning": "20",
                    "settable_per_mesh": false,
                    "settable_per_extruder": false
                },
                "switch_extruder_retraction_amount":
                {
                    "label": "Nozzle Switch Retraction Distance",
                    "description": "The amount of retraction when switching extruders. Set to 0 for no retraction at all. This should generally be the same as the length of the heat zone.",
                    "type": "float",
                    "unit": "mm",
                    "enabled": "retraction_enable and extruders_enabled_count > 1",
                    "default_value": 20,
                    "value": "machine_heat_zone_length",
                    "minimum_value_warning": "0",
                    "maximum_value_warning": "100",
                    "settable_per_mesh": false,
                    "settable_per_extruder": true
                },
                "switch_extruder_retraction_speeds":
                {
                    "label": "Nozzle Switch Retraction Speed",
                    "description": "The speed at which the filament is retracted. A higher retraction speed works better, but a very high retraction speed can lead to filament grinding.",
                    "type": "float",
                    "unit": "mm/s",
                    "enabled": "retraction_enable and extruders_enabled_count > 1",
                    "default_value": 20,
                    "minimum_value": "0.1",
                    "minimum_value_warning": "1",
                    "maximum_value": "machine_max_feedrate_e if retraction_enable else float('inf')",
                    "maximum_value_warning": "70",
                    "settable_per_mesh": false,
                    "settable_per_extruder": true,
                    "children":
                    {
                        "switch_extruder_retraction_speed":
                        {
                            "label": "Nozzle Switch Retract Speed",
                            "description": "The speed at which the filament is retracted during a nozzle switch retract.",
                            "type": "float",
                            "unit": "mm/s",
                            "enabled": "retraction_enable and extruders_enabled_count > 1",
                            "default_value": 20,
                            "value": "switch_extruder_retraction_speeds",
                            "minimum_value": "0.1",
                            "minimum_value_warning": "1",
                            "maximum_value": "machine_max_feedrate_e if retraction_enable else float('inf')",
                            "maximum_value_warning": "70",
                            "settable_per_mesh": false,
                            "settable_per_extruder": true
                        },
                        "switch_extruder_prime_speed":
                        {
                            "label": "Nozzle Switch Prime Speed",
                            "description": "The speed at which the filament is pushed back after a nozzle switch retraction.",
                            "type": "float",
                            "unit": "mm/s",
                            "enabled": "retraction_enable and extruders_enabled_count > 1",
                            "default_value": 20,
                            "value": "switch_extruder_retraction_speeds",
                            "minimum_value": "0.1",
                            "minimum_value_warning": "1",
                            "maximum_value": "machine_max_feedrate_e if retraction_enable else float('inf')",
                            "maximum_value_warning": "70",
                            "settable_per_mesh": false,
                            "settable_per_extruder": true
                        }
                    }
                },
                "switch_extruder_extra_prime_amount":
                {
                    "label": "Nozzle Switch Extra Prime Amount",
                    "description": "Extra material to prime after nozzle switching.",
                    "type": "float",
                    "unit": "mm³",
                    "default_value": 0,
                    "minimum_value_warning": "0",
                    "maximum_value_warning": "100",
                    "enabled": "retraction_enable and extruders_enabled_count > 1",
                    "settable_per_mesh": false,
                    "settable_per_extruder": true
                }
            }
        },
        "meshfix":
        {
            "label": "Mesh Fixes",
            "type": "category",
            "icon": "Bandage",
            "description": "Make the meshes more suited for 3D printing.",
            "children":
            {
                "meshfix_union_all":
                {
                    "label": "Union Overlapping Volumes",
                    "description": "Ignore the internal geometry arising from overlapping volumes within a mesh and print the volumes as one. This may cause unintended internal cavities to disappear.",
                    "type": "bool",
                    "default_value": true,
                    "value": "magic_mesh_surface_mode != 'surface'",
                    "settable_per_mesh": true
                },
                "meshfix_union_all_remove_holes":
                {
                    "label": "Remove All Holes",
                    "description": "Remove the holes in each layer and keep only the outside shape. This will ignore any invisible internal geometry. However, it also ignores layer holes which can be viewed from above or below.",
                    "type": "bool",
                    "default_value": false,
                    "settable_per_mesh": true
                },
                "meshfix_remove_holes_above_air":
                {
                    "label": "Remove Holes Above Air",
                    "description": "Remove the holes in each layer that are not supported by the layer below. This blanks off the bottom of the hole and provides support for the hole's perimeter walls on the next layer.",
                    "type": "bool",
                    "default_value": false,
                    "settable_per_mesh": true
                },
                "meshfix_extensive_stitching":
                {
                    "label": "Extensive Stitching",
                    "description": "Extensive stitching tries to stitch up open holes in the mesh by closing the hole with touching polygons. This option can introduce a lot of processing time.",
                    "type": "bool",
                    "default_value": false,
                    "settable_per_mesh": true
                },
                "meshfix_keep_open_polygons":
                {
                    "label": "Keep Disconnected Faces",
                    "description": "Normally Cura tries to stitch up small holes in the mesh and remove parts of a layer with big holes. Enabling this option keeps those parts which cannot be stitched. This option should be used as a last resort option when everything else fails to produce proper g-code.",
                    "type": "bool",
                    "default_value": false,
                    "settable_per_mesh": true
                },
                "multiple_mesh_overlap":
                {
                    "label": "Merged Meshes Overlap",
                    "description": "Make meshes which are touching each other overlap a bit. This makes them bond together better.",
                    "type": "float",
                    "unit": "mm",
                    "default_value": 0.15,
                    "minimum_value": "0",
                    "maximum_value_warning": "1.0",
                    "limit_to_extruder": "wall_0_extruder_nr",
                    "settable_per_mesh": true
                },
                "carve_multiple_volumes":
                {
                    "label": "Remove Mesh Intersection",
                    "description": "Remove areas where multiple meshes are overlapping with each other. This may be used if merged dual material objects overlap with each other.",
                    "type": "bool",
                    "default_value": true,
                    "value": "extruders_enabled_count > 1",
                    "enabled": "all(p != 'surface' for p in extruderValues('magic_mesh_surface_mode'))",
                    "settable_per_mesh": false,
                    "settable_per_extruder": false,
                    "settable_per_meshgroup": true
                },
                "alternate_carve_order":
                {
                    "label": "Alternate Mesh Removal",
                    "description": "Switch to which mesh intersecting volumes will belong with every layer, so that the overlapping meshes become interwoven. Turning this setting off will cause one of the meshes to obtain all of the volume in the overlap, while it is removed from the other meshes.",
                    "type": "bool",
                    "default_value": true,
                    "enabled": "carve_multiple_volumes and all(p != 'surface' for p in extruderValues('magic_mesh_surface_mode'))",
                    "settable_per_mesh": false,
                    "settable_per_extruder": false,
                    "settable_per_meshgroup": true
                },
                "remove_empty_first_layers":
                {
                    "label": "Remove Empty First Layers",
                    "description": "Remove empty layers beneath the first printed layer if they are present. Disabling this setting can cause empty first layers if the Slicing Tolerance setting is set to Exclusive or Middle.",
                    "type": "bool",
                    "default_value": true,
                    "enabled": "not (support_enable or support_meshes_present)",
                    "settable_per_mesh": false,
                    "settable_per_extruder": false
                },
                "meshfix_maximum_resolution":
                {
                    "label": "Maximum Resolution",
                    "description": "The minimum size of a line segment after slicing. If you increase this, the mesh will have a lower resolution. This may allow the printer to keep up with the speed it has to process g-code and will increase slice speed by removing details of the mesh that it can't process anyway.",
                    "type": "float",
                    "unit": "mm",
                    "default_value": 0.5,
                    "minimum_value": "0.001",
                    "minimum_value_warning": "0.01",
                    "maximum_value_warning": "3",
                    "settable_per_mesh": true
                },
                "meshfix_maximum_travel_resolution":
                {
                    "label": "Maximum Travel Resolution",
                    "description": "The minimum size of a travel line segment after slicing. If you increase this, the travel moves will have less smooth corners. This may allow the printer to keep up with the speed it has to process g-code, but it may cause model avoidance to become less accurate.",
                    "type": "float",
                    "unit": "mm",
                    "default_value": 1.0,
                    "value": "min(meshfix_maximum_resolution * speed_travel / speed_print, 2 * line_width)",
                    "minimum_value": "0.001",
                    "minimum_value_warning": "0.05",
                    "maximum_value_warning": "10",
                    "settable_per_mesh": false,
                    "settable_per_extruder": true
                },
                "meshfix_maximum_deviation":
                {
                    "label": "Maximum Deviation",
                    "description": "The maximum deviation allowed when reducing the resolution for the Maximum Resolution setting. If you increase this, the print will be less accurate, but the g-code will be smaller. Maximum Deviation is a limit for Maximum Resolution, so if the two conflict the Maximum Deviation will always be held true.",
                    "type": "float",
                    "unit": "mm",
                    "default_value": 0.025,
                    "minimum_value": "0.001",
                    "minimum_value_warning": "0.01",
                    "maximum_value_warning": "0.3",
                    "settable_per_mesh": true
                }
            }
        },
        "blackmagic":
        {
            "label": "Special Modes",
            "type": "category",
            "icon": "BlackMagic",
            "description": "Non-traditional ways to print your models.",
            "children":
            {
                "print_sequence":
                {
                    "label": "Print Sequence",
                    "description": "Whether to print all models one layer at a time or to wait for one model to finish, before moving on to the next. One at a time mode is possible if a) only one extruder is enabled and b) all models are separated in such a way that the whole print head can move in between and all models are lower than the distance between the nozzle and the X/Y axes.",
                    "type": "enum",
                    "options":
                    {
                        "all_at_once": "All at Once",
                        "one_at_a_time": "One at a Time"
                    },
                    "default_value": "all_at_once",
                    "enabled": "extruders_enabled_count == 1",
                    "settable_per_mesh": false,
                    "settable_per_extruder": false,
                    "settable_per_meshgroup": false
                },
                "infill_mesh":
                {
                    "label": "Infill Mesh",
                    "description": "Use this mesh to modify the infill of other meshes with which it overlaps. Replaces infill regions of other meshes with regions for this mesh. It's suggested to only print one Wall and no Top/Bottom Skin for this mesh.",
                    "type": "bool",
                    "default_value": false,
                    "settable_per_mesh": true,
                    "settable_per_extruder": false,
                    "settable_per_meshgroup": false,
                    "settable_globally": false
                },
                "infill_mesh_order":
                {
                    "label": "Mesh Processing Rank",
                    "description": "Determines the priority of this mesh when considering multiple overlapping infill meshes. Areas where multiple infill meshes overlap will take on the settings of the mesh with the highest rank. An infill mesh with a higher rank will modify the infill of infill meshes with lower rank and normal meshes.",
                    "default_value": 0,
                    "value": "1 if infill_mesh else 0",
                    "minimum_value_warning": "1",
                    "maximum_value_warning": "50",
                    "type": "int",
                    "settable_per_mesh": true,
                    "settable_per_extruder": false,
                    "settable_per_meshgroup": false,
                    "settable_globally": false
                },
                "cutting_mesh":
                {
                    "label": "Cutting Mesh",
                    "description": "Limit the volume of this mesh to within other meshes. You can use this to make certain areas of one mesh print with different settings and with a whole different extruder.",
                    "type": "bool",
                    "default_value": false,
                    "settable_per_mesh": true,
                    "settable_per_extruder": false,
                    "settable_per_meshgroup": false,
                    "settable_globally": false
                },
                "mold_enabled":
                {
                    "label": "Mold",
                    "description": "Print models as a mold, which can be cast in order to get a model which resembles the models on the build plate.",
                    "type": "bool",
                    "default_value": false,
                    "settable_per_mesh": true
                },
                "mold_width":
                {
                    "label": "Minimal Mold Width",
                    "description": "The minimal distance between the outside of the mold and the outside of the model.",
                    "unit": "mm",
                    "type": "float",
                    "minimum_value_warning": "wall_line_width_0 * 2",
                    "maximum_value_warning": "100",
                    "default_value": 5,
                    "settable_per_mesh": true,
                    "enabled": "mold_enabled"
                },
                "mold_roof_height":
                {
                    "label": "Mold Roof Height",
                    "description": "The height above horizontal parts in your model which to print mold.",
                    "unit": "mm",
                    "type": "float",
                    "minimum_value": "0",
                    "maximum_value_warning": "5",
                    "default_value": 0.5,
                    "settable_per_mesh": true,
                    "enabled": "mold_enabled"
                },
                "mold_angle":
                {
                    "label": "Mold Angle",
                    "description": "The angle of overhang of the outer walls created for the mold. 0° will make the outer shell of the mold vertical, while 90° will make the outside of the model follow the contour of the model.",
                    "unit": "°",
                    "type": "float",
                    "minimum_value": "-89",
                    "minimum_value_warning": "0",
                    "maximum_value_warning": "support_angle",
                    "maximum_value": "90",
                    "default_value": 40,
                    "settable_per_mesh": true,
                    "enabled": "mold_enabled"
                },
                "support_mesh":
                {
                    "label": "Support Mesh",
                    "description": "Use this mesh to specify support areas. This can be used to generate support structure.",
                    "type": "bool",
                    "default_value": false,
                    "settable_per_mesh": true,
                    "settable_per_extruder": false,
                    "settable_per_meshgroup": false,
                    "settable_globally": false
                },
                "anti_overhang_mesh":
                {
                    "label": "Anti Overhang Mesh",
                    "description": "Use this mesh to specify where no part of the model should be detected as overhang. This can be used to remove unwanted support structure.",
                    "type": "bool",
                    "default_value": false,
                    "settable_per_mesh": true,
                    "settable_per_extruder": false,
                    "settable_per_meshgroup": false,
                    "settable_globally": false
                },
                "magic_mesh_surface_mode":
                {
                    "label": "Surface Mode",
                    "description": "Treat the model as a surface only, a volume, or volumes with loose surfaces. The normal print mode only prints enclosed volumes. \"Surface\" prints a single wall tracing the mesh surface with no infill and no top/bottom skin. \"Both\" prints enclosed volumes like normal and any remaining polygons as surfaces.",
                    "type": "enum",
                    "options":
                    {
                        "normal": "Normal",
                        "surface": "Surface",
                        "both": "Both"
                    },
                    "default_value": "normal",
                    "settable_per_mesh": true
                },
                "magic_spiralize":
                {
                    "label": "Spiralize Outer Contour",
                    "description": "Spiralize smooths out the Z move of the outer edge. This will create a steady Z increase over the whole print. This feature turns a solid model into a single walled print with a solid bottom. This feature should only be enabled when each layer only contains a single part.",
                    "type": "bool",
                    "default_value": false,
                    "settable_per_mesh": false,
                    "settable_per_extruder": false
                },
                "smooth_spiralized_contours":
                {
                    "label": "Smooth Spiralized Contours",
                    "description": "Smooth the spiralized contours to reduce the visibility of the Z seam (the Z seam should be barely visible on the print but will still be visible in the layer view). Note that smoothing will tend to blur fine surface details.",
                    "type": "bool",
                    "default_value": true,
                    "enabled": "magic_spiralize",
                    "settable_per_mesh": false,
                    "settable_per_extruder": false
                },
                "spiralize_min_line_width":
                {
                    "label": "Minimum Spiralized Line Width",
                    "description": "The minimum width of a spiralized contour line as a percentage of the normal line width. Setting this to a value less than 100 enables variable width spiralized contours.",
                    "type": "float",
                    "unit": "%",
                    "enabled": "magic_spiralize",
                    "default_value": 100,
                    "minimum_value": "20",
                    "minimum_value_warning": "50",
                    "maximum_value": "100",
                    "settable_per_mesh": false,
                    "settable_per_extruder": false
                },
                "spiralize_max_line_width":
                {
                    "label": "Maximum Spiralized Line Width",
                    "description": "The maximum width of a spiralized contour line as a percentage of the normal line width. Setting this to a value greater than 100 enables variable width spiralized contours.",
                    "type": "float",
                    "unit": "%",
                    "enabled": "magic_spiralize",
                    "default_value": 100,
                    "minimum_value": "100",
                    "maximum_value": "500",
                    "maximum_value_warning": "200",
                    "settable_per_mesh": false,
                    "settable_per_extruder": false
                },
                "relative_extrusion":
                {
                    "label": "Relative Extrusion",
                    "description": "Use relative extrusion rather than absolute extrusion. Using relative E-steps makes for easier post-processing of the g-code. However, it's not supported by all printers and it may produce very slight deviations in the amount of deposited material compared to absolute E-steps. Irrespective of this setting, the extrusion mode will always be set to absolute before any g-code script is output.",
                    "type": "bool",
                    "default_value": false,
                    "value": "machine_gcode_flavor==\"RepRap (RepRap)\"",
                    "settable_per_mesh": false,
                    "settable_per_extruder": false
                }
            }
        },
        "experimental":
        {
            "label": "Experimental",
            "type": "category",
            "icon": "Experiment",
            "description": "Features that haven't completely been fleshed out yet.",
            "children":
            {
                "slicing_tolerance":
                {
                    "label": "Slicing Tolerance",
                    "description": "Vertical tolerance in the sliced layers. The contours of a layer are normally generated by taking cross sections through the middle of each layer's thickness (Middle). Alternatively each layer can have the areas which fall inside of the volume throughout the entire thickness of the layer (Exclusive) or a layer has the areas which fall inside anywhere within the layer (Inclusive). Inclusive retains the most details, Exclusive makes for the best fit and Middle stays closest to the original surface.",
                    "type": "enum",
                    "options":
                    {
                        "middle": "Middle",
                        "exclusive": "Exclusive",
                        "inclusive": "Inclusive"
                    },
                    "default_value": "middle",
                    "settable_per_mesh": true
                },
                "roofing_line_width":
                {
                    "label": "Top Surface Skin Line Width",
                    "description": "Width of a single line of the areas at the top of the print.",
                    "unit": "mm",
                    "minimum_value": "0.001",
                    "minimum_value_warning": "0.1 + 0.4 * machine_nozzle_size",
                    "maximum_value_warning": "2 * machine_nozzle_size",
                    "default_value": 0.4,
                    "type": "float",
                    "value": "skin_line_width",
                    "limit_to_extruder": "roofing_extruder_nr",
                    "settable_per_mesh": true,
                    "enabled": "roofing_layer_count > 0 and top_layers > 0"
                },
                "roofing_pattern":
                {
                    "label": "Top Surface Skin Pattern",
                    "description": "The pattern of the top most layers.",
                    "type": "enum",
                    "options":
                    {
                        "lines": "Lines",
                        "concentric": "Concentric",
                        "hilbert": "Hilbert Curve",
                        "zigzag": "Zig Zag"
                    },
                    "default_value": "lines",
                    "value": "top_bottom_pattern",
                    "limit_to_extruder": "roofing_extruder_nr",
                    "settable_per_mesh": true,
                    "enabled": "roofing_layer_count > 0 and top_layers > 0"
                },
                "roofing_monotonic":
                {
                    "label": "Monotonic Top Surface Order",
                    "description": "Print top surface lines in an ordering that causes them to always overlap with adjacent lines in a single direction. This takes slightly more time to print, but makes flat surfaces look more consistent.",
                    "type": "bool",
                    "default_value": false,
                    "value": "skin_monotonic",
                    "enabled": "roofing_layer_count > 0 and top_layers > 0 and roofing_pattern != 'concentric'",
                    "limit_to_extruder": "roofing_extruder_nr",
                    "settable_per_mesh": true
                },
                "roofing_angles":
                {
                    "label": "Top Surface Skin Line Directions",
                    "description": "A list of integer line directions to use when the top surface skin layers use the lines or zig zag pattern. Elements from the list are used sequentially as the layers progress and when the end of the list is reached, it starts at the beginning again. The list items are separated by commas and the whole list is contained in square brackets. Default is an empty list which means use the traditional default angles (45 and 135 degrees).",
                    "type": "[int]",
                    "default_value": "[ ]",
                    "value": "skin_angles",
                    "enabled": "roofing_pattern != 'concentric' and roofing_layer_count > 0 and top_layers > 0",
                    "limit_to_extruder": "roofing_extruder_nr",
                    "settable_per_mesh": true
                },
                "infill_enable_travel_optimization":
                {
                    "label": "Infill Travel Optimization",
                    "description": "When enabled, the order in which the infill lines are printed is optimized to reduce the distance travelled. The reduction in travel time achieved very much depends on the model being sliced, infill pattern, density, etc. Note that, for some models that have many small areas of infill, the time to slice the model may be greatly increased.",
                    "type": "bool",
                    "enabled": "resolveOrValue('retraction_combing') != 'off'",
                    "default_value": false,
                    "settable_per_mesh": true
                },
                "material_flow_dependent_temperature":
                {
                    "label": "Auto Temperature",
                    "description": "Change the temperature for each layer automatically with the average flow speed of that layer.",
                    "type": "bool",
                    "default_value": false,
                    "enabled": "machine_nozzle_temp_enabled and False",
                    "settable_per_mesh": false,
                    "settable_per_extruder": true
                },
                "material_flow_temp_graph":
                {
                    "label": "Flow Temperature Graph",
                    "description": "Data linking material flow (in mm3 per second) to temperature (degrees Celsius).",
                    "unit": "[[mm³,°C]]",
                    "type": "str",
                    "default_value": "[[3.5,200],[7.0,240]]",
                    "enabled": "False and machine_nozzle_temp_enabled and material_flow_dependent_temperature",
                    "settable_per_mesh": false,
                    "settable_per_extruder": true
                },
                "minimum_polygon_circumference":
                {
                    "label": "Minimum Polygon Circumference",
                    "description": "Polygons in sliced layers that have a circumference smaller than this amount will be filtered out. Lower values lead to higher resolution mesh at the cost of slicing time. It is meant mostly for high resolution SLA printers and very tiny 3D models with a lot of details.",
                    "unit": "mm",
                    "type": "float",
                    "default_value": 1.0,
                    "minimum_value": "0",
                    "minimum_value_warning": "0.05",
                    "maximum_value_warning": "1.0",
                    "settable_per_mesh": true,
                    "settable_per_extruder": false
                },
                "support_skip_some_zags":
                {
                    "label": "Break Up Support In Chunks",
                    "description": "Skip some support line connections to make the support structure easier to break away. This setting is applicable to the Zig Zag support infill pattern.",
                    "type": "bool",
                    "default_value": false,
                    "enabled": "(support_enable  or support_meshes_present) and support_pattern == 'zigzag'",
                    "limit_to_extruder": "support_infill_extruder_nr",
                    "settable_per_mesh": false,
                    "settable_per_extruder": true
                },
                "support_skip_zag_per_mm":
                {
                    "label": "Support Chunk Size",
                    "description": "Leave out a connection between support lines once every N millimeter to make the support structure easier to break away.",
                    "type": "float",
                    "unit": "mm",
                    "default_value": 20,
                    "minimum_value": "0",
                    "minimum_value_warning": "support_line_distance",
                    "enabled": "(support_enable or support_meshes_present) and support_pattern == 'zigzag' and support_skip_some_zags",
                    "limit_to_extruder": "support_infill_extruder_nr",
                    "settable_per_mesh": false,
                    "settable_per_extruder": true,
                    "children":
                    {
                        "support_zag_skip_count":
                        {
                            "label": "Support Chunk Line Count",
                            "description": "Skip one in every N connection lines to make the support structure easier to break away.",
                            "type": "int",
                            "default_value": 5,
                            "value": "0 if support_line_distance == 0 else round(support_skip_zag_per_mm / support_line_distance)",
                            "minimum_value": "1",
                            "minimum_value_warning": "3",
                            "enabled": "(support_enable or support_meshes_present) and support_pattern == 'zigzag' and support_skip_some_zags",
                            "limit_to_extruder": "support_infill_extruder_nr",
                            "settable_per_mesh": false,
                            "settable_per_extruder": true
                        }
                    }
                },
                "draft_shield_enabled":
                {
                    "label": "Enable Draft Shield",
                    "description": "This will create a wall around the model, which traps (hot) air and shields against exterior airflow. Especially useful for materials which warp easily.",
                    "type": "bool",
                    "default_value": false,
                    "settable_per_mesh": false,
                    "settable_per_extruder": false
                },
                "draft_shield_dist":
                {
                    "label": "Draft Shield X/Y Distance",
                    "description": "Distance of the draft shield from the print, in the X/Y directions.",
                    "unit": "mm",
                    "type": "float",
                    "minimum_value": "0",
                    "maximum_value_warning": "10",
                    "default_value": 10,
                    "resolve": "max(extruderValues('draft_shield_dist'))",
                    "enabled": "draft_shield_enabled",
                    "settable_per_mesh": false,
                    "settable_per_extruder": false
                },
                "draft_shield_height_limitation":
                {
                    "label": "Draft Shield Limitation",
                    "description": "Set the height of the draft shield. Choose to print the draft shield at the full height of the model or at a limited height.",
                    "type": "enum",
                    "options":
                    {
                        "full": "Full",
                        "limited": "Limited"
                    },
                    "default_value": "full",
                    "resolve": "'full' if 'full' in extruderValues('draft_shield_height_limitation') else 'limited'",
                    "enabled": "draft_shield_enabled",
                    "settable_per_mesh": false,
                    "settable_per_extruder": false
                },
                "draft_shield_height":
                {
                    "label": "Draft Shield Height",
                    "description": "Height limitation of the draft shield. Above this height no draft shield will be printed.",
                    "unit": "mm",
                    "type": "float",
                    "minimum_value": "0",
                    "maximum_value_warning": "9999",
                    "default_value": 10,
                    "value": "10",
                    "enabled": "draft_shield_enabled and draft_shield_height_limitation == 'limited'",
                    "settable_per_mesh": false,
                    "settable_per_extruder": false
                },
                "conical_overhang_enabled":
                {
                    "label": "Make Overhang Printable",
                    "description": "Change the geometry of the printed model such that minimal support is required. Steep overhangs will become shallow overhangs. Overhanging areas will drop down to become more vertical.",
                    "type": "bool",
                    "default_value": false
                },
                "conical_overhang_angle":
                {
                    "label": "Maximum Model Angle",
                    "description": "The maximum angle of overhangs after the they have been made printable. At a value of 0° all overhangs are replaced by a piece of model connected to the build plate, 90° will not change the model in any way.",
                    "unit": "°",
                    "type": "float",
                    "minimum_value": "-89",
                    "minimum_value_warning": "0",
                    "maximum_value": "89",
                    "default_value": 50,
                    "enabled": "conical_overhang_enabled"
                },
                "conical_overhang_hole_size": 
                {
                   "label": "Maximum Overhang Hole Area",
                   "description": "The maximum area of a hole in the base of the model before it's removed by Make Overhang Printable.  Holes smaller than this will be retained.  A value of 0 mm² will fill all holes in the models base.",
                   "unit": "mm²",
                   "type": "float",
                   "minimum_value": "0",
                   "minimum_value_warning": "0",
                   "default_value": 0,
                   "enabled": "conical_overhang_enabled"
                },
                "coasting_enable":
                {
                    "label": "Enable Coasting",
                    "description": "Coasting replaces the last part of an extrusion path with a travel path. The oozed material is used to print the last piece of the extrusion path in order to reduce stringing.",
                    "type": "bool",
                    "default_value": false,
                    "settable_per_mesh": false,
                    "settable_per_extruder": true
                },
                "coasting_volume":
                {
                    "label": "Coasting Volume",
                    "description": "The volume otherwise oozed. This value should generally be close to the nozzle diameter cubed.",
                    "unit": "mm³",
                    "type": "float",
                    "default_value": 0.064,
                    "minimum_value": "0",
                    "maximum_value_warning": "machine_nozzle_size * 5",
                    "enabled": "coasting_enable",
                    "settable_per_mesh": false,
                    "settable_per_extruder": true
                },
                "coasting_min_volume":
                {
                    "label": "Minimum Volume Before Coasting",
                    "description": "The smallest volume an extrusion path should have before allowing coasting. For smaller extrusion paths, less pressure has been built up in the bowden tube and so the coasted volume is scaled linearly. This value should always be larger than the Coasting Volume.",
                    "unit": "mm³",
                    "type": "float",
                    "default_value": 0.8,
                    "minimum_value": "0",
                    "maximum_value_warning": "10.0",
                    "enabled": "coasting_enable",
                    "settable_per_mesh": false,
                    "settable_per_extruder": true
                },
                "coasting_speed":
                {
                    "label": "Coasting Speed",
                    "description": "The speed by which to move during coasting, relative to the speed of the extrusion path. A value slightly under 100% is advised, since during the coasting move the pressure in the bowden tube drops.",
                    "unit": "%",
                    "type": "float",
                    "default_value": 90,
                    "minimum_value": "0.0001",
                    "maximum_value_warning": "100",
                    "enabled": "coasting_enable",
                    "settable_per_mesh": false,
                    "settable_per_extruder": true
                },
                "cross_infill_pocket_size":
                {
                    "label": "Cross 3D Pocket Size",
                    "description": "The size of pockets at four-way crossings in the cross 3D pattern at heights where the pattern is touching itself.",
                    "unit": "mm",
                    "type": "float",
                    "default_value": 2.0,
                    "value": "infill_line_distance",
                    "minimum_value": "0",
                    "maximum_value_warning": "infill_line_distance * math.sqrt(2)",
                    "enabled": "infill_pattern == 'cross_3d'",
                    "limit_to_extruder": "infill_extruder_nr",
                    "settable_per_mesh": true
                },
                "cross_infill_density_image":
                {
                    "label": "Cross Infill Density Image",
                    "description": "The file location of an image of which the brightness values determine the minimal density at the corresponding location in the infill of the print.",
                    "type": "str",
                    "default_value": "",
                    "enabled": "infill_pattern == 'cross' or infill_pattern == 'cross_3d'",
                    "limit_to_extruder": "infill_extruder_nr",
                    "settable_per_mesh": true
                },
                "cross_support_density_image":
                {
                    "label": "Cross Fill Density Image for Support",
                    "description": "The file location of an image of which the brightness values determine the minimal density at the corresponding location in the support.",
                    "type": "str",
                    "default_value": "",
                    "enabled": "support_pattern == 'cross' or support_pattern == 'cross_3d'",
                    "limit_to_extruder": "support_infill_extruder_nr",
                    "settable_per_mesh": false,
                    "settable_per_extruder": true
                },
                "gradient_infill_type":
                {
                    "label": "Gradient Infill Type",
                    "description": "The type of gradient infill to use. All types modify the infill line flow in proportion to the distance to the model outline. At the model outline, the infill line flow will be gradient infill max flow. Away from the model outline, the infill line flow will be gradient infill min flow. 1D simply uses the distance to the nearest end of the current infill line. 2D differs in that the distance is measured to the nearest wall on the same layer. 2D+ also takes into account the distance to the build plate and the distance to the top layer of the model. 3D uses the distance to the nearest wall or skin on any layer.",
                    "type": "enum",
                    "options":
                    {
                        "none": "None",
                        "linear_1d": "1D",
                        "linear_2d": "2D",
                        "linear_2d+": "2D+",
                        "linear_3d": "3D"
                    },
                    "default_value": "none",
                    "enabled": "infill_sparse_density > 0",
                    "limit_to_extruder": "infill_extruder_nr",
                    "settable_per_mesh": true
                },
                "gradient_infill_min_flow":
                {
                    "label": "Gradient Infill Min Flow",
                    "description": "The minimum flow used when printing a gradient infill line. Expressed as a percentage of the normal infill line flow.",
                    "unit": "%",
                    "type": "float",
                    "default_value": 50,
                    "minimum_value_warning": "25",
                    "minimum_value": "10",
                    "maximum_value_warning": "100",
                    "maximum_value": "gradient_infill_max_flow",
                    "enabled": "infill_sparse_density > 0 and gradient_infill_type != 'none'",
                    "limit_to_extruder": "infill_extruder_nr",
                    "settable_per_mesh": true
                },
                "gradient_infill_max_flow":
                {
                    "label": "Gradient Infill Max Flow",
                    "description": "The maximum flow used when printing a gradient infill line. Expressed as a percentage of the normal infill line flow.",
                    "unit": "%",
                    "type": "float",
                    "default_value": 150,
                    "minimum_value": "gradient_infill_min_flow",
                    "maximum_value_warning": "200",
                    "enabled": "infill_sparse_density > 0 and gradient_infill_type != 'none'",
                    "limit_to_extruder": "infill_extruder_nr",
                    "settable_per_mesh": true
                },
               "gradient_infill_speed_scheme":
                {
                    "label": "Gradient Infill Speed Scheme",
                    "description": "The speed modification scheme to use when printing gradient infill. Fast alters the print speed to keep the extrusion rate constant, the print speed can both increase and decrease. Slow is similar except the print speed can only decrease. On flow change reduces the print speed where the infill flow is changing.",
                    "type": "enum",
                    "options":
                    {
                        "none": "None",
                        "constant_fast": "Fast",
                        "constant_slow": "Slow",
                        "flow_change": "On Flow Change"
                    },
                    "default_value": "none",
                    "enabled": "infill_sparse_density > 0 and gradient_infill_type != 'none'",
                    "limit_to_extruder": "infill_extruder_nr",
                    "settable_per_mesh": true
                },
                "gradient_infill_speed_factor":
                {
                    "label": "Gradient Infill Speed Factor",
                    "description": "Scales the effect the infill speed scheme has on the print speed.",
                    "unit": "%",
                    "type": "float",
                    "default_value": 100,
                    "minimum_value": "10",
                    "maximum_value_warning": "200",
                    "enabled": "infill_sparse_density > 0 and gradient_infill_type != 'none' and gradient_infill_speed_scheme != 'none'",
                    "limit_to_extruder": "infill_extruder_nr",
                    "settable_per_mesh": true
                },
                "gradient_infill_dist":
                {
                    "label": "Gradient Infill Distance",
                    "description": "The distance over which the infill flow is reduced from max to min.",
                    "unit": "mm",
                    "type": "float",
                    "default_value": 5.0,
                    "value": "(infill_line_width * 400) / infill_sparse_density if infill_sparse_density > 0 else 5.0",
                    "minimum_value": "0.1",
                    "enabled": "infill_sparse_density > 0 and gradient_infill_type != 'none'",
                    "limit_to_extruder": "infill_extruder_nr",
                    "settable_per_mesh": true
                },
                "support_conical_enabled":
                {
                    "label": "Enable Conical Support",
                    "description": "Make support areas smaller at the bottom than at the overhang.",
                    "type": "bool",
                    "default_value": false,
                    "enabled": "support_enable and support_structure != 'tree'",
                    "limit_to_extruder": "support_infill_extruder_nr",
                    "settable_per_mesh": true
                },
                "support_conical_angle":
                {
                    "label": "Conical Support Angle",
                    "description": "The angle of the tilt of conical support. With 0 degrees being vertical, and 90 degrees being horizontal. Smaller angles cause the support to be more sturdy, but consist of more material. Negative angles cause the base of the support to be wider than the top.",
                    "unit": "°",
                    "type": "float",
                    "minimum_value": "-90",
                    "minimum_value_warning": "-45",
                    "maximum_value_warning": "45",
                    "maximum_value": "90",
                    "default_value": 30,
                    "enabled": "support_conical_enabled and support_enable and support_structure != 'tree'",
                    "limit_to_extruder": "support_infill_extruder_nr",
                    "settable_per_mesh": true
                },
                "support_conical_min_width":
                {
                    "label": "Conical Support Minimum Width",
                    "description": "Minimum width to which the base of the conical support area is reduced. Small widths can lead to unstable support structures.",
                    "unit": "mm",
                    "default_value": 5.0,
                    "minimum_value": "0",
                    "minimum_value_warning": "machine_nozzle_size * 3",
                    "maximum_value_warning": "100.0",
                    "type": "float",
                    "enabled": "support_conical_enabled and support_enable and support_structure != 'tree' and support_conical_angle > 0",
                    "limit_to_extruder": "support_infill_extruder_nr",
                    "settable_per_mesh": true
                },
                "magic_fuzzy_skin_enabled":
                {
                    "label": "Fuzzy Skin",
                    "description": "Randomly jitter while printing the outer wall, so that the surface has a rough and fuzzy look.",
                    "type": "bool",
                    "default_value": false,
                    "limit_to_extruder": "wall_0_extruder_nr",
                    "settable_per_mesh": true
                },
                "magic_fuzzy_skin_outside_only":
                {
                    "label": "Fuzzy Skin Outside Only",
                    "description": "Jitter only the parts' outlines and not the parts' holes.",
                    "type": "bool",
                    "default_value": false,
                    "enabled": "magic_fuzzy_skin_enabled",
                    "limit_to_extruder": "wall_0_extruder_nr",
                    "settable_per_mesh": true
                },
               "magic_fuzzy_skin_thickness":
                {
                    "label": "Fuzzy Skin Thickness",
                    "description": "The width within which to jitter. It's advised to keep this below the outer wall width, since the inner walls are unaltered.",
                    "type": "float",
                    "unit": "mm",
                    "default_value": 0.3,
                    "minimum_value": "0.001",
                    "maximum_value_warning": "wall_line_width_0",
                    "enabled": "magic_fuzzy_skin_enabled",
                    "limit_to_extruder": "wall_0_extruder_nr",
                    "settable_per_mesh": true
                },
                "magic_fuzzy_skin_point_density":
                {
                    "label": "Fuzzy Skin Density",
                    "description": "The average density of points introduced on each polygon in a layer. Note that the original points of the polygon are discarded, so a low density results in a reduction of the resolution.",
                    "type": "float",
                    "unit": "1/mm",
                    "default_value": 1.25,
                    "minimum_value": "0.008",
                    "minimum_value_warning": "0.1",
                    "maximum_value_warning": "10",
                    "maximum_value": "2 / magic_fuzzy_skin_thickness",
                    "enabled": "magic_fuzzy_skin_enabled",
                    "limit_to_extruder": "wall_0_extruder_nr",
                    "settable_per_mesh": true,
                    "children":
                    {
                        "magic_fuzzy_skin_point_dist":
                        {
                            "label": "Fuzzy Skin Point Distance",
                            "description": "The average distance between the random points introduced on each line segment. Note that the original points of the polygon are discarded, so a high smoothness results in a reduction of the resolution. This value must be higher than half the Fuzzy Skin Thickness.",
                            "type": "float",
                            "unit": "mm",
                            "default_value": 0.8,
                            "minimum_value": "magic_fuzzy_skin_thickness / 2",
                            "minimum_value_warning": "0.1",
                            "maximum_value_warning": "10",
                            "value": "10000 if magic_fuzzy_skin_point_density == 0 else 1 / magic_fuzzy_skin_point_density",
                            "enabled": "magic_fuzzy_skin_enabled",
                            "limit_to_extruder": "wall_0_extruder_nr",
                            "settable_per_mesh": true
                        }
                    }
                },
                "flow_rate_max_extrusion_offset":
                {
                    "label": "Flow Rate Compensation Max Extrusion Offset",
                    "description": "The maximum distance in mm to move the filament to compensate for changes in flow rate.",
                    "unit": "mm",
                    "type": "float",
                    "minimum_value": "0",
                    "maximum_value_warning": "10",
                    "default_value": 0,
                    "settable_per_mesh": false,
                    "settable_per_extruder": false,
                    "settable_per_meshgroup": false
                },
                "flow_rate_extrusion_offset_factor":
                {
                    "label": "Flow Rate Compensation Factor",
                    "description": "How far to move the filament in order to compensate for changes in flow rate, as a percentage of how far the filament would move in one second of extrusion.",
                    "unit": "%",
                    "type": "float",
                    "minimum_value": "0",
                    "maximum_value_warning": "100",
                    "default_value": 100,
                    "settable_per_mesh": false,
                    "settable_per_extruder": false,
                    "settable_per_meshgroup": false
                },
                "wireframe_enabled":
                {
                    "label": "Wire Printing",
                    "description": "Print only the outside surface with a sparse webbed structure, printing 'in thin air'. This is realized by horizontally printing the contours of the model at given Z intervals which are connected via upward and diagonally downward lines.",
                    "type": "bool",
                    "default_value": false,
                    "settable_per_mesh": false,
                    "settable_per_extruder": false,
                    "settable_per_meshgroup": false
                },
                "wireframe_height":
                {
                    "label": "WP Connection Height",
                    "description": "The height of the upward and diagonally downward lines between two horizontal parts. This determines the overall density of the net structure. Only applies to Wire Printing.",
                    "type": "float",
                    "unit": "mm",
                    "default_value": 3,
                    "value": "machine_nozzle_head_distance",
                    "minimum_value": "0.001",
                    "maximum_value_warning": "20",
                    "enabled": "wireframe_enabled",
                    "settable_per_mesh": false,
                    "settable_per_extruder": false,
                    "settable_per_meshgroup": false
                },
                "wireframe_roof_inset":
                {
                    "label": "WP Roof Inset Distance",
                    "description": "The distance covered when making a connection from a roof outline inward. Only applies to Wire Printing.",
                    "type": "float",
                    "unit": "mm",
                    "default_value": 3,
                    "minimum_value": "0",
                    "minimum_value_warning": "machine_nozzle_size",
                    "maximum_value_warning": "20",
                    "enabled": "wireframe_enabled",
                    "value": "wireframe_height",
                    "settable_per_mesh": false,
                    "settable_per_extruder": false,
                    "settable_per_meshgroup": false
                },
                "wireframe_printspeed":
                {
                    "label": "WP Speed",
                    "description": "Speed at which the nozzle moves when extruding material. Only applies to Wire Printing.",
                    "unit": "mm/s",
                    "type": "float",
                    "default_value": 5,
                    "minimum_value": "0.05",
                    "maximum_value": "math.sqrt(machine_max_feedrate_x ** 2 + machine_max_feedrate_y ** 2 + machine_max_feedrate_z ** 2)",
                    "maximum_value_warning": "50",
                    "enabled": "wireframe_enabled",
                    "settable_per_mesh": false,
                    "settable_per_extruder": false,
                    "settable_per_meshgroup": false,
                    "children":
                    {
                        "wireframe_printspeed_bottom":
                        {
                            "label": "WP Bottom Printing Speed",
                            "description": "Speed of printing the first layer, which is the only layer touching the build platform. Only applies to Wire Printing.",
                            "unit": "mm/s",
                            "type": "float",
                            "default_value": 5,
                            "minimum_value": "0.05",
                            "maximum_value": "math.sqrt(machine_max_feedrate_x ** 2 + machine_max_feedrate_y ** 2)",
                            "maximum_value_warning": "50",
                            "enabled": "wireframe_enabled",
                            "value": "wireframe_printspeed_flat",
                            "settable_per_mesh": false,
                            "settable_per_extruder": false,
                            "settable_per_meshgroup": false
                        },
                        "wireframe_printspeed_up":
                        {
                            "label": "WP Upward Printing Speed",
                            "description": "Speed of printing a line upward 'in thin air'. Only applies to Wire Printing.",
                            "unit": "mm/s",
                            "type": "float",
                            "default_value": 5,
                            "minimum_value": "0.05",
                            "maximum_value": "math.sqrt(machine_max_feedrate_x ** 2 + machine_max_feedrate_y ** 2 + machine_max_feedrate_z ** 2)",
                            "maximum_value_warning": "50",
                            "enabled": "wireframe_enabled",
                            "value": "wireframe_printspeed",
                            "settable_per_mesh": false,
                            "settable_per_extruder": false,
                            "settable_per_meshgroup": false
                        },
                        "wireframe_printspeed_down":
                        {
                            "label": "WP Downward Printing Speed",
                            "description": "Speed of printing a line diagonally downward. Only applies to Wire Printing.",
                            "unit": "mm/s",
                            "type": "float",
                            "default_value": 5,
                            "minimum_value": "0.05",
                            "maximum_value": "math.sqrt(machine_max_feedrate_x ** 2 + machine_max_feedrate_y ** 2 + machine_max_feedrate_z ** 2)",
                            "maximum_value_warning": "50",
                            "enabled": "wireframe_enabled",
                            "value": "wireframe_printspeed",
                            "settable_per_mesh": false,
                            "settable_per_extruder": false,
                            "settable_per_meshgroup": false
                        },
                        "wireframe_printspeed_flat":
                        {
                            "label": "WP Horizontal Printing Speed",
                            "description": "Speed of printing the horizontal contours of the model. Only applies to Wire Printing.",
                            "unit": "mm/s",
                            "type": "float",
                            "default_value": 5,
                            "minimum_value": "0.05",
                            "maximum_value": "math.sqrt(machine_max_feedrate_x ** 2 + machine_max_feedrate_y ** 2)",
                            "maximum_value_warning": "100",
                            "value": "wireframe_printspeed",
                            "enabled": "wireframe_enabled",
                            "settable_per_mesh": false,
                            "settable_per_extruder": false,
                            "settable_per_meshgroup": false
                        }
                    }
                },
                "wireframe_flow":
                {
                    "label": "WP Flow",
                    "description": "Flow compensation: the amount of material extruded is multiplied by this value. Only applies to Wire Printing.",
                    "unit": "%",
                    "default_value": 100,
                    "minimum_value": "0",
                    "maximum_value_warning": "100",
                    "type": "float",
                    "enabled": "wireframe_enabled",
                    "settable_per_mesh": false,
                    "settable_per_extruder": false,
                    "settable_per_meshgroup": false,
                    "children":
                    {
                        "wireframe_flow_connection":
                        {
                            "label": "WP Connection Flow",
                            "description": "Flow compensation when going up or down. Only applies to Wire Printing.",
                            "unit": "%",
                            "default_value": 100,
                            "minimum_value": "0",
                            "maximum_value_warning": "100",
                            "type": "float",
                            "enabled": "wireframe_enabled",
                            "value": "wireframe_flow",
                            "settable_per_mesh": false,
                            "settable_per_extruder": false,
                            "settable_per_meshgroup": false
                        },
                        "wireframe_flow_flat":
                        {
                            "label": "WP Flat Flow",
                            "description": "Flow compensation when printing flat lines. Only applies to Wire Printing.",
                            "unit": "%",
                            "default_value": 100,
                            "minimum_value": "0",
                            "maximum_value_warning": "100",
                            "type": "float",
                            "enabled": "wireframe_enabled",
                            "value": "wireframe_flow",
                            "settable_per_mesh": false,
                            "settable_per_extruder": false,
                            "settable_per_meshgroup": false
                        }
                    }
                },
                "wireframe_top_delay":
                {
                    "label": "WP Top Delay",
                    "description": "Delay time after an upward move, so that the upward line can harden. Only applies to Wire Printing.",
                    "unit": "s",
                    "type": "float",
                    "default_value": 0,
                    "minimum_value": "0",
                    "maximum_value_warning": "1",
                    "enabled": "wireframe_enabled",
                    "settable_per_mesh": false,
                    "settable_per_extruder": false,
                    "settable_per_meshgroup": false
                },
                "wireframe_bottom_delay":
                {
                    "label": "WP Bottom Delay",
                    "description": "Delay time after a downward move. Only applies to Wire Printing.",
                    "unit": "s",
                    "type": "float",
                    "default_value": 0,
                    "minimum_value": "0",
                    "maximum_value_warning": "1",
                    "enabled": "wireframe_enabled",
                    "settable_per_mesh": false,
                    "settable_per_extruder": false,
                    "settable_per_meshgroup": false
                },
                "wireframe_flat_delay":
                {
                    "label": "WP Flat Delay",
                    "description": "Delay time between two horizontal segments. Introducing such a delay can cause better adhesion to previous layers at the connection points, while too long delays cause sagging. Only applies to Wire Printing.",
                    "unit": "s",
                    "type": "float",
                    "default_value": 0.1,
                    "minimum_value": "0",
                    "maximum_value_warning": "0.5",
                    "enabled": "wireframe_enabled",
                    "settable_per_mesh": false,
                    "settable_per_extruder": false,
                    "settable_per_meshgroup": false
                },
                "wireframe_up_half_speed":
                {
                    "label": "WP Ease Upward",
                    "description": "Distance of an upward move which is extruded with half speed.\nThis can cause better adhesion to previous layers, while not heating the material in those layers too much. Only applies to Wire Printing.",
                    "type": "float",
                    "unit": "mm",
                    "default_value": 0.3,
                    "minimum_value": "0",
                    "maximum_value_warning": "5.0",
                    "enabled": "wireframe_enabled",
                    "settable_per_mesh": false,
                    "settable_per_extruder": false,
                    "settable_per_meshgroup": false
                },
                "wireframe_top_jump":
                {
                    "label": "WP Knot Size",
                    "description": "Creates a small knot at the top of an upward line, so that the consecutive horizontal layer has a better chance to connect to it. Only applies to Wire Printing.",
                    "type": "float",
                    "unit": "mm",
                    "default_value": 0.6,
                    "minimum_value": "0",
                    "maximum_value_warning": "2.0",
                    "enabled": "wireframe_enabled and wireframe_strategy == 'knot'",
                    "settable_per_mesh": false,
                    "settable_per_extruder": false,
                    "settable_per_meshgroup": false
                },
                "wireframe_fall_down":
                {
                    "label": "WP Fall Down",
                    "description": "Distance with which the material falls down after an upward extrusion. This distance is compensated for. Only applies to Wire Printing.",
                    "type": "float",
                    "unit": "mm",
                    "default_value": 0.5,
                    "minimum_value": "0",
                    "maximum_value_warning": "wireframe_height",
                    "enabled": "wireframe_enabled and wireframe_strategy == 'compensate'",
                    "settable_per_mesh": false,
                    "settable_per_extruder": false,
                    "settable_per_meshgroup": false
                },
                "wireframe_drag_along":
                {
                    "label": "WP Drag Along",
                    "description": "Distance with which the material of an upward extrusion is dragged along with the diagonally downward extrusion. This distance is compensated for. Only applies to Wire Printing.",
                    "type": "float",
                    "unit": "mm",
                    "default_value": 0.6,
                    "minimum_value": "0",
                    "maximum_value_warning": "wireframe_height",
                    "enabled": "wireframe_enabled and wireframe_strategy == 'compensate'",
                    "settable_per_mesh": false,
                    "settable_per_extruder": false,
                    "settable_per_meshgroup": false
                },
                "wireframe_strategy":
                {
                    "label": "WP Strategy",
                    "description": "Strategy for making sure two consecutive layers connect at each connection point. Retraction lets the upward lines harden in the right position, but may cause filament grinding. A knot can be made at the end of an upward line to heighten the chance of connecting to it and to let the line cool; however, it may require slow printing speeds. Another strategy is to compensate for the sagging of the top of an upward line; however, the lines won't always fall down as predicted.",
                    "type": "enum",
                    "options":
                    {
                        "compensate": "Compensate",
                        "knot": "Knot",
                        "retract": "Retract"
                    },
                    "default_value": "compensate",
                    "enabled": "wireframe_enabled",
                    "settable_per_mesh": false,
                    "settable_per_extruder": false,
                    "settable_per_meshgroup": false
                },
                "wireframe_straight_before_down":
                {
                    "label": "WP Straighten Downward Lines",
                    "description": "Percentage of a diagonally downward line which is covered by a horizontal line piece. This can prevent sagging of the top most point of upward lines. Only applies to Wire Printing.",
                    "type": "float",
                    "unit": "%",
                    "default_value": 20,
                    "minimum_value": "0",
                    "maximum_value": "100",
                    "enabled": "wireframe_enabled",
                    "settable_per_mesh": false,
                    "settable_per_extruder": false,
                    "settable_per_meshgroup": false
                },
                "wireframe_roof_fall_down":
                {
                    "label": "WP Roof Fall Down",
                    "description": "The distance which horizontal roof lines printed 'in thin air' fall down when being printed. This distance is compensated for. Only applies to Wire Printing.",
                    "type": "float",
                    "unit": "mm",
                    "default_value": 2,
                    "minimum_value_warning": "0",
                    "maximum_value_warning": "wireframe_roof_inset",
                    "enabled": "wireframe_enabled",
                    "settable_per_mesh": false,
                    "settable_per_extruder": false,
                    "settable_per_meshgroup": false
                },
                "wireframe_roof_drag_along":
                {
                    "label": "WP Roof Drag Along",
                    "description": "The distance of the end piece of an inward line which gets dragged along when going back to the outer outline of the roof. This distance is compensated for. Only applies to Wire Printing.",
                    "type": "float",
                    "unit": "mm",
                    "default_value": 0.8,
                    "minimum_value": "0",
                    "maximum_value_warning": "10",
                    "enabled": "wireframe_enabled",
                    "settable_per_mesh": false,
                    "settable_per_extruder": false,
                    "settable_per_meshgroup": false
                },
                "wireframe_roof_outer_delay":
                {
                    "label": "WP Roof Outer Delay",
                    "description": "Time spent at the outer perimeters of hole which is to become a roof. Longer times can ensure a better connection. Only applies to Wire Printing.",
                    "type": "float",
                    "unit": "s",
                    "default_value": 0.2,
                    "minimum_value": "0",
                    "maximum_value_warning": "2.0",
                    "enabled": "wireframe_enabled",
                    "settable_per_mesh": false,
                    "settable_per_extruder": false,
                    "settable_per_meshgroup": false
                },
                "wireframe_nozzle_clearance":
                {
                    "label": "WP Nozzle Clearance",
                    "description": "Distance between the nozzle and horizontally downward lines. Larger clearance results in diagonally downward lines with a less steep angle, which in turn results in less upward connections with the next layer. Only applies to Wire Printing.",
                    "type": "float",
                    "unit": "mm",
                    "default_value": 1,
                    "minimum_value_warning": "0",
                    "maximum_value_warning": "10.0",
                    "enabled": "wireframe_enabled",
                    "settable_per_mesh": false,
                    "settable_per_extruder": false,
                    "settable_per_meshgroup": false
                },
                "adaptive_layer_height_enabled":
                {
                    "label": "Use Adaptive Layers",
                    "description": "Adaptive layers computes the layer heights depending on the shape of the model.",
                    "type": "bool",
                    "default_value": false,
                    "settable_per_mesh": false,
                    "settable_per_extruder": false,
                    "settable_per_meshgroup": false
                },
                "adaptive_layer_height_variation":
                {
                    "label": "Adaptive Layers Maximum Variation",
                    "description": "The maximum allowed height different from the base layer height.",
                    "type": "float",
                    "enabled": "adaptive_layer_height_enabled",
                    "unit": "mm",
                    "default_value": 0.1,
                    "settable_per_mesh": false,
                    "settable_per_extruder": false,
                    "settable_per_meshgroup": false
                },
                "adaptive_layer_height_variation_step":
                {
                    "label": "Adaptive Layers Variation Step Size",
                    "description": "The difference in height of the next layer height compared to the previous one.",
                    "type": "float",
                    "enabled": "adaptive_layer_height_enabled",
                    "default_value": 0.01,
                    "unit": "mm",
                    "settable_per_mesh": false,
                    "minimum_value": "0.001",
                    "settable_per_extruder": false,
                    "settable_per_meshgroup": false
                },
                "adaptive_layer_height_threshold":
                {
                    "label": "Adaptive Layers Topography Size",
                    "description": "Target horizontal distance between two adjacent layers. Reducing this setting causes thinner layers to be used to bring the edges of the layers closer together.",
                    "type": "float",
                    "enabled": "adaptive_layer_height_enabled",
                    "default_value": 0.2,
                    "unit": "mm",
                    "settable_per_mesh": false,
                    "settable_per_extruder": false,
                    "settable_per_meshgroup": false
                },
                "wall_overhang_angle":
                {
                    "label": "Overhanging Wall Angle",
                    "description": "Walls that overhang more than this angle will be printed using overhanging wall settings. When the value is 90, no walls will be treated as overhanging.",
                    "unit": "°",
                    "type": "float",
                    "minimum_value": "0",
                    "minimum_value_warning": "2",
                    "maximum_value": "90",
                    "default_value": 90,
                    "settable_per_mesh": true
                },
                "wall_overhang_over_support":
                {
                    "label": "Ignore Support Below Overhangs",
                    "description": "When enabled, support is ignored and so overhangs over support are printed using overhanging wall settings.",
                    "type": "bool",
                    "default_value": false,
                    "settable_per_mesh": true
                },
                "wall_overhang_speed_factor":
                {
                    "label": "Overhanging Wall Speed",
                    "description": "Overhanging walls will be printed at this percentage of their normal print speed.",
                    "unit": "%",
                    "type": "float",
                    "default_value": 100,
                    "minimum_value": "0.001",
                    "minimum_value_warning": "25",
                    "settable_per_mesh": true
                },
                "wall_overhang_fan_speed":
                {
                    "label": "Overhanging Wall Fan Speed",
                    "description": "Percentage fan speed to use when printing overhanging walls.",
                    "unit": "%",
                    "minimum_value": "0",
                    "maximum_value": "100",
                    "default_value": 100,
                    "type": "float",
                    "settable_per_mesh": true
                },
                "bridge_settings_enabled":
                {
                    "label": "Enable Bridge Settings",
                    "description": "Detect bridges and modify print speed, flow and fan settings while bridges are printed.",
                    "type": "bool",
                    "default_value": false,
                    "resolve": "any(extruderValues('bridge_settings_enabled'))",
                    "settable_per_mesh": true,
                    "settable_per_extruder": false,
                    "settable_per_meshgroup": false
                },
                "bridge_wall_min_length":
                {
                    "label": "Minimum Bridge Wall Length",
                    "description": "Unsupported walls shorter than this will be printed using the normal wall settings. Longer unsupported walls will be printed using the bridge wall settings.",
                    "unit": "mm",
                    "type": "float",
                    "minimum_value": "0",
                    "default_value": 5,
                    "enabled": "bridge_settings_enabled",
                    "settable_per_mesh": true,
                    "settable_per_extruder": false
                },
                "bridge_skin_min_area":
                {
                    "label": "Minimum Bridge Skin Area",
                    "description": "Unsupported skin regions whose area is less than this will be printed using the normal skin settings. Larger unsupported skin regions will be printed using the bridge skin settings.",
                    "unit": "mm²",
                    "type": "float",
                    "minimum_value": "0",
                    "default_value": 0,
                    "value": "bridge_wall_min_length * bridge_wall_min_length",
                    "enabled": "bridge_settings_enabled",
                    "settable_per_mesh": true
                },
                "bridge_sparse_infill_max_density":
                {
                    "label": "Bridge Sparse Infill Max Density",
                    "description": "Maximum density of infill considered to be sparse. Skin over sparse infill is considered to be unsupported and so may be treated as a bridge skin.",
                    "unit": "%",
                    "type": "float",
                    "default_value": 0,
                    "minimum_value": "0",
                    "enabled": "bridge_settings_enabled",
                    "settable_per_mesh": true
                },
                "bridge_over_support":
                {
                    "label": "Bridge Over Support",
                    "description": "Ignore any support so that bridges are created over support.",
                    "type": "bool",
                    "default_value": false,
                    "enabled": "bridge_settings_enabled",
                    "settable_per_mesh": true
                },
                "bridge_extend_floating_walls":
                {
                    "label": "Bridge Extend Floating Walls",
                    "description": "Extend bridge wall lines that start/end above air so that they are anchored to the part outline. The amount a line is extended is limited to twice the original length.",
                    "type": "bool",
                    "default_value": false,
                    "enabled": "bridge_settings_enabled",
                    "settable_per_mesh": true
                },
                "bridge_wall_coast":
                {
                    "label": "Bridge Wall Coasting",
                    "description": "This controls the distance the extruder should coast immediately before a bridge wall begins. Coasting before the bridge starts can reduce the pressure in the nozzle and may produce a flatter bridge.",
                    "unit": "%",
                    "default_value": 100,
                    "type": "float",
                    "minimum_value": "0",
                    "maximum_value": "500",
                    "enabled": "bridge_settings_enabled",
                    "settable_per_mesh": true
                },
                "bridge_wall_end_boost":
                {
                    "label": "Bridge Wall End Boost",
                    "description": "This controls the amount the extrusion rate is increased immediately after a bridge wall ends. Increasing the extrusion rate can stop under-extrusion occurring at the start of the following line.",
                    "unit": "%",
                    "default_value": 100,
                    "type": "float",
                    "minimum_value": "0",
                    "maximum_value": "150",
                    "enabled": "bridge_settings_enabled",
                    "settable_per_mesh": true
                },
                "bridge_wall_speed":
                {
                    "label": "Bridge Wall Speed",
                    "description": "The speed at which the bridge walls are printed.",
                    "unit": "mm/s",
                    "type": "float",
                    "minimum_value": "cool_min_speed",
                    "maximum_value": "math.sqrt(machine_max_feedrate_x ** 2 + machine_max_feedrate_y ** 2)",
                    "maximum_value_warning": "300",
                    "default_value": 15,
                    "value": "max(cool_min_speed, speed_wall_0 / 2)",
                    "enabled": "bridge_settings_enabled",
                    "settable_per_mesh": true
                },
                "bridge_wall_acceleration":
                {
                     "label": "Bridge Wall Acceleration",
                     "description": "The acceleration with which all bridge walls are printed.",
                     "unit": "mm/s²",
                     "type": "float",
                     "minimum_value": "0.1",
                     "minimum_value_warning": "100",
                     "maximum_value_warning": "10000",
                     "default_value": 3000,
                     "value": "acceleration_wall",
                     "enabled": "bridge_settings_enabled and resolveOrValue('acceleration_enabled')",
                     "settable_per_mesh": true
                },
                "bridge_wall_jerk":
                {
                    "label": "Bridge Wall Jerk",
                     "description": "The maximum instantaneous velocity change with which all bridge walls are printed.",
                     "unit": "mm/s",
                     "type": "float",
                     "minimum_value": "0",
                     "maximum_value_warning": "50",
                     "default_value": 20,
                     "value": "jerk_wall",
                     "enabled": "bridge_settings_enabled and resolveOrValue('jerk_enabled')",
                     "settable_per_mesh": true
                },
                "bridge_wall_material_flow":
                {
                    "label": "Bridge Wall Flow",
                    "description": "When printing bridge walls, the amount of material extruded is multiplied by this value.",
                    "unit": "%",
                    "default_value": 50,
                    "type": "float",
                    "minimum_value": "5",
                    "minimum_value_warning": "50",
                    "maximum_value_warning": "150",
                    "enabled": "bridge_settings_enabled",
                    "settable_per_mesh": true
                },
                "bridge_skin_speed":
                {
                    "label": "Bridge Skin Speed",
                    "description": "The speed at which bridge skin regions are printed.",
                    "unit": "mm/s",
                    "type": "float",
                    "minimum_value": "cool_min_speed",
                    "maximum_value": "math.sqrt(machine_max_feedrate_x ** 2 + machine_max_feedrate_y ** 2)",
                    "maximum_value_warning": "300",
                    "default_value": 15,
                    "value": "max(cool_min_speed, speed_topbottom / 2)",
                    "enabled": "bridge_settings_enabled",
                    "settable_per_mesh": true
                },
                "bridge_skin_acceleration":
                {
                     "label": "Bridge Skin Acceleration",
                     "description": "The acceleration with which all bridge skins are printed.",
                     "unit": "mm/s²",
                     "type": "float",
                     "minimum_value": "0.1",
                     "minimum_value_warning": "100",
                     "maximum_value_warning": "10000",
                     "default_value": 3000,
                     "value": "acceleration_topbottom",
                     "enabled": "bridge_settings_enabled and resolveOrValue('acceleration_enabled')",
                     "settable_per_mesh": true
                },
                "bridge_skin_jerk":
                {
                    "label": "Bridge Skin Jerk",
                     "description": "The maximum instantaneous velocity change with which all bridge skins are printed.",
                     "unit": "mm/s",
                     "type": "float",
                     "minimum_value": "0",
                     "maximum_value_warning": "50",
                     "default_value": 20,
                     "value": "jerk_topbottom",
                     "enabled": "bridge_settings_enabled and resolveOrValue('jerk_enabled')",
                     "settable_per_mesh": true
                },
                "bridge_skin_material_flow":
                {
                    "label": "Bridge Skin Flow",
                    "description": "When printing bridge skin regions, the amount of material extruded is multiplied by this value.",
                    "unit": "%",
                    "default_value": 60,
                    "type": "float",
                    "minimum_value": "5",
                    "minimum_value_warning": "50",
                    "maximum_value_warning": "150",
                    "enabled": "bridge_settings_enabled",
                    "settable_per_mesh": true
                },
                "bridge_skin_density":
                {
                    "label": "Bridge Skin Density",
                    "description": "The density of the bridge skin layer. Values less than 100 will increase the gaps between the skin lines.",
                    "unit": "%",
                    "default_value": 100,
                    "type": "float",
<<<<<<< HEAD
                    "minimum_value": "5",
                    "maximum_value": "20000 / bridge_skin_material_flow",
                    "minimum_value_warning": "20",
                    "maximum_value_warning": "10000 / bridge_skin_material_flow",
=======
                    "minimum_value": "0.001",
                    "minimum_value_warning": "20",
                    "maximum_value_warning": "100",
>>>>>>> a292524a
                    "enabled": "bridge_settings_enabled",
                    "settable_per_mesh": true
                },
                "bridge_fan_speed":
                {
                    "label": "Bridge Fan Speed",
                    "description": "Percentage fan speed to use when printing bridge walls and skin.",
                    "unit": "%",
                    "minimum_value": "0",
                    "maximum_value": "100",
                    "default_value": 100,
                    "type": "float",
                    "enabled": "bridge_settings_enabled",
                    "settable_per_mesh": true
                },
                "bridge_enable_more_layers":
                {
                    "label": "Bridge Has Multiple Layers",
                    "description": "If enabled, the second and third layers above the air are printed using the following settings. Otherwise, those layers are printed using the normal settings.",
                    "type": "bool",
                    "default_value": true,
                    "enabled": "bridge_settings_enabled",
                    "settable_per_mesh": true
                },
                "bridge_skin_speed_2":
                {
                    "label": "Bridge Second Skin Speed",
                    "description": "Print speed to use when printing the second bridge skin layer.",
                    "unit": "mm/s",
                    "type": "float",
                    "minimum_value": "cool_min_speed",
                    "maximum_value": "math.sqrt(machine_max_feedrate_x ** 2 + machine_max_feedrate_y ** 2)",
                    "maximum_value_warning": "300",
                    "default_value": 25,
                    "value": "bridge_skin_speed",
                    "enabled": "bridge_settings_enabled and bridge_enable_more_layers",
                    "settable_per_mesh": true
                },
                "bridge_skin_material_flow_2":
                {
                    "label": "Bridge Second Skin Flow",
                    "description": "When printing the second bridge skin layer, the amount of material extruded is multiplied by this value.",
                    "unit": "%",
                    "default_value": 100,
                    "type": "float",
                    "minimum_value": "5",
                    "maximum_value": "500",
                    "minimum_value_warning": "50",
                    "maximum_value_warning": "150",
                    "enabled": "bridge_settings_enabled and bridge_enable_more_layers",
                    "settable_per_mesh": true
                },
                "bridge_skin_density_2":
                {
                    "label": "Bridge Second Skin Density",
                    "description": "The density of the second bridge skin layer. Values less than 100 will increase the gaps between the skin lines.",
                    "unit": "%",
                    "default_value": 75,
                    "type": "float",
                    "minimum_value": "5",
                    "maximum_value": "20000 / bridge_skin_material_flow_2",
                    "minimum_value_warning": "20",
                    "maximum_value_warning": "10000 / bridge_skin_material_flow_2",
                    "enabled": "bridge_settings_enabled and bridge_enable_more_layers",
                    "settable_per_mesh": true
                },
                "bridge_fan_speed_2":
                {
                    "label": "Bridge Second Skin Fan Speed",
                    "description": "Percentage fan speed to use when printing the second bridge skin layer.",
                    "unit": "%",
                    "minimum_value": "0",
                    "maximum_value": "100",
                    "default_value": 0,
                    "type": "float",
                    "enabled": "bridge_settings_enabled and bridge_enable_more_layers",
                    "settable_per_mesh": true
                },
                "bridge_skin_speed_3":
                {
                    "label": "Bridge Third Skin Speed",
                    "description": "Print speed to use when printing the third bridge skin layer.",
                    "unit": "mm/s",
                    "type": "float",
                    "minimum_value": "cool_min_speed",
                    "maximum_value": "math.sqrt(machine_max_feedrate_x ** 2 + machine_max_feedrate_y ** 2)",
                    "maximum_value_warning": "300",
                    "default_value": 15,
                    "value": "bridge_skin_speed",
                    "enabled": "bridge_settings_enabled and bridge_enable_more_layers",
                    "settable_per_mesh": true
                },
                "bridge_skin_material_flow_3":
                {
                    "label": "Bridge Third Skin Flow",
                    "description": "When printing the third bridge skin layer, the amount of material extruded is multiplied by this value.",
                    "unit": "%",
                    "default_value": 110,
                    "type": "float",
                    "minimum_value": "5",
                    "maximum_value": "500",
                    "minimum_value_warning": "50",
                    "maximum_value_warning": "150",
                    "enabled": "bridge_settings_enabled and bridge_enable_more_layers",
                    "settable_per_mesh": true
                },
                "bridge_skin_density_3":
                {
                    "label": "Bridge Third Skin Density",
                    "description": "The density of the third bridge skin layer. Values less than 100 will increase the gaps between the skin lines.",
                    "unit": "%",
                    "default_value": 80,
                    "type": "float",
                    "minimum_value": "5",
                    "maximum_value": "20000 / bridge_skin_material_flow_3",
                    "minimum_value_warning": "20",
                    "maximum_value_warning": "10000 / bridge_skin_material_flow_3",
                    "enabled": "bridge_settings_enabled and bridge_enable_more_layers",
                    "settable_per_mesh": true
                },
                "bridge_fan_speed_3":
                {
                    "label": "Bridge Third Skin Fan Speed",
                    "description": "Percentage fan speed to use when printing the third bridge skin layer.",
                    "unit": "%",
                    "minimum_value": "0",
                    "maximum_value": "100",
                    "default_value": 0,
                    "type": "float",
                    "enabled": "bridge_settings_enabled and bridge_enable_more_layers",
                    "settable_per_mesh": true
                },
                "mesh_temperature_delta":
                {
                    "label": "Mesh Temperature Delta",
                    "description": "The nozzle temperature used for the current mesh is increased by this amount. Negative values reduce the nozzle temperature",
                    "unit": "°C",
                    "type": "float",
                    "default_value": 0,
                    "minimum_value_warning": "-50",
                    "maximum_value_warning": "50",
                    "enabled": true,
                    "settable_per_extruder": false,
                    "settable_per_mesh": true,
                    "minimum_value": "-273.15"
                },
                "mesh_temperature_dawdle_speed":
                {
                    "label": "Mesh Dawdle Speed",
                    "description": "Print speed used when waiting for the temperature to change at the start and end of the mesh.",
                    "unit": "mm/s",
                    "type": "float",
                    "minimum_value": "cool_min_speed",
                    "maximum_value": "math.sqrt(machine_max_feedrate_x ** 2 + machine_max_feedrate_y ** 2)",
                    "maximum_value_warning": "300",
                    "default_value": 10,
                    "value": "cool_min_speed",
                    "settable_per_mesh": true
                },
                "mesh_temperature_dawdle_time":
                {
                    "label": "Mesh Dawdle Time",
                    "description": "The amount of time to print using Mesh Dawdle Speed when waiting for the temperature to change at the start and end of the mesh.",
                    "unit": "s",
                    "type": "float",
                    "minimum_value": 0,
                    "maximum_value": 100,
                    "default_value": 0,
                    "settable_per_mesh": true
                },
                "clean_between_layers":
                {
                    "label": "Wipe Nozzle Between Layers",
                    "description": "Whether to include nozzle wipe G-Code between layers (maximum 1 per layer). Enabling this setting could influence behavior of retract at layer change. Please use Wipe Retraction settings to control retraction at layers where the wipe script will be working.",
                    "default_value": false,
                    "type": "bool",
                    "settable_per_mesh": false,
                    "settable_per_extruder": true,
                    "settable_per_meshgroup": false
                },
                "max_extrusion_before_wipe":
                {
                    "label": "Material Volume Between Wipes",
                    "description": "Maximum material that can be extruded before another nozzle wipe is initiated. If this value is less than the volume of material required in a layer, the setting has no effect in this layer, i.e. it is limited to one wipe per layer.",
                    "default_value": 10,
                    "type": "float",
                    "unit": "mm³",
                    "enabled": "clean_between_layers",
                    "settable_per_mesh": false,
                    "settable_per_extruder": true,
                    "settable_per_meshgroup": false
                },
                "wipe_retraction_enable":
                {
                    "label": "Wipe Retraction Enable",
                    "description": "Retract the filament when the nozzle is moving over a non-printed area.",
                    "type": "bool",
                    "default_value": true,
                    "value": "retraction_enable",
                    "enabled": "clean_between_layers",
                    "settable_per_mesh": false,
                    "settable_per_extruder": true,
                    "settable_per_meshgroup": false
                },
                "wipe_retraction_amount":
                {
                    "label": "Wipe Retraction Distance",
                    "description": "Amount to retract the filament so it does not ooze during the wipe sequence.",
                    "unit": "mm",
                    "type": "float",
                    "default_value": 1,
                    "value": "retraction_amount",
                    "minimum_value_warning": "-0.0001",
                    "maximum_value_warning": "10.0",
                    "enabled": "wipe_retraction_enable and clean_between_layers",
                    "settable_per_mesh": false,
                    "settable_per_extruder": true,
                    "settable_per_meshgroup": false
                },
                "wipe_retraction_extra_prime_amount":
                {
                    "label": "Wipe Retraction Extra Prime Amount",
                    "description": "Some material can ooze away during a wipe travel moves, which can be compensated for here.",
                    "unit": "mm³",
                    "type": "float",
                    "default_value": 0,
                    "value": "retraction_extra_prime_amount",
                    "minimum_value_warning": "-0.0001",
                    "maximum_value_warning": "10.0",
                    "enabled": "wipe_retraction_enable and clean_between_layers",
                    "settable_per_mesh": false,
                    "settable_per_extruder": true
                },
                "wipe_retraction_speed":
                {
                    "label": "Wipe Retraction Speed",
                    "description": "The speed at which the filament is retracted and primed during a wipe retraction move.",
                    "unit": "mm/s",
                    "type": "float",
                    "default_value": 5,
                    "value": "retraction_speed",
                    "minimum_value": "0",
                    "minimum_value_warning": "1",
                    "maximum_value": "machine_max_feedrate_e",
                    "maximum_value_warning": "70",
                    "enabled": "wipe_retraction_enable and clean_between_layers",
                    "settable_per_mesh": false,
                    "settable_per_extruder": true,
                    "children":
                    {
                        "wipe_retraction_retract_speed":
                        {
                            "label": "Wipe Retraction Retract Speed",
                            "description": "The speed at which the filament is retracted during a wipe retraction move.",
                            "unit": "mm/s",
                            "type": "float",
                            "default_value": 3,
                            "minimum_value": "0",
                            "maximum_value": "machine_max_feedrate_e",
                            "minimum_value_warning": "1",
                            "maximum_value_warning": "70",
                            "enabled": "wipe_retraction_enable and clean_between_layers",
                            "value": "wipe_retraction_speed",
                            "settable_per_mesh": false,
                            "settable_per_extruder": true
                        },
                        "wipe_retraction_prime_speed":
                        {
                            "label": "Wipe Retraction Prime Speed",
                            "description": "The speed at which the filament is primed during a wipe retraction move.",
                            "unit": "mm/s",
                            "type": "float",
                            "default_value": 2,
                            "minimum_value": "0",
                            "maximum_value": "machine_max_feedrate_e",
                            "minimum_value_warning": "1",
                            "maximum_value_warning": "70",
                            "enabled": "wipe_retraction_enable and clean_between_layers",
                            "value": "wipe_retraction_speed",
                            "settable_per_mesh": false,
                            "settable_per_extruder": true
                        }
                    }
                },
                "wipe_pause":
                {
                    "label": "Wipe Pause",
                    "description": "Pause after the unretract.",
                    "unit": "s",
                    "type": "float",
                    "default_value": 0,
                    "minimum_value": "0",
                    "enabled": "clean_between_layers",
                    "settable_per_mesh": false,
                    "settable_per_extruder": true,
                    "settable_per_meshgroup": false
                },
                "wipe_hop_enable":
                {
                    "label": "Wipe Z Hop",
                    "description": "When wiping, the build plate is lowered to create clearance between the nozzle and the print. It prevents the nozzle from hitting the print during travel moves, reducing the chance to knock the print from the build plate.",
                    "type": "bool",
                    "default_value": true,
                    "value": "retraction_hop_enabled",
                    "enabled": "clean_between_layers",
                    "settable_per_mesh": false,
                    "settable_per_extruder": true,
                    "settable_per_meshgroup": false
                },
                "wipe_hop_amount":
                {
                    "label": "Wipe Z Hop Height",
                    "description": "The height difference when performing a Z Hop.",
                    "unit": "mm",
                    "type": "float",
                    "default_value": 1,
                    "value": "retraction_hop",
                    "enabled": "wipe_hop_enable and clean_between_layers",
                    "settable_per_mesh": false,
                    "settable_per_extruder": true,
                    "settable_per_meshgroup": false
                },
                "wipe_hop_speed":
                {
                    "label": "Wipe Hop Speed",
                    "description": "Speed to move the z-axis during the hop.",
                    "unit": "mm/s",
                    "type": "float",
                    "default_value": 10,
                    "value": "speed_z_hop",
                    "minimum_value": "0",
                    "minimum_value_warning": "1",
                    "enabled": "wipe_hop_enable and clean_between_layers",
                    "settable_per_mesh": false,
                    "settable_per_extruder": true,
                    "settable_per_meshgroup": false
                },
                "wipe_brush_pos_x":
                {
                    "label": "Wipe Brush X Position",
                    "description": "X location where wipe script will start.",
                    "type": "float",
                    "unit": "mm",
                    "default_value": 100,
                    "minimum_value_warning": "0",
                    "enabled": "clean_between_layers",
                    "settable_per_mesh": false,
                    "settable_per_extruder": true,
                    "settable_per_meshgroup": false
                },
                "wipe_repeat_count":
                {
                    "label": "Wipe Repeat Count",
                    "description": "Number of times to move the nozzle across the brush.",
                    "type": "int",
                    "minimum_value": "0",
                    "default_value": 5,
                    "enabled": "clean_between_layers",
                    "settable_per_mesh": false,
                    "settable_per_extruder": true,
                    "settable_per_meshgroup": false
                },
                "wipe_move_distance":
                {
                    "label": "Wipe Move Distance",
                    "description": "The distance to move the head back and forth across the brush.",
                    "unit": "mm",
                    "type": "float",
                    "default_value": 20,
                    "enabled": "clean_between_layers",
                    "settable_per_mesh": false,
                    "settable_per_extruder": true,
                    "settable_per_meshgroup": false
                },
                "small_hole_max_size":
                {
                    "label": "Small Hole Max Size",
                    "description": "Holes and part outlines with a diameter smaller than this will be printed using Small Feature Speed.",
                    "unit": "mm",
                    "type": "float",
                    "minimum_value": "0",
                    "default_value": 0,
                    "settable_per_mesh": true,
                    "children":
                    {
                        "small_feature_max_length":
                        {
                            "label": "Small Feature Max Length",
                            "description": "Feature outlines that are shorter than this length will be printed using Small Feature Speed.",
                            "unit": "mm",
                            "type": "float",
                            "minimum_value": "0",
                            "default_value": 0,
                            "value": "small_hole_max_size * math.pi",
                            "settable_per_mesh": true
                        }
                    }
                },
                "small_feature_speed_factor":
                {
                    "label": "Small Feature Speed",
                    "description": "Small features will be printed at this percentage of their normal print speed. Slower printing can help with adhesion and accuracy.",
                    "unit": "%",
                    "type": "float",
                    "default_value": 50,
                    "minimum_value": "1",
                    "minimum_value_warning": "25",
                    "maximum_value_warning": "100",
                    "settable_per_mesh": true
                },
                "small_feature_speed_factor_0":
                {
                    "label": "Small Feature Initial Layer Speed",
                    "description": "Small features on the first layer will be printed at this percentage of their normal print speed. Slower printing can help with adhesion and accuracy.",
                    "unit": "%",
                    "type": "float",
                    "default_value": 50,
                    "value": "small_feature_speed_factor",
                    "minimum_value": "1",
                    "minimum_value_warning": "25",
                    "maximum_value_warning": "100",
                    "settable_per_mesh": true
                },
                "skin_lines_boost_flow":
                {
                    "label": "Travel Compensate Skin Lines",
                    "description": "When enabled, skin line flow is progressively increased to compensate for the nozzle pressure loss that occurs during the preceding travel move. This pressure loss can result in reduced skin print quality. The longer the preceding travel move or shorter the skin line, the more the flow is increased.",
                    "type": "bool",
                    "default_value": false,
                    "settable_per_mesh": true
                },
                "skin_lines_max_flow_boost":
                {
                    "label": "Skin Lines Max Flow",
                    "description": "The maximum flow multiplier used when printing skin lines.",
                    "unit": "%",
                    "type": "float",
                    "default_value": 125,
                    "minimum_value": "100",
                    "maximum_value_warning": "200",
                    "enabled": "skin_lines_boost_flow",
                    "settable_per_mesh": true
                },
                "skin_lines_max_flow_boost_0":
                {
                    "label": "Skin Lines Initial Layer Max Flow",
                    "description": "The maximum flow multiplier used when printing skin lines on the initial layer.",
                    "unit": "%",
                    "type": "float",
                    "default_value": 125,
                    "minimum_value": "100",
                    "maximum_value_warning": "200",
                    "value": "skin_lines_max_flow_boost",
                    "enabled": "skin_lines_boost_flow",
                    "settable_per_mesh": true
                }
            }
        },
        "command_line_settings":
        {
            "label": "Command Line Settings",
            "description": "Settings which are only used if CuraEngine isn't called from the Cura frontend.",
            "type": "category",
            "enabled": false,
            "children": {
                "center_object":
                {
                    "description": "Whether to center the object on the middle of the build platform (0,0), instead of using the coordinate system in which the object was saved.",
                    "type": "bool",
                    "label": "Center Object",
                    "default_value": false,
                    "enabled": false
                },
                "mesh_position_x":
                {
                    "description": "Offset applied to the object in the x direction.",
                    "type": "float",
                    "label": "Mesh Position X",
                    "default_value": 0,
                    "enabled": false
                },
                "mesh_position_y":
                {
                    "description": "Offset applied to the object in the y direction.",
                    "type": "float",
                    "label": "Mesh Position Y",
                    "default_value": 0,
                    "enabled": false
                },
                "mesh_position_z":
                {
                    "description": "Offset applied to the object in the z direction. With this you can perform what was used to be called 'Object Sink'.",
                    "type": "float",
                    "label": "Mesh Position Z",
                    "default_value": 0,
                    "enabled": false
                },
                "mesh_rotation_matrix":
                {
                    "label": "Mesh Rotation Matrix",
                    "description": "Transformation matrix to be applied to the model when loading it from file.",
                    "type": "str",
                    "default_value": "[[1,0,0], [0,1,0], [0,0,1]]",
                    "enabled": false
                }
            }
        }
    }
}<|MERGE_RESOLUTION|>--- conflicted
+++ resolved
@@ -7965,16 +7965,10 @@
                     "unit": "%",
                     "default_value": 100,
                     "type": "float",
-<<<<<<< HEAD
                     "minimum_value": "5",
                     "maximum_value": "20000 / bridge_skin_material_flow",
                     "minimum_value_warning": "20",
                     "maximum_value_warning": "10000 / bridge_skin_material_flow",
-=======
-                    "minimum_value": "0.001",
-                    "minimum_value_warning": "20",
-                    "maximum_value_warning": "100",
->>>>>>> a292524a
                     "enabled": "bridge_settings_enabled",
                     "settable_per_mesh": true
                 },
