{
    "metadata": {
        "name": "Ultimaker"
    },

    "fonts": {
        "large": {
            "size": 1.35,
            "weight": 63,
            "family": "Noto Sans"
        },
        "large_nonbold": {
            "size": 1.35,
            "weight": 50,
            "family": "Noto Sans"
        },
        "medium": {
            "size": 1.16,
            "weight": 50,
            "family": "Noto Sans"
        },
        "medium_bold": {
            "size": 1.16,
            "weight": 63,
            "family": "Noto Sans"
        },
        "default": {
            "size": 1.0,
            "weight": 50,
            "family": "Noto Sans"
        },
        "default_bold": {
            "size": 1.0,
            "weight": 63,
            "family": "Noto Sans"
        },
        "default_italic": {
            "size": 1.15,
            "weight": 50,
            "italic": true,
            "family": "Noto Sans"
        },
        "small": {
            "size": 0.85,
            "weight": 50,
            "family": "Noto Sans"
        },
        "very_small": {
            "size": 0.7,
            "weight": 50,
            "family": "Noto Sans"
        },
        "button_tooltip": {
            "size": 1.0,
            "weight": 50,
            "family": "Noto Sans"
        },
        "setting_category": {
            "size": 1.15,
            "weight": 63,
            "family": "Noto Sans"
        },
        "action_button": {
            "size": 1.15,
            "weight": 50,
            "family": "Noto Sans"
        }
    },

    "colors": {

        "main_background": [255, 255, 255, 255],
        "wide_lining": [245, 245, 245, 255],
        "thick_lining": [127, 127, 127, 255],
        "lining": [192, 193, 194, 255],
        "viewport_overlay": [0, 0, 0, 192],

        "primary": [50, 130, 255, 255],
        "primary_shadow": [64, 47, 205, 255],
        "primary_hover": [48, 182, 231, 255],
        "primary_text": [255, 255, 255, 255],
        "border": [127, 127, 127, 255],
        "secondary": [240, 240, 240, 255],
        "secondary_shadow": [216, 216, 216, 255],

        "primary_button": [38, 113, 231, 255],
        "primary_button_shadow": [27, 95, 202, 255],
        "primary_button_hover": [81, 145, 247, 255],
        "primary_button_text": [255, 255, 255, 255],

        "secondary_button": [240, 240, 240, 255],
        "secondary_button_shadow": [216, 216, 216, 255],
        "secondary_button_hover": [228, 228, 228, 255],
        "secondary_button_text": [30, 102, 215, 255],

        "main_window_header_background": [8, 7, 63, 255],
        "main_window_header_background_gradient": [25, 23, 91, 255],
        "main_window_header_button_text_active": [8, 7, 63, 255],
        "main_window_header_button_text_inactive": [255, 255, 255, 255],
        "main_window_header_button_text_hovered": [255, 255, 255, 255],
        "main_window_header_button_background_active": [255, 255, 255, 255],
        "main_window_header_button_background_inactive": [255, 255, 255, 0],
        "main_window_header_button_background_hovered": [117, 114, 159, 255],

        "account_widget_outline_active": [70, 66, 126, 255],

        "machine_selector_bar": [31, 36, 39, 255],
        "machine_selector_active": [68, 72, 75, 255],
        "machine_selector_hover": [68, 72, 75, 255],
        "machine_selector_text_active": [255, 255, 255, 255],
        "machine_selector_printer_icon": [8, 7, 63, 255],

        "action_panel_secondary": [27, 95, 202, 255],

        "toolbar_background": [255, 255, 255, 255],

        "printer_type_label_background": [228, 228, 242, 255],

        "text": [0, 0, 0, 255],
        "text_detail": [174, 174, 174, 128],
        "text_link": [50, 130, 255, 255],
        "text_inactive": [174, 174, 174, 255],
        "text_pressed": [50, 130, 255, 255],
        "text_subtext": [0, 0, 0, 255],
        "text_medium": [128, 128, 128, 255],
        "text_emphasis": [255, 255, 255, 255],
        "text_scene": [102, 102, 102, 255],
        "text_scene_hover": [123, 123, 113, 255],

        "error": [255, 140, 0, 255],
        "warning": [245, 166, 35, 255],

        "toolbar_button_text": [8, 7, 63, 255],
        "toolbar_button_hover": [232, 242, 252, 255],
        "toolbar_button_active": [232, 242, 252, 255],
        "toolbar_button_active_hover": [232, 242, 252, 255],

        "button": [31, 36, 39, 255],
        "button_hover": [68, 72, 75, 255],
        "button_active": [68, 72, 75, 255],
        "button_active_hover": [68, 72, 75, 255],
        "button_text": [255, 255, 255, 255],
        "button_text_hover": [255, 255, 255, 255],
        "button_text_active": [255, 255, 255, 255],
        "button_text_active_hover": [255, 255, 255, 255],

        "small_button": [0, 0, 0, 0],
<<<<<<< HEAD
        "small_button_hover": [102, 102, 102, 255],
        "small_button_active": [10, 8, 80, 255],
        "small_button_active_hover": [10, 8, 80, 255],
        "small_button_text": [102, 102, 102, 255],
=======
        "small_button_hover": [8, 7, 63, 255],
        "small_button_active": [8, 7, 63, 255],
        "small_button_active_hover": [8, 7, 63, 255],
        "small_button_text": [171, 171, 191, 255],
>>>>>>> da052fbe
        "small_button_text_hover": [255, 255, 255, 255],
        "small_button_text_active": [255, 255, 255, 255],
        "small_button_text_active_hover": [255, 255, 255, 255],

        "button_tooltip": [31, 36, 39, 255],
        "button_tooltip_border": [68, 192, 255, 255],
        "button_tooltip_text": [192, 193, 194, 255],

        "extruder_button_material_border": [255, 255, 255, 255],

        "sync_button_text": [120, 120, 120, 255],
        "sync_button_text_hovered": [0, 0, 0, 255],

        "action_button": [255, 255, 255, 255],
        "action_button_text": [0, 0, 0, 255],
        "action_button_border": [127, 127, 127, 255],
        "action_button_hovered": [232, 242, 252, 255],
        "action_button_hovered_text": [31, 36, 39, 255],
        "action_button_hovered_border": [50, 130, 255, 255],
        "action_button_active": [255, 255, 255, 255],
        "action_button_active_text": [0, 0, 0, 255],
        "action_button_active_border": [50, 130, 255, 255],
        "action_button_disabled": [245, 245, 245, 255],
        "action_button_disabled_text": [127, 127, 127, 255],
        "action_button_disabled_border": [245, 245, 245, 255],
        "action_button_shadow": [223, 223, 223, 255],
        "action_button_disabled_shadow": [228, 228, 228, 255],

        "scrollbar_background": [255, 255, 255, 255],
        "scrollbar_handle": [31, 36, 39, 255],
        "scrollbar_handle_hover": [12, 159, 227, 255],
        "scrollbar_handle_down": [12, 159, 227, 255],

        "setting_category": [245, 245, 245, 255],
        "setting_category_disabled": [255, 255, 255, 255],
        "setting_category_hover": [245, 245, 245, 255],
        "setting_category_active": [245, 245, 245, 255],
        "setting_category_active_hover": [245, 245, 245, 255],
        "setting_category_text": [31, 36, 39, 255],
        "setting_category_disabled_text": [24, 41, 77, 101],
        "setting_category_hover_text": [31, 36, 39, 255],
        "setting_category_active_text": [31, 36, 39, 255],
        "setting_category_active_hover_text": [31, 36, 39, 255],
        "setting_category_border": [245, 245, 245, 255],
        "setting_category_disabled_border": [245, 245, 245, 255],
        "setting_category_hover_border": [12, 159, 227, 255],
        "setting_category_active_border": [245, 245, 245, 255],
        "setting_category_active_hover_border": [12, 159, 227, 255],

        "setting_control": [255, 255, 255, 255],
        "setting_control_selected": [31, 36, 39, 255],
        "setting_control_highlight": [255, 255, 255, 255],
        "setting_control_border": [127, 127, 127, 255],
        "setting_control_border_highlight": [50, 130, 255, 255],
        "setting_control_text": [27, 27, 27, 255],
        "setting_control_depth_line": [127, 127, 127, 255],
        "setting_control_button": [127, 127, 127, 255],
        "setting_control_button_hover": [70, 84, 113, 255],
        "setting_control_disabled": [245, 245, 245, 255],
        "setting_control_disabled_text": [127, 127, 127, 255],
        "setting_control_disabled_border": [127, 127, 127, 255],
        "setting_unit": [127, 127, 127, 255],
        "setting_validation_error_background": [255, 66, 60, 255],
        "setting_validation_error": [127, 127, 127, 255],
        "setting_validation_warning_background": [255, 145, 62, 255],
        "setting_validation_warning": [127, 127, 127, 255],
        "setting_validation_ok": [255, 255, 255, 255],

        "material_compatibility_warning": [0, 0, 0, 255],

        "progressbar_background": [245, 245, 245, 255],
        "progressbar_control": [50, 130, 255, 255],

        "slider_groove": [223, 223, 223, 255],
        "slider_groove_fill": [8, 7, 63, 255],
        "slider_handle": [8, 7, 63, 255],
        "slider_handle_active": [50, 130, 255, 255],
        "slider_text_background": [255, 255, 255, 255],

        "quality_slider_unavailable": [179, 179, 179, 255],
        "quality_slider_available": [0, 0, 0, 255],

        "checkbox": [255, 255, 255, 255],
        "checkbox_hover": [255, 255, 255, 255],
        "checkbox_border": [64, 69, 72, 255],
        "checkbox_border_hover": [50, 130, 255, 255],
        "checkbox_mark": [119, 122, 124, 255],
        "checkbox_disabled": [223, 223, 223, 255],
        "checkbox_text": [27, 27, 27, 255],

        "tooltip": [68, 192, 255, 255],
        "tooltip_text": [255, 255, 255, 255],

        "tool_button_border": [255, 255, 255, 0],

        "message_background": [255, 255, 255, 255],
        "message_shadow": [0, 0, 0, 120],
        "message_border": [127, 127, 127, 255],
        "message_text": [0, 0, 0, 255],
        "message_button": [50, 130, 255, 255],
        "message_button_hover": [50, 130, 255, 255],
        "message_button_active": [50, 130, 255, 255],
        "message_button_text": [255, 255, 255, 255],
        "message_button_text_hover": [255, 255, 255, 255],
        "message_button_text_active": [255, 255, 255, 255],
        "message_progressbar_background": [200, 200, 200, 255],
        "message_progressbar_control": [77, 182, 226, 255],

        "tool_panel_background": [255, 255, 255, 255],

        "status_offline": [0, 0, 0, 255],
        "status_ready": [0, 205, 0, 255],
        "status_busy": [50, 130, 255, 255],
        "status_paused": [255, 140, 0, 255],
        "status_stopped": [236, 82, 80, 255],
        "status_unknown": [127, 127, 127, 255],

        "disabled_axis": [127, 127, 127, 255],
        "x_axis": [255, 0, 0, 255],
        "y_axis": [0, 0, 255, 255],
        "z_axis": [0, 255, 0, 255],
        "all_axis": [255, 255, 255, 255],

        "viewport_background": [245, 245, 245, 255],
        "volume_outline": [50, 130, 255, 255],
        "buildplate": [244, 244, 244, 255],
        "buildplate_grid": [129, 131, 134, 255],
        "buildplate_grid_minor": [230, 230, 231, 255],

        "convex_hull": [35, 35, 35, 127],
        "disallowed_area": [0, 0, 0, 40],
        "error_area": [255, 0, 0, 127],

        "model_default": [255, 201, 36, 255],
        "model_overhang": [255, 0, 0, 255],
        "model_unslicable": [122, 122, 122, 255],
        "model_unslicable_alt": [172, 172, 127, 255],
        "model_selection_outline": [50, 130, 255, 255],
        "model_non_printing": [122, 122, 122, 255],

        "xray": [26,  26,  62, 255],
        "xray_error": [255,  0,  0, 255],

        "layerview_ghost": [32, 32, 32, 96],
        "layerview_none": [255,  255,  255, 255],
        "layerview_inset_0": [255,  0,  0, 255],
        "layerview_inset_x": [0,  255,  0, 255],
        "layerview_skin": [255,  255,  0, 255],
        "layerview_support": [0,  255,  255, 255],
        "layerview_skirt": [0,  255,  255, 255],
        "layerview_infill": [255,  192, 0, 255],
        "layerview_support_infill": [0,  255,  255, 255],
        "layerview_move_combing": [0,  0,  255, 255],
        "layerview_move_retraction": [128,  128,  255, 255],
        "layerview_support_interface": [64, 192, 255, 255],
        "layerview_nozzle": [181, 166, 66, 50],

        "tab_status_connected": [50, 130, 255, 255],
        "tab_status_disconnected": [200, 200, 200, 255],

        "printer_config_matched": [50, 130, 255, 255],
        "printer_config_mismatch": [127, 127, 127, 255],

        "toolbox_header_button_text_active": [0, 0, 0, 255],
        "toolbox_header_button_text_inactive": [128, 128, 128, 255],
        "toolbox_header_button_text_hovered": [0, 0, 0, 255],

        "favorites_header_bar": [245, 245, 245, 255],
        "favorites_header_hover": [245, 245, 245, 255],
        "favorites_header_text": [31, 36, 39, 255],
        "favorites_header_text_hover": [31, 36, 39, 255],
        "favorites_row_selected": [196, 239, 255, 255],

        "monitor_card_background_inactive": [240, 240, 240, 255],
        "monitor_card_background": [255, 255, 255, 255],
        "monitor_context_menu_background": [255, 255, 255, 255],
        "monitor_context_menu_dots": [154, 154, 154, 255],
        "monitor_context_menu_highlight": [245, 245, 245, 255],
        "monitor_image_overlay": [0, 0, 0, 255],
        "monitor_lining_heavy": [0, 0, 0, 255],
        "monitor_lining_light": [230, 230, 230, 255],
        "monitor_pill_background": [245, 245, 245, 255],
        "monitor_placeholder_image": [230, 230, 230, 255],
        "monitor_printer_icon_inactive": [154, 154, 154, 255],
        "monitor_printer_icon": [50, 130, 255, 255],
        "monitor_progress_background_text": [0,0,0,255],
        "monitor_progress_background": [245, 245, 245, 255],
        "monitor_progress_fill_inactive": [154, 154, 154, 255],
        "monitor_progress_fill_text": [255,255,255,255],
        "monitor_progress_fill": [50, 130, 255, 255],
        "monitor_shadow": [0, 0, 0, 63],
        "monitor_skeleton_fill": [245, 245, 245, 255],
        "monitor_skeleton_fill_dark": [216, 216, 216, 255],
        "monitor_text_inactive": [154, 154, 154, 255]
    },

    "sizes": {
        "window_minimum_size": [106, 66],

        "main_window_header": [0.0, 4.0],
        "main_window_header_button": [8, 2.35],
        "main_window_header_button_icon": [1.2, 1.2],

        "stage_menu": [0.0, 4.0],

        "account_button": [12, 3],

        "print_setup_widget": [30.0, 42.0],
        "print_setup_mode_toggle": [0.0, 2.0],
        "print_setup_item": [0.0, 2.0],
        "print_setup_extruder_box": [0.0, 6.0],

        "configuration_selector_mode_tabs": [0.0, 3.0],

        "action_panel_widget": [25.0, 0.0],
        "action_panel_information_widget": [20.0, 0.0],

        "machine_selector_widget": [20.0, 4.0],
        "machine_selector_widget_content": [25.0, 32.0],
        "machine_selector_icon": [2.66, 2.66],

        "views_selector": [16.0, 4.5],

        "printer_type_label": [3.5, 1.5],

        "default_radius": [0.25, 0.25],

        "wide_lining": [0.5, 0.5],
        "thick_lining": [0.2, 0.2],
        "default_lining": [0.08, 0.08],

        "default_arrow": [0.8, 0.8],
        "logo": [8, 2.4],

        "wide_margin": [2.0, 2.0],
        "thick_margin": [1.71, 1.43],
        "default_margin": [1.0, 1.0],
        "thin_margin": [0.71, 0.71],
        "narrow_margin": [0.5, 0.5],

        "extruder_icon": [2.33, 2.33],

        "section": [0.0, 2.2],
        "section_icon": [1.6, 1.6],
        "section_icon_column": [2.8, 0.0],

        "setting": [25.0, 1.8],
        "setting_control": [10.0, 2.0],
        "setting_control_depth_margin": [1.4, 0.0],
        "setting_preferences_button_margin": [4, 0.0],
        "setting_control_margin": [0.0, 0.0],
        "setting_unit_margin": [0.5, 0.5],
        "setting_text_maxwidth": [40.0, 0.0],

        "standard_list_lineheight": [1.5, 1.5],
        "standard_arrow": [0.8, 0.8],

        "button": [4, 4],
        "button_icon": [2.5, 2.5],
        "button_lining": [0, 0],

        "action_button": [15.0, 3.0],
        "action_button_radius": [0.15, 0.15],

        "small_button": [2, 2],
        "small_button_icon": [1.5, 1.5],

        "favorites_row": [2, 2],
        "favorites_button": [2, 2],
        "favorites_button_icon": [1.2, 1.2],

        "printer_status_icon": [1.0, 1.0],
        "printer_sync_icon": [1.2, 1.2],

        "button_tooltip": [1.0, 1.3],
        "button_tooltip_arrow": [0.25, 0.25],

        "tool_button_border": [1.0, 0],

        "progressbar": [26.0, 0.75],
        "progressbar_radius": [0.15, 0.15],
        "progressbar_control": [8.0, 0.75],

        "scrollbar": [0.75, 0.5],

        "slider_groove": [0.5, 0.5],
        "slider_groove_radius": [0.15, 0.15],
        "slider_handle": [1.5, 1.5],
        "slider_layerview_size": [1.0, 26.0],

        "layerview_menu_size": [15, 20],
        "layerview_legend_size": [1.0, 1.0],
        "layerview_row": [11.0, 1.5],
        "layerview_row_spacing": [0.0, 0.5],

        "checkbox": [2.0, 2.0],

        "tooltip": [20.0, 10.0],
        "tooltip_margins": [1.0, 1.0],
        "tooltip_arrow_margins": [2.0, 2.0],

        "save_button_text_margin": [0.3, 0.6],
        "save_button_save_to_button": [0.3, 2.7],
        "save_button_specs_icons": [1.4, 1.4],

        "job_specs_button": [2.7, 2.7],

        "monitor_preheat_temperature_control": [4.5, 2.0],

        "modal_window_minimum": [60.0, 45],
        "license_window_minimum": [45, 45],
        "wizard_progress": [10.0, 0.0],

        "message": [30.0, 5.0],
        "message_close": [1, 1],
        "message_button": [6.0, 1.8],
        "message_shadow": [0, 0],
        "message_margin": [0, 1.0],
        "message_inner_margin": [1.5, 1.5],

        "infill_button_margin": [0.5, 0.5],

        "jobspecs_line": [2.0, 2.0],

        "objects_menu_size": [20, 40],
        "objects_menu_size_collapsed": [20, 17],
        "build_plate_selection_size": [15, 5],
        "objects_menu_button": [0.3, 2.7],

        "toolbox_thumbnail_small": [6.0, 6.0],
        "toolbox_thumbnail_medium": [8.0, 8.0],
        "toolbox_thumbnail_large": [12.0, 10.0],
        "toolbox_footer": [1.0, 4.5],
        "toolbox_footer_button": [8.0, 2.5],
        "toolbox_showcase_spacing": [1.0, 1.0],
        "toolbox_header_tab": [8.0, 4.0],
        "toolbox_detail_header": [1.0, 14.0],
        "toolbox_detail_tile": [1.0, 8.0],
        "toolbox_back_column": [6.0, 1.0],
        "toolbox_back_button": [4.0, 2.0],
        "toolbox_installed_tile": [1.0, 8.0],
        "toolbox_property_label": [1.0, 2.0],
        "toolbox_heading_label": [1.0, 4.0],
        "toolbox_header": [1.0, 4.0],
        "toolbox_header_highlight": [0.25, 0.25],
        "toolbox_progress_bar": [8.0, 0.5],
        "toolbox_chart_row": [1.0, 2.0],
        "toolbox_action_button": [8.0, 2.5],
        "toolbox_loader": [2.0, 2.0],

        "avatar_image": [6.8, 6.8],

        "monitor_config_override_box": [1.0, 14.0],
        "monitor_extruder_circle": [2.75, 2.75],
        "monitor_text_line": [1.16, 1.16],
        "monitor_thick_lining": [0.16, 0.16],
        "monitor_corner_radius": [0.3, 0.3],
        "monitor_shadow_radius": [0.4, 0.4],
        "monitor_shadow_offset": [0.15, 0.15]
    }
}<|MERGE_RESOLUTION|>--- conflicted
+++ resolved
@@ -145,17 +145,10 @@
         "button_text_active_hover": [255, 255, 255, 255],
 
         "small_button": [0, 0, 0, 0],
-<<<<<<< HEAD
-        "small_button_hover": [102, 102, 102, 255],
-        "small_button_active": [10, 8, 80, 255],
-        "small_button_active_hover": [10, 8, 80, 255],
-        "small_button_text": [102, 102, 102, 255],
-=======
         "small_button_hover": [8, 7, 63, 255],
         "small_button_active": [8, 7, 63, 255],
         "small_button_active_hover": [8, 7, 63, 255],
         "small_button_text": [171, 171, 191, 255],
->>>>>>> da052fbe
         "small_button_text_hover": [255, 255, 255, 255],
         "small_button_text_active": [255, 255, 255, 255],
         "small_button_text_active_hover": [255, 255, 255, 255],
