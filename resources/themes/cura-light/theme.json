--- conflicted
+++ resolved
@@ -229,11 +229,7 @@
         "checkbox_disabled": [223, 223, 223, 255],
         "checkbox_text": [35, 35, 35, 255],
 
-<<<<<<< HEAD
-        "tooltip": [19, 19, 19, 255],
-=======
         "tooltip": [25, 25, 25, 255],
->>>>>>> cc462ef3
         "tooltip_text": [255, 255, 255, 255],
 
         "message_background": [255, 255, 255, 255],
