// Copyright (c) 2021 Ultimaker B.V.
// Cura is released under the terms of the LGPLv3 or higher.

import QtQuick 2.10
import QtQuick.Controls 1.4
import QtQuick.Controls.Styles 1.4

import UM 1.1 as UM

QtObject
{
    property Component print_setup_header_button: Component
    {
        ButtonStyle
        {
            background: Rectangle
            {
                color:
                {
                    if(control.enabled)
                    {
                        if(control.valueError)
                        {
                            return UM.Theme.getColor("setting_validation_error_background");
                        }
                        else if(control.valueWarning)
                        {
                            return UM.Theme.getColor("setting_validation_warning_background");
                        }
                        else
                        {
                            return UM.Theme.getColor("setting_control");
                        }
                    }
                    else
                    {
                        return UM.Theme.getColor("setting_control_disabled");
                    }
                }

                radius: UM.Theme.getSize("setting_control_radius").width
                border.width: UM.Theme.getSize("default_lining").width
                border.color:
                {
                    if (control.enabled)
                    {
                        if (control.valueError)
                        {
                            return UM.Theme.getColor("setting_validation_error");
                        }
                        else if (control.valueWarning)
                        {
                            return UM.Theme.getColor("setting_validation_warning");
                        }
                        else if (control.hovered)
                        {
                            return UM.Theme.getColor("setting_control_border_highlight");
                        }
                        else
                        {
                            return UM.Theme.getColor("setting_control_border");
                        }
                    }
                    else
                    {
                        return UM.Theme.getColor("setting_control_disabled_border");
                    }
                }
                UM.RecolorImage
                {
                    id: downArrow
                    anchors.verticalCenter: parent.verticalCenter
                    anchors.right: parent.right
                    anchors.rightMargin: UM.Theme.getSize("default_margin").width
                    width: UM.Theme.getSize("standard_arrow").width
                    height: UM.Theme.getSize("standard_arrow").height
                    sourceSize.height: width
<<<<<<< HEAD
                    color: control.enabled ? Theme.getColor("setting_control_button") : Theme.getColor("setting_category_disabled_text")
                    source: Theme.getIcon("ChevronSingleDown")
=======
                    color: control.enabled ? UM.Theme.getColor("setting_control_button") : UM.Theme.getColor("setting_category_disabled_text")
                    source: UM.Theme.getIcon("arrow_bottom")
>>>>>>> 4.9
                }
                Label
                {
                    id: printSetupComboBoxLabel
                    color: control.enabled ? UM.Theme.getColor("setting_control_text") : UM.Theme.getColor("setting_control_disabled_text")
                    text: control.text;
                    elide: Text.ElideRight;
                    anchors.left: parent.left;
                    anchors.leftMargin: UM.Theme.getSize("setting_unit_margin").width
                    anchors.right: downArrow.left;
                    anchors.rightMargin: control.rightMargin;
                    anchors.verticalCenter: parent.verticalCenter;
                    font: UM.Theme.getFont("default")
                }
            }
            label: Label{}
        }
    }

    property Component main_window_header_tab: Component
    {
        ButtonStyle
        {
            // This property will be back-propagated when the width of the label is calculated
            property var buttonWidth: 0

            background: Rectangle
            {
                id: backgroundRectangle
                implicitHeight: control.height
                implicitWidth: buttonWidth
                radius: UM.Theme.getSize("action_button_radius").width

                color:
                {
                    if (control.checked)
                    {
                        return UM.Theme.getColor("main_window_header_button_background_active")
                    }
                    else
                    {
                        if (control.hovered)
                        {
                            return UM.Theme.getColor("main_window_header_button_background_hovered")
                        }
                        return UM.Theme.getColor("main_window_header_button_background_inactive")
                    }
                }

            }

            label: Item
            {
                id: contents
                anchors.horizontalCenter: parent.horizontalCenter
                anchors.verticalCenter: parent.verticalCenter
                height: control.height
                width: buttonLabel.width + 4 * UM.Theme.getSize("default_margin").width

                Label
                {
                    id: buttonLabel
                    text: control.text
                    anchors.verticalCenter: parent.verticalCenter
                    anchors.horizontalCenter: parent.horizontalCenter
                    font: UM.Theme.getFont("medium")
                    color:
                    {
                        if (control.checked)
                        {
                            return UM.Theme.getColor("main_window_header_button_text_active")
                        }
                        else
                        {
                            if (control.hovered)
                            {
                                return UM.Theme.getColor("main_window_header_button_text_hovered")
                            }
                            return UM.Theme.getColor("main_window_header_button_text_inactive")
                        }
                    }
                }
                Component.onCompleted:
                {
                    buttonWidth = width
                }
            }


        }
    }

    property Component tool_button: Component
    {
        ButtonStyle
        {
            background: Item
            {
                implicitWidth: UM.Theme.getSize("button").width
                implicitHeight: UM.Theme.getSize("button").height

                UM.PointingRectangle
                {
                    id: button_tooltip

                    anchors.left: parent.right
                    anchors.leftMargin: UM.Theme.getSize("button_tooltip_arrow").width * 2
                    anchors.verticalCenter: parent.verticalCenter

                    target: Qt.point(parent.x, y + Math.round(height/2))
                    arrowSize: UM.Theme.getSize("button_tooltip_arrow").width
                    color: UM.Theme.getColor("button_tooltip")
                    opacity: control.hovered ? 1.0 : 0.0;
                    visible: control.text != ""

                    width: control.hovered ? button_tip.width + UM.Theme.getSize("button_tooltip").width : 0
                    height: UM.Theme.getSize("button_tooltip").height

                    Behavior on width { NumberAnimation { duration: 100; } }
                    Behavior on opacity { NumberAnimation { duration: 100; } }

                    Label
                    {
                        id: button_tip

                        anchors.horizontalCenter: parent.horizontalCenter
                        anchors.verticalCenter: parent.verticalCenter

                        text: control.text
                        font: UM.Theme.getFont("default")
                        color: UM.Theme.getColor("tooltip_text")
                    }
                }

                Rectangle
                {
                    id: buttonFace

                    anchors.fill: parent
                    property bool down: control.pressed || (control.checkable && control.checked)

                    color:
                    {
                        if(control.customColor !== undefined && control.customColor !== null)
                        {
                            return control.customColor
                        }
                        else if(control.checkable && control.checked && control.hovered)
                        {
                            return UM.Theme.getColor("toolbar_button_active_hover")
                        }
                        else if(control.pressed || (control.checkable && control.checked))
                        {
                            return UM.Theme.getColor("toolbar_button_active")
                        }
                        else if(control.hovered)
                        {
                            return UM.Theme.getColor("toolbar_button_hover")
                        }
                        return UM.Theme.getColor("toolbar_background")
                    }
                    Behavior on color { ColorAnimation { duration: 50; } }

                    border.width: (control.hasOwnProperty("needBorder") && control.needBorder) ? UM.Theme.getSize("default_lining").width : 0
                    border.color: control.checked ? UM.Theme.getColor("icon") : UM.Theme.getColor("lining")
                }
            }

            label: Item
            {
                UM.RecolorImage
                {
                    anchors.centerIn: parent
                    opacity: control.enabled ? 1.0 : 0.2
                    source: control.iconSource
                    width: UM.Theme.getSize("button_icon").width
                    height: UM.Theme.getSize("button_icon").height
                    color: UM.Theme.getColor("icon")

                    sourceSize: UM.Theme.getSize("button_icon")
                }
            }
        }
    }

    property Component progressbar: Component
    {
        ProgressBarStyle
        {
            background: Rectangle
            {
                implicitWidth: UM.Theme.getSize("message").width - (UM.Theme.getSize("default_margin").width * 2)
                implicitHeight: UM.Theme.getSize("progressbar").height
                color: control.hasOwnProperty("backgroundColor") ? control.backgroundColor : UM.Theme.getColor("progressbar_background")
                radius: UM.Theme.getSize("progressbar_radius").width
            }
            progress: Rectangle
            {
                color:
                {
                    if(control.indeterminate)
                    {
                        return "transparent";
                    }
                    else if(control.hasOwnProperty("controlColor"))
                    {
                        return  control.controlColor;
                    }
                    else
                    {
                        return UM.Theme.getColor("progressbar_control");
                    }
                }
                radius: UM.Theme.getSize("progressbar_radius").width
                Rectangle
                {
                    radius: UM.Theme.getSize("progressbar_radius").width
                    color: control.hasOwnProperty("controlColor") ? control.controlColor : UM.Theme.getColor("progressbar_control")
                    width: UM.Theme.getSize("progressbar_control").width
                    height: UM.Theme.getSize("progressbar_control").height
                    visible: control.indeterminate

                    SequentialAnimation on x
                    {
                        id: xAnim
                        property int animEndPoint: UM.Theme.getSize("message").width - Math.round((UM.Theme.getSize("default_margin").width * 2.5)) - UM.Theme.getSize("progressbar_control").width
                        running: control.indeterminate && control.visible
                        loops: Animation.Infinite
                        NumberAnimation { from: 0; to: xAnim.animEndPoint; duration: 2000;}
                        NumberAnimation { from: xAnim.animEndPoint; to: 0; duration: 2000;}
                    }
                }
            }
        }
    }

    property Component scrollview: Component
    {
        ScrollViewStyle
        {
            decrementControl: Item { }
            incrementControl: Item { }

            transientScrollBars: false

            scrollBarBackground: Rectangle
            {
                implicitWidth: UM.Theme.getSize("scrollbar").width
                radius: Math.round(implicitWidth / 2)
                color: UM.Theme.getColor("scrollbar_background")
            }

            handle: Rectangle
            {
                id: scrollViewHandle
                implicitWidth: UM.Theme.getSize("scrollbar").width
                radius: Math.round(implicitWidth / 2)

                color: styleData.pressed ? UM.Theme.getColor("scrollbar_handle_down") : styleData.hovered ? UM.Theme.getColor("scrollbar_handle_hover") : UM.Theme.getColor("scrollbar_handle")
                Behavior on color { ColorAnimation { duration: 50; } }
            }
        }
    }

    property Component combobox: Component
    {
        ComboBoxStyle
        {

            background: Rectangle
            {
                implicitHeight: UM.Theme.getSize("setting_control").height;
                implicitWidth: UM.Theme.getSize("setting_control").width;

                color: control.hovered ? UM.Theme.getColor("setting_control_highlight") : UM.Theme.getColor("setting_control")
                Behavior on color { ColorAnimation { duration: 50; } }

                border.width: UM.Theme.getSize("default_lining").width;
                border.color: control.hovered ? UM.Theme.getColor("setting_control_border_highlight") : UM.Theme.getColor("setting_control_border");
                radius: UM.Theme.getSize("setting_control_radius").width
            }

            label: Item
            {
                Label
                {
                    anchors.left: parent.left
                    anchors.leftMargin: UM.Theme.getSize("default_lining").width
                    anchors.right: downArrow.left
                    anchors.rightMargin: UM.Theme.getSize("default_lining").width
                    anchors.verticalCenter: parent.verticalCenter

                    text: control.currentText
                    font: UM.Theme.getFont("default");
                    color: !enabled ? UM.Theme.getColor("setting_control_disabled_text") : UM.Theme.getColor("setting_control_text")

                    elide: Text.ElideRight
                    verticalAlignment: Text.AlignVCenter
                }

                UM.RecolorImage
                {
                    id: downArrow
                    anchors.right: parent.right
                    anchors.rightMargin: UM.Theme.getSize("default_lining").width * 2
                    anchors.verticalCenter: parent.verticalCenter

                    source: UM.Theme.getIcon("ChevronSingleDown")
                    width: UM.Theme.getSize("standard_arrow").width
                    height: UM.Theme.getSize("standard_arrow").height
                    sourceSize.width: width + 5 * screenScaleFactor
                    sourceSize.height: width + 5 * screenScaleFactor

                    color: UM.Theme.getColor("setting_control_button");
                }
            }
        }
    }

    property Component checkbox: Component
    {
        CheckBoxStyle
        {
            background: Item { }
            indicator: Rectangle
            {
                implicitWidth:  UM.Theme.getSize("checkbox").width
                implicitHeight: UM.Theme.getSize("checkbox").height

                color: (control.hovered || control._hovered) ? UM.Theme.getColor("checkbox_hover") : (control.enabled ? UM.Theme.getColor("checkbox") : UM.Theme.getColor("checkbox_disabled"))
                Behavior on color { ColorAnimation { duration: 50; } }

                radius: control.exclusiveGroup ? Math.round(UM.Theme.getSize("checkbox").width / 2) : UM.Theme.getSize("checkbox_radius").width

                border.width: UM.Theme.getSize("default_lining").width
                border.color: (control.hovered || control._hovered) ? UM.Theme.getColor("checkbox_border_hover") : UM.Theme.getColor("checkbox_border")

                UM.RecolorImage
                {
                    anchors.verticalCenter: parent.verticalCenter
                    anchors.horizontalCenter: parent.horizontalCenter
                    width: Math.round(parent.width / 2.5)
                    height: Math.round(parent.height / 2.5)
                    sourceSize.height: width
                    color: UM.Theme.getColor("checkbox_mark")
                    source: control.exclusiveGroup ? UM.Theme.getIcon("Dot") : UM.Theme.getIcon("Check")
                    opacity: control.checked
                    Behavior on opacity { NumberAnimation { duration: 100; } }
                }
            }
            label: Label
            {
                text: control.text
                color: UM.Theme.getColor("checkbox_text")
                font: UM.Theme.getFont("default")
                elide: Text.ElideRight
                renderType: Text.NativeRendering
            }
        }
    }

    property Component partially_checkbox: Component
    {
        CheckBoxStyle
        {
            background: Item { }
            indicator: Rectangle
            {
                implicitWidth:  UM.Theme.getSize("checkbox").width
                implicitHeight: UM.Theme.getSize("checkbox").height

                color: (control.hovered || control._hovered) ? UM.Theme.getColor("checkbox_hover") : UM.Theme.getColor("checkbox");
                Behavior on color { ColorAnimation { duration: 50; } }

                radius: control.exclusiveGroup ? Math.round(UM.Theme.getSize("checkbox").width / 2) : UM.Theme.getSize("checkbox_radius").width

                border.width: UM.Theme.getSize("default_lining").width;
                border.color: (control.hovered || control._hovered) ? UM.Theme.getColor("checkbox_border_hover") : UM.Theme.getColor("checkbox_border");

                UM.RecolorImage
                {
                    anchors.verticalCenter: parent.verticalCenter
                    anchors.horizontalCenter: parent.horizontalCenter
                    width: Math.round(parent.width / 2.5)
                    height: Math.round(parent.height / 2.5)
                    sourceSize.height: width
                    color: UM.Theme.getColor("checkbox_mark")
                    source:
                    {
                        if (control.checkbox_state == 2)
                        {
                            return UM.Theme.getIcon("Solid");
                        }
                        else
                        {
                            return control.exclusiveGroup ? UM.Theme.getIcon("Dot", "low") : UM.Theme.getIcon("Check");
                        }
                    }
                    opacity: control.checked
                    Behavior on opacity { NumberAnimation { duration: 100; } }
                }
            }
            label: Label
            {
                text: control.text
                color: UM.Theme.getColor("checkbox_text")
                font: UM.Theme.getFont("default")
            }
        }
    }

    property Component text_field: Component
    {
        TextFieldStyle
        {
            textColor: UM.Theme.getColor("setting_control_text")
            placeholderTextColor: UM.Theme.getColor("setting_control_text")
            font: UM.Theme.getFont("default")

            background: Rectangle
            {
                implicitHeight: control.height;
                implicitWidth: control.width;

                border.width: UM.Theme.getSize("default_lining").width;
                border.color: control.hovered ? UM.Theme.getColor("setting_control_border_highlight") : UM.Theme.getColor("setting_control_border");
                radius: UM.Theme.getSize("setting_control_radius").width

                color: UM.Theme.getColor("setting_validation_ok");

                Label
                {
                    anchors.right: parent.right;
                    anchors.rightMargin: UM.Theme.getSize("setting_unit_margin").width;
                    anchors.verticalCenter: parent.verticalCenter;

                    text: control.unit ? control.unit : ""
                    color: UM.Theme.getColor("setting_unit");
                    font: UM.Theme.getFont("default");
                    renderType: Text.NativeRendering
                }
            }
        }
    }

    property Component print_setup_action_button: Component
    {
        ButtonStyle
        {
            background: Rectangle
            {
                border.width: UM.Theme.getSize("default_lining").width
                border.color:
                {
                    if(!control.enabled)
                    {
                        return UM.Theme.getColor("action_button_disabled_border");
                    }
                    else if(control.pressed)
                    {
                        return UM.Theme.getColor("action_button_active_border");
                    }
                    else if(control.hovered)
                    {
                        return UM.Theme.getColor("action_button_hovered_border");
                    }
                    else
                    {
                        return UM.Theme.getColor("action_button_border");
                    }
                }
                color:
                {
                    if(!control.enabled)
                    {
                        return UM.Theme.getColor("action_button_disabled");
                    }
                    else if(control.pressed)
                    {
                        return UM.Theme.getColor("action_button_active");
                    }
                    else if(control.hovered)
                    {
                        return UM.Theme.getColor("action_button_hovered");
                    }
                    else
                    {
                        return UM.Theme.getColor("action_button");
                    }
                }
                Behavior on color { ColorAnimation { duration: 50 } }

                implicitWidth: actualLabel.contentWidth + (UM.Theme.getSize("thick_margin").width * 2)

                Label
                {
                    id: actualLabel
                    anchors.centerIn: parent
                    color:
                    {
                        if(!control.enabled)
                        {
                            return UM.Theme.getColor("action_button_disabled_text");
                        }
                        else if(control.pressed)
                        {
                            return UM.Theme.getColor("action_button_active_text");
                        }
                        else if(control.hovered)
                        {
                            return UM.Theme.getColor("action_button_hovered_text");
                        }
                        else
                        {
                            return UM.Theme.getColor("action_button_text");
                        }
                    }
                    font: UM.Theme.getFont("medium")
                    text: control.text
                }
            }
            label: Item { }
        }
    }

    property Component toolbox_action_button: Component
    {
        ButtonStyle
        {
            background: Rectangle
            {
                implicitWidth: UM.Theme.getSize("toolbox_action_button").width
                implicitHeight: UM.Theme.getSize("toolbox_action_button").height
                color:
                {
                    if (control.installed)
                    {
                        return UM.Theme.getColor("action_button_disabled");
                    }
                    else
                    {
                        if (control.hovered)
                        {
                            return UM.Theme.getColor("primary_hover");
                        }
                        else
                        {
                            return UM.Theme.getColor("primary");
                        }
                    }

                }
            }
            label: Label
            {
                text: control.text
                color:
                {
                    if (control.installed)
                    {
                        return UM.Theme.getColor("action_button_disabled_text");
                    }
                    else
                    {
                        if (control.hovered)
                        {
                            return UM.Theme.getColor("button_text_hover");
                        }
                        else
                        {
                            return UM.Theme.getColor("button_text");
                        }
                    }
                }
                verticalAlignment: Text.AlignVCenter
                horizontalAlignment: Text.AlignHCenter
                font: UM.Theme.getFont("default_bold")
            }
        }
    }

    property Component monitor_button_style: Component
    {
        ButtonStyle
        {
            background: Rectangle
            {
                border.width: UM.Theme.getSize("default_lining").width
                border.color:
                {
                    if(!control.enabled)
                    {
                        return UM.Theme.getColor("action_button_disabled_border");
                    }
                    else if(control.pressed)
                    {
                        return UM.Theme.getColor("action_button_active_border");
                    }
                    else if(control.hovered)
                    {
                        return UM.Theme.getColor("action_button_hovered_border");
                    }
                    return UM.Theme.getColor("action_button_border");
                }
                color:
                {
                    if(!control.enabled)
                    {
                        return UM.Theme.getColor("action_button_disabled");
                    }
                    else if(control.pressed)
                    {
                        return UM.Theme.getColor("action_button_active");
                    }
                    else if(control.hovered)
                    {
                        return UM.Theme.getColor("action_button_hovered");
                    }
                    return UM.Theme.getColor("action_button");
                }
                Behavior on color
                {
                    ColorAnimation
                    {
                        duration: 50
                    }
                }
            }

            label: Item
            {
                UM.RecolorImage
                {
                    anchors.verticalCenter: parent.verticalCenter
                    anchors.horizontalCenter: parent.horizontalCenter
                    width: Math.floor(control.width / 2)
                    height: Math.floor(control.height / 2)
                    sourceSize.height: width
                    color:
                    {
                        if(!control.enabled)
                        {
                            return UM.Theme.getColor("action_button_disabled_text");
                        }
                        else if(control.pressed)
                        {
                            return UM.Theme.getColor("action_button_active_text");
                        }
                        else if(control.hovered)
                        {
                            return UM.Theme.getColor("action_button_hovered_text");
                        }
                        return UM.Theme.getColor("action_button_text");
                    }
                    source: control.iconSource
                }
            }
        }
    }

    property Component monitor_checkable_button_style: Component
    {
        ButtonStyle {
            background: Rectangle {
                border.width: control.checked ? UM.Theme.getSize("default_lining").width * 2 : UM.Theme.getSize("default_lining").width
                border.color:
                {
                    if(!control.enabled)
                    {
                        return UM.Theme.getColor("action_button_disabled_border");
                    }
                    else if (control.checked || control.pressed)
                    {
                        return UM.Theme.getColor("action_button_active_border");
                    }
                    else if(control.hovered)
                    {
                        return UM.Theme.getColor("action_button_hovered_border");
                    }
                    return UM.Theme.getColor("action_button_border");
                }
                color:
                {
                    if(!control.enabled)
                    {
                        return UM.Theme.getColor("action_button_disabled");
                    }
                    else if (control.checked || control.pressed)
                    {
                        return UM.Theme.getColor("action_button_active");
                    }
                    else if (control.hovered)
                    {
                        return UM.Theme.getColor("action_button_hovered");
                    }
                    return UM.Theme.getColor("action_button");
                }
                Behavior on color { ColorAnimation { duration: 50; } }
                Label {
                    anchors.left: parent.left
                    anchors.right: parent.right
                    anchors.verticalCenter: parent.verticalCenter
                    anchors.leftMargin: UM.Theme.getSize("default_lining").width * 2
                    anchors.rightMargin: UM.Theme.getSize("default_lining").width * 2
                    color:
                    {
                        if(!control.enabled)
                        {
                            return UM.Theme.getColor("action_button_disabled_text");
                        }
                        else if (control.checked || control.pressed)
                        {
                            return UM.Theme.getColor("action_button_active_text");
                        }
                        else if (control.hovered)
                        {
                            return UM.Theme.getColor("action_button_hovered_text");
                        }
                        return UM.Theme.getColor("action_button_text");
                    }
                    font: UM.Theme.getFont("default")
                    text: control.text
                    horizontalAlignment: Text.AlignHCenter
                    elide: Text.ElideMiddle
                }
            }
            label: Item { }
        }
    }
}<|MERGE_RESOLUTION|>--- conflicted
+++ resolved
@@ -75,13 +75,8 @@
                     width: UM.Theme.getSize("standard_arrow").width
                     height: UM.Theme.getSize("standard_arrow").height
                     sourceSize.height: width
-<<<<<<< HEAD
-                    color: control.enabled ? Theme.getColor("setting_control_button") : Theme.getColor("setting_category_disabled_text")
-                    source: Theme.getIcon("ChevronSingleDown")
-=======
                     color: control.enabled ? UM.Theme.getColor("setting_control_button") : UM.Theme.getColor("setting_category_disabled_text")
-                    source: UM.Theme.getIcon("arrow_bottom")
->>>>>>> 4.9
+                    source: UM.Theme.getIcon("ChevronSingleDown")
                 }
                 Label
                 {
